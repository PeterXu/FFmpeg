#!/bin/sh
#
# FFmpeg configure script
#
# Copyright (c) 2000-2002 Fabrice Bellard
# Copyright (c) 2005-2008 Diego Biurrun
# Copyright (c) 2005-2008 Mans Rullgard
#

# Prevent locale nonsense from breaking basic text processing.
LC_ALL=C
export LC_ALL

# make sure we are running under a compatible shell
# try to make this part work with most shells

try_exec(){
    echo "Trying shell $1"
    type "$1" > /dev/null 2>&1 && exec "$@"
}

unset foo
(: ${foo%%bar}) 2> /dev/null
E1="$?"

(: ${foo?}) 2> /dev/null
E2="$?"

if test "$E1" != 0 || test "$E2" = 0; then
    echo "Broken shell detected.  Trying alternatives."
    export FF_CONF_EXEC
    if test "0$FF_CONF_EXEC" -lt 1; then
        FF_CONF_EXEC=1
        try_exec bash "$0" "$@"
    fi
    if test "0$FF_CONF_EXEC" -lt 2; then
        FF_CONF_EXEC=2
        try_exec ksh "$0" "$@"
    fi
    if test "0$FF_CONF_EXEC" -lt 3; then
        FF_CONF_EXEC=3
        try_exec /usr/xpg4/bin/sh "$0" "$@"
    fi
    echo "No compatible shell script interpreter found."
    echo "This configure script requires a POSIX-compatible shell"
    echo "such as bash or ksh."
    echo "THIS IS NOT A BUG IN FFMPEG, DO NOT REPORT IT AS SUCH."
    echo "Instead, install a working POSIX-compatible shell."
    echo "Disabling this configure test will create a broken FFmpeg."
    if test "$BASH_VERSION" = '2.04.0(1)-release'; then
        echo "This bash version ($BASH_VERSION) is broken on your platform."
        echo "Upgrade to a later version if available."
    fi
    exit 1
fi

test -d /usr/xpg4/bin && PATH=/usr/xpg4/bin:$PATH

show_help(){
    cat <<EOF
Usage: configure [options]
Options: [defaults in brackets after descriptions]

Help options:
  --help                   print this message
  --list-decoders          show all available decoders
  --list-encoders          show all available encoders
  --list-hwaccels          show all available hardware accelerators
  --list-demuxers          show all available demuxers
  --list-muxers            show all available muxers
  --list-parsers           show all available parsers
  --list-protocols         show all available protocols
  --list-bsfs              show all available bitstream filters
  --list-indevs            show all available input devices
  --list-outdevs           show all available output devices
  --list-filters           show all available filters

Standard options:
  --logfile=FILE           log tests and output to FILE [config.log]
  --disable-logging        do not log configure debug information
  --fatal-warnings         fail if any configure warning is generated
  --prefix=PREFIX          install in PREFIX [$prefix]
  --bindir=DIR             install binaries in DIR [PREFIX/bin]
  --datadir=DIR            install data files in DIR [PREFIX/share/ffmpeg]
  --docdir=DIR             install documentation in DIR [PREFIX/share/doc/ffmpeg]
  --libdir=DIR             install libs in DIR [PREFIX/lib]
  --shlibdir=DIR           install shared libs in DIR [PREFIX/lib]
  --incdir=DIR             install includes in DIR [PREFIX/include]
  --mandir=DIR             install man page in DIR [PREFIX/share/man]
  --enable-rpath           use rpath to allow installing libraries in paths
                           not part of the dynamic linker search path

Licensing options:
  --enable-gpl             allow use of GPL code, the resulting libs
                           and binaries will be under GPL [no]
  --enable-version3        upgrade (L)GPL to version 3 [no]
  --enable-nonfree         allow use of nonfree code, the resulting libs
                           and binaries will be unredistributable [no]

Configuration options:
  --disable-static         do not build static libraries [no]
  --enable-shared          build shared libraries [no]
  --enable-small           optimize for size instead of speed
  --disable-runtime-cpudetect disable detecting cpu capabilities at runtime (smaller binary)
  --enable-gray            enable full grayscale support (slower color)
  --disable-swscale-alpha  disable alpha channel support in swscale
  --disable-all            disable building components, libraries and programs
  --enable-incompatible-libav-abi enable incompatible Libav fork ABI [no]
  --enable-incompatible-fork-abi  enable incompatible Libav fork ABI (deprecated) [no]
  --enable-raise-major     increase major version numbers in sonames [no]

Program options:
  --disable-programs       do not build command line programs
  --disable-ffmpeg         disable ffmpeg build
  --disable-ffplay         disable ffplay build
  --disable-ffprobe        disable ffprobe build
  --disable-ffserver       disable ffserver build

Documentation options:
  --disable-doc            do not build documentation
  --disable-htmlpages      do not build HTML documentation pages
  --disable-manpages       do not build man documentation pages
  --disable-podpages       do not build POD documentation pages
  --disable-txtpages       do not build text documentation pages

Component options:
  --disable-avdevice       disable libavdevice build
  --disable-avcodec        disable libavcodec build
  --disable-avformat       disable libavformat build
  --disable-avutil         disable libavutil build
  --disable-swresample     disable libswresample build
  --disable-swscale        disable libswscale build
  --disable-postproc       disable libpostproc build
  --disable-avfilter       disable libavfilter build
  --enable-avresample      enable libavresample build [no]
  --disable-pthreads       disable pthreads [auto]
  --disable-w32threads     disable Win32 threads [auto]
  --disable-os2threads     disable OS/2 threads [auto]
  --disable-network        disable network support [no]
  --disable-dct            disable DCT code
  --disable-dwt            disable DWT code
  --disable-error-resilience disable error resilience code
  --disable-lsp            disable LSP code
  --disable-lzo            disable LZO decoder code
  --disable-mdct           disable MDCT code
  --disable-rdft           disable RDFT code
  --disable-fft            disable FFT code

Hardware accelerators:
  --disable-dxva2          disable DXVA2 code [autodetect]
  --disable-vaapi          disable VAAPI code [autodetect]
  --enable-vda             enable VDA code
  --disable-vdpau          disable VDPAU code [autodetect]

Individual component options:
  --disable-everything     disable all components listed below
  --disable-encoder=NAME   disable encoder NAME
  --enable-encoder=NAME    enable encoder NAME
  --disable-encoders       disable all encoders
  --disable-decoder=NAME   disable decoder NAME
  --enable-decoder=NAME    enable decoder NAME
  --disable-decoders       disable all decoders
  --disable-hwaccel=NAME   disable hwaccel NAME
  --enable-hwaccel=NAME    enable hwaccel NAME
  --disable-hwaccels       disable all hwaccels
  --disable-muxer=NAME     disable muxer NAME
  --enable-muxer=NAME      enable muxer NAME
  --disable-muxers         disable all muxers
  --disable-demuxer=NAME   disable demuxer NAME
  --enable-demuxer=NAME    enable demuxer NAME
  --disable-demuxers       disable all demuxers
  --enable-parser=NAME     enable parser NAME
  --disable-parser=NAME    disable parser NAME
  --disable-parsers        disable all parsers
  --enable-bsf=NAME        enable bitstream filter NAME
  --disable-bsf=NAME       disable bitstream filter NAME
  --disable-bsfs           disable all bitstream filters
  --enable-protocol=NAME   enable protocol NAME
  --disable-protocol=NAME  disable protocol NAME
  --disable-protocols      disable all protocols
  --enable-indev=NAME      enable input device NAME
  --disable-indev=NAME     disable input device NAME
  --disable-indevs         disable input devices
  --enable-outdev=NAME     enable output device NAME
  --disable-outdev=NAME    disable output device NAME
  --disable-outdevs        disable output devices
  --disable-devices        disable all devices
  --enable-filter=NAME     enable filter NAME
  --disable-filter=NAME    disable filter NAME
  --disable-filters        disable all filters

External library support:
  --enable-avisynth        enable reading of AviSynth script files [no]
  --disable-bzlib          disable bzlib [autodetect]
  --enable-fontconfig      enable fontconfig
  --enable-frei0r          enable frei0r video filtering
  --enable-gnutls          enable gnutls [no]
  --disable-iconv          disable iconv [autodetect]
  --enable-ladspa          enable LADSPA audio filtering
  --enable-libaacplus      enable AAC+ encoding via libaacplus [no]
  --enable-libass          enable libass subtitles rendering [no]
  --enable-libbluray       enable BluRay reading using libbluray [no]
  --enable-libcaca         enable textual display using libcaca
  --enable-libcelt         enable CELT decoding via libcelt [no]
  --enable-libcdio         enable audio CD grabbing with libcdio
  --enable-libdc1394       enable IIDC-1394 grabbing using libdc1394
                           and libraw1394 [no]
  --enable-libfaac         enable AAC encoding via libfaac [no]
  --enable-libfdk-aac      enable AAC de/encoding via libfdk-aac [no]
  --enable-libflite        enable flite (voice synthesis) support via libflite [no]
  --enable-libfreetype     enable libfreetype [no]
  --enable-libgme          enable Game Music Emu via libgme [no]
  --enable-libgsm          enable GSM de/encoding via libgsm [no]
  --enable-libiec61883     enable iec61883 via libiec61883 [no]
  --enable-libilbc         enable iLBC de/encoding via libilbc [no]
  --enable-libmodplug      enable ModPlug via libmodplug [no]
  --enable-libmp3lame      enable MP3 encoding via libmp3lame [no]
  --enable-libnut          enable NUT (de)muxing via libnut,
                           native (de)muxer exists [no]
  --enable-libopencore-amrnb enable AMR-NB de/encoding via libopencore-amrnb [no]
  --enable-libopencore-amrwb enable AMR-WB decoding via libopencore-amrwb [no]
  --enable-libopencv       enable video filtering via libopencv [no]
  --enable-libopenjpeg     enable JPEG 2000 de/encoding via OpenJPEG [no]
  --enable-libopus         enable Opus decoding via libopus [no]
  --enable-libpulse        enable Pulseaudio input via libpulse [no]
  --enable-libquvi         enable quvi input via libquvi [no]
  --enable-librtmp         enable RTMP[E] support via librtmp [no]
  --enable-libschroedinger enable Dirac de/encoding via libschroedinger [no]
  --enable-libshine        enable fixed-point MP3 encoding via libshine [no]
  --enable-libsoxr         enable Include libsoxr resampling [no]
  --enable-libspeex        enable Speex de/encoding via libspeex [no]
  --enable-libssh          enable SFTP protocol via libssh [no]
  --enable-libstagefright-h264  enable H.264 decoding via libstagefright [no]
  --enable-libtheora       enable Theora encoding via libtheora [no]
  --enable-libtwolame      enable MP2 encoding via libtwolame [no]
  --enable-libutvideo      enable Ut Video encoding and decoding via libutvideo [no]
  --enable-libv4l2         enable libv4l2/v4l-utils [no]
  --enable-libvidstab      enable video stabilization using vid.stab [no]
  --enable-libvo-aacenc    enable AAC encoding via libvo-aacenc [no]
  --enable-libvo-amrwbenc  enable AMR-WB encoding via libvo-amrwbenc [no]
  --enable-libvorbis       enable Vorbis en/decoding via libvorbis,
                           native implementation exists [no]
  --enable-libvpx          enable VP8 and VP9 de/encoding via libvpx [no]
  --enable-libwavpack      enable wavpack encoding via libwavpack [no]
  --enable-libwebp         enable WebP encoding via libwebp [no]
  --enable-libx264         enable H.264 encoding via x264 [no]
  --enable-libx265         enable HEVC encoding via x265 [no]
  --enable-libxavs         enable AVS encoding via xavs [no]
  --enable-libxvid         enable Xvid encoding via xvidcore,
                           native MPEG-4/Xvid encoder exists [no]
  --enable-libzmq          enable message passing via libzmq [no]
  --enable-libzvbi         enable teletext support via libzvbi [no]
  --enable-decklink        enable Blackmagick DeckLink output [no]
  --enable-openal          enable OpenAL 1.1 capture support [no]
  --enable-opencl          enable OpenCL code
  --enable-opengl          enable OpenGL rendering [no]
  --enable-openssl         enable openssl [no]
  --enable-x11grab         enable X11 grabbing [no]
  --disable-zlib           disable zlib [autodetect]

Advanced options (experts only):
  --cross-prefix=PREFIX    use PREFIX for compilation tools [$cross_prefix]
  --enable-cross-compile   assume a cross-compiler is used
  --sysroot=PATH           root of cross-build tree
  --sysinclude=PATH        location of cross-build system headers
  --target-os=OS           compiler targets OS [$target_os]
  --target-exec=CMD        command to run executables on target
  --target-path=DIR        path to view of build directory on target
  --target-samples=DIR     path to samples directory on target
  --tempprefix=PATH        force fixed dir/prefix instead of mktemp for checks
  --toolchain=NAME         set tool defaults according to NAME
  --nm=NM                  use nm tool NM [$nm_default]
  --ar=AR                  use archive tool AR [$ar_default]
  --as=AS                  use assembler AS [$as_default]
  --windres=WINDRES        use windows resource compiler WINDRES [$windres_default]
  --yasmexe=EXE            use yasm-compatible assembler EXE [$yasmexe_default]
  --cc=CC                  use C compiler CC [$cc_default]
  --cxx=CXX                use C compiler CXX [$cxx_default]
  --dep-cc=DEPCC           use dependency generator DEPCC [$cc_default]
  --ld=LD                  use linker LD [$ld_default]
  --host-cc=HOSTCC         use host C compiler HOSTCC
  --host-cflags=HCFLAGS    use HCFLAGS when compiling for host
  --host-cppflags=HCPPFLAGS use HCPPFLAGS when compiling for host
  --host-ld=HOSTLD         use host linker HOSTLD
  --host-ldflags=HLDFLAGS  use HLDFLAGS when linking for host
  --host-libs=HLIBS        use libs HLIBS when linking for host
  --host-os=OS             compiler host OS [$target_os]
  --extra-cflags=ECFLAGS   add ECFLAGS to CFLAGS [$CFLAGS]
  --extra-cxxflags=ECFLAGS add ECFLAGS to CXXFLAGS [$CXXFLAGS]
  --extra-ldflags=ELDFLAGS add ELDFLAGS to LDFLAGS [$LDFLAGS]
  --extra-libs=ELIBS       add ELIBS [$ELIBS]
  --extra-version=STRING   version string suffix []
  --optflags=OPTFLAGS      override optimization-related compiler flags
  --build-suffix=SUFFIX    library name suffix []
  --malloc-prefix=PREFIX   prefix malloc and related names with PREFIX
  --progs-suffix=SUFFIX    program name suffix []
  --arch=ARCH              select architecture [$arch]
  --cpu=CPU                select the minimum required CPU (affects
                           instruction selection, may crash on older CPUs)
  --enable-pic             build position-independent code
  --enable-sram            allow use of on-chip SRAM
  --enable-thumb           compile for Thumb instruction set
  --disable-symver         disable symbol versioning
  --enable-hardcoded-tables use hardcoded tables instead of runtime generation
  --disable-safe-bitstream-reader
                           disable buffer boundary checking in bitreaders
                           (faster, but may crash)
  --enable-memalign-hack   emulate memalign, interferes with memory debuggers
  --enable-lto             use link-time optimization

Optimization options (experts only):
  --disable-asm            disable all assembler optimizations
  --disable-altivec        disable AltiVec optimizations
  --disable-amd3dnow       disable 3DNow! optimizations
  --disable-amd3dnowext    disable 3DNow! extended optimizations
  --disable-mmx            disable MMX optimizations
  --disable-mmxext         disable MMXEXT optimizations
  --disable-sse            disable SSE optimizations
  --disable-sse2           disable SSE2 optimizations
  --disable-sse3           disable SSE3 optimizations
  --disable-ssse3          disable SSSE3 optimizations
  --disable-sse4           disable SSE4 optimizations
  --disable-sse42          disable SSE4.2 optimizations
  --disable-avx            disable AVX optimizations
  --disable-xop            disable XOP optimizations
  --disable-fma4           disable FMA4 optimizations
  --disable-avx2           disable AVX2 optimizations
  --disable-armv5te        disable armv5te optimizations
  --disable-armv6          disable armv6 optimizations
  --disable-armv6t2        disable armv6t2 optimizations
  --disable-vfp            disable VFP optimizations
  --disable-neon           disable NEON optimizations
  --disable-vis            disable VIS optimizations
  --disable-inline-asm     disable use of inline assembler
  --disable-yasm           disable use of yasm assembler
  --disable-mips32r2       disable MIPS32R2 optimizations
  --disable-mipsdspr1      disable MIPS DSP ASE R1 optimizations
  --disable-mipsdspr2      disable MIPS DSP ASE R2 optimizations
  --disable-mipsfpu        disable floating point MIPS optimizations
  --disable-fast-unaligned consider unaligned accesses slow

Developer options (useful when working on FFmpeg itself):
  --disable-debug          disable debugging symbols
  --enable-debug=LEVEL     set the debug level [$debuglevel]
  --disable-optimizations  disable compiler optimizations
  --enable-extra-warnings  enable more compiler warnings
  --disable-stripping      disable stripping of executables and shared libraries
  --assert-level=level     0(default), 1 or 2, amount of assertion testing,
                           2 causes a slowdown at runtime.
  --enable-memory-poisoning fill heap uninitialized allocated space with arbitrary data
  --valgrind=VALGRIND      run "make fate" tests through valgrind to detect memory
                           leaks and errors, using the specified valgrind binary.
                           Cannot be combined with --target-exec
  --enable-ftrapv          Trap arithmetic overflows
  --samples=PATH           location of test samples for FATE, if not set use
                           \$FATE_SAMPLES at make invocation time.
  --enable-neon-clobber-test check NEON registers for clobbering (should be
                           used only for debugging purposes)
  --enable-xmm-clobber-test check XMM registers for clobbering (Win64-only;
                           should be used only for debugging purposes)
  --enable-random          randomly enable/disable components
  --disable-random
  --enable-random=LIST     randomly enable/disable specific components or
  --disable-random=LIST    component groups. LIST is a comma-separated list
                           of NAME[:PROB] entries where NAME is a component
                           (group) and PROB the probability associated with
                           NAME (default 0.5).
  --random-seed=VALUE      seed value for --enable/disable-random

NOTE: Object files are built at the place where configure is launched.
EOF
  exit 0
}

quotes='""'

log(){
    echo "$@" >> $logfile
}

log_file(){
    log BEGIN $1
    pr -n -t $1 >> $logfile
    log END $1
}

echolog(){
    log "$@"
    echo "$@"
}

warn(){
    log "WARNING: $*"
    WARNINGS="${WARNINGS}WARNING: $*\n"
}

die(){
    echolog "$@"
    cat <<EOF

If you think configure made a mistake, make sure you are using the latest
version from Git.  If the latest version fails, report the problem to the
ffmpeg-user@ffmpeg.org mailing list or IRC #ffmpeg on irc.freenode.net.
EOF
    if disabled logging; then
        cat <<EOF
Rerun configure with logging enabled (do not use --disable-logging), and
include the log this produces with your report.
EOF
    else
        cat <<EOF
Include the log file "$logfile" produced by configure as this will help
solving the problem.
EOF
    fi
    exit 1
}

# Avoid locale weirdness, besides we really just want to translate ASCII.
toupper(){
    echo "$@" | tr abcdefghijklmnopqrstuvwxyz ABCDEFGHIJKLMNOPQRSTUVWXYZ
}

tolower(){
    echo "$@" | tr ABCDEFGHIJKLMNOPQRSTUVWXYZ abcdefghijklmnopqrstuvwxyz
}

c_escape(){
    echo "$*" | sed 's/["\\]/\\\0/g'
}

sh_quote(){
    v=$(echo "$1" | sed "s/'/'\\\\''/g")
    test "x$v" = "x${v#*[!A-Za-z0-9_/.+-]}" || v="'$v'"
    echo "$v"
}

cleanws(){
    echo "$@" | sed 's/^ *//;s/  */ /g;s/ *$//;s/\r//g'
}

filter(){
    pat=$1
    shift
    for v; do
        eval "case $v in $pat) echo $v ;; esac"
    done
}

filter_out(){
    pat=$1
    shift
    for v; do
        eval "case $v in $pat) ;; *) echo $v ;; esac"
    done
}

map(){
    m=$1
    shift
    for v; do eval $m; done
}

add_suffix(){
    suffix=$1
    shift
    for v; do echo ${v}${suffix}; done
}

set_all(){
    value=$1
    shift
    for var in $*; do
        eval $var=$value
    done
}

set_weak(){
    value=$1
    shift
    for var; do
        eval : \${$var:=$value}
    done
}

sanitize_var_name(){
    echo $@ | sed 's/[^A-Za-z0-9_]/_/g'
}

set_safe(){
    var=$1
    shift
    eval $(sanitize_var_name "$var")='$*'
}

get_safe(){
    eval echo \$$(sanitize_var_name "$1")
}

pushvar(){
    for pvar in $*; do
        eval level=\${${pvar}_level:=0}
        eval ${pvar}_${level}="\$$pvar"
        eval ${pvar}_level=$(($level+1))
    done
}

popvar(){
    for pvar in $*; do
        eval level=\${${pvar}_level:-0}
        test $level = 0 && continue
        eval level=$(($level-1))
        eval $pvar="\${${pvar}_${level}}"
        eval ${pvar}_level=$level
        eval unset ${pvar}_${level}
    done
}

enable(){
    set_all yes $*
}

disable(){
    set_all no $*
}

enable_weak(){
    set_weak yes $*
}

disable_weak(){
    set_weak no $*
}

enable_safe(){
    for var; do
        enable $(echo "$var" | sed 's/[^A-Za-z0-9_]/_/g')
    done
}

disable_safe(){
    for var; do
        disable $(echo "$var" | sed 's/[^A-Za-z0-9_]/_/g')
    done
}

do_enable_deep(){
    for var; do
        enabled $var && continue
        eval sel="\$${var}_select"
        eval sgs="\$${var}_suggest"
        pushvar var sgs
        enable_deep $sel
        popvar sgs
        enable_deep_weak $sgs
        popvar var
    done
}

enable_deep(){
    do_enable_deep $*
    enable $*
}

enable_deep_weak(){
    for var; do
        disabled $var && continue
        pushvar var
        do_enable_deep $var
        popvar var
        enable_weak $var
    done
}

enabled(){
    test "${1#!}" = "$1" && op== || op=!=
    eval test "x\$${1#!}" $op "xyes"
}

disabled(){
    test "${1#!}" = "$1" && op== || op=!=
    eval test "x\$${1#!}" $op "xno"
}

enabled_all(){
    for opt; do
        enabled $opt || return 1
    done
}

disabled_all(){
    for opt; do
        disabled $opt || return 1
    done
}

enabled_any(){
    for opt; do
        enabled $opt && return 0
    done
}

disabled_any(){
    for opt; do
        disabled $opt && return 0
    done
    return 1
}

set_default(){
    for opt; do
        eval : \${$opt:=\$${opt}_default}
    done
}

is_in(){
    value=$1
    shift
    for var in $*; do
        [ $var = $value ] && return 0
    done
    return 1
}

do_check_deps(){
    for cfg; do
        cfg="${cfg#!}"
        enabled ${cfg}_checking && die "Circular dependency for $cfg."
        disabled ${cfg}_checking && continue
        enable ${cfg}_checking
        append allopts $cfg

        eval dep_all="\$${cfg}_deps"
        eval dep_any="\$${cfg}_deps_any"
        eval dep_sel="\$${cfg}_select"
        eval dep_sgs="\$${cfg}_suggest"
        eval dep_ifa="\$${cfg}_if"
        eval dep_ifn="\$${cfg}_if_any"

        pushvar cfg dep_all dep_any dep_sel dep_sgs dep_ifa dep_ifn
        do_check_deps $dep_all $dep_any $dep_sel $dep_sgs $dep_ifa $dep_ifn
        popvar cfg dep_all dep_any dep_sel dep_sgs dep_ifa dep_ifn

        [ -n "$dep_ifa" ] && { enabled_all $dep_ifa && enable_weak $cfg; }
        [ -n "$dep_ifn" ] && { enabled_any $dep_ifn && enable_weak $cfg; }
        enabled_all  $dep_all || disable $cfg
        enabled_any  $dep_any || disable $cfg
        disabled_any $dep_sel && disable $cfg

        if enabled $cfg; then
            enable_deep $dep_sel
            enable_deep_weak $dep_sgs
        fi

        disable ${cfg}_checking
    done
}

check_deps(){
    unset allopts

    do_check_deps "$@"

    for cfg in $allopts; do
        enabled $cfg || continue
        eval dep_extralibs="\$${cfg}_extralibs"
        test -n "$dep_extralibs" && add_extralibs $dep_extralibs
    done
}

print_config(){
    pfx=$1
    files=$2
    shift 2
    map 'eval echo "$v \${$v:-no}"' "$@" |
    awk "BEGIN { split(\"$files\", files) }
        {
            c = \"$pfx\" toupper(\$1);
            v = \$2;
            sub(/yes/, 1, v);
            sub(/no/,  0, v);
            for (f in files) {
                file = files[f];
                if (file ~ /\\.h\$/) {
                    printf(\"#define %s %d\\n\", c, v) >>file;
                } else if (file ~ /\\.asm\$/) {
                    printf(\"%%define %s %d\\n\", c, v) >>file;
                } else if (file ~ /\\.mak\$/) {
                    n = -v ? \"\" : \"!\";
                    printf(\"%s%s=yes\\n\", n, c) >>file;
                } else if (file ~ /\\.texi\$/) {
                    pre = -v ? \"\" : \"@c \";
                    yesno = \$2;
                    c2 = tolower(c);
                    gsub(/_/, \"-\", c2);
                    printf(\"%s@set %s %s\\n\", pre, c2, yesno) >>file;
                }
            }
        }"
}

print_enabled(){
    suf=$1
    shift
    for v; do
        enabled $v && printf "%s\n" ${v%$suf};
    done
}

append(){
    var=$1
    shift
    eval "$var=\"\$$var $*\""
}

prepend(){
    var=$1
    shift
    eval "$var=\"$* \$$var\""
}

add_cppflags(){
    append CPPFLAGS "$@"
}

add_cflags(){
    append CFLAGS $($cflags_filter "$@")
}

add_cxxflags(){
    append CXXFLAGS $($cflags_filter "$@")
}

add_asflags(){
    append ASFLAGS $($asflags_filter "$@")
}

add_ldflags(){
    append LDFLAGS $($ldflags_filter "$@")
}

add_stripflags(){
    append ASMSTRIPFLAGS "$@"
}

add_extralibs(){
    prepend extralibs $($ldflags_filter "$@")
}

add_host_cppflags(){
    append host_cppflags "$@"
}

add_host_cflags(){
    append host_cflags $($host_cflags_filter "$@")
}

add_host_ldflags(){
    append host_ldflags $($host_ldflags_filter "$@")
}

add_compat(){
    append compat_objs $1
    shift
    map 'add_cppflags -D$v' "$@"
}

check_cmd(){
    log "$@"
    "$@" >> $logfile 2>&1
}

cc_o(){
    eval printf '%s\\n' $CC_O
}

cc_e(){
    eval printf '%s\\n' $CC_E
}

check_cc(){
    log check_cc "$@"
    cat > $TMPC
    log_file $TMPC
    check_cmd $cc $CPPFLAGS $CFLAGS "$@" $CC_C $(cc_o $TMPO) $TMPC
}

check_cxx(){
    log check_cxx "$@"
    cat > $TMPCPP
    log_file $TMPCPP
    check_cmd $cxx $CPPFLAGS $CFLAGS $CXXFLAGS "$@" $CXX_C -o $TMPO $TMPCPP
}

check_cpp(){
    log check_cpp "$@"
    cat > $TMPC
    log_file $TMPC
    check_cmd $cc $CPPFLAGS $CFLAGS "$@" $(cc_e $TMPO) $TMPC
}

as_o(){
    eval printf '%s\\n' $AS_O
}

check_as(){
    log check_as "$@"
    cat > $TMPS
    log_file $TMPS
    check_cmd $as $CPPFLAGS $ASFLAGS "$@" $AS_C $(as_o $TMPO) $TMPS
}

check_inline_asm(){
    log check_inline_asm "$@"
    name="$1"
    code="$2"
    shift 2
    disable $name
    check_cc "$@" <<EOF && enable $name
void foo(void){ __asm__ volatile($code); }
EOF
}

check_insn(){
    log check_insn "$@"
    check_inline_asm ${1}_inline "\"$2\""
    echo "$2" | check_as && enable ${1}_external || disable ${1}_external
}

check_yasm(){
    log check_yasm "$@"
    echo "$1" > $TMPS
    log_file $TMPS
    shift 1
    check_cmd $yasmexe $YASMFLAGS -Werror "$@" -o $TMPO $TMPS
}

ld_o(){
    eval printf '%s\\n' $LD_O
}

check_ld(){
    log check_ld "$@"
    type=$1
    shift 1
    flags=$(filter_out '-l*|*.so' $@)
    libs=$(filter '-l*|*.so' $@)
    check_$type $($cflags_filter $flags) || return
    flags=$($ldflags_filter $flags)
    libs=$($ldflags_filter $libs)
    check_cmd $ld $LDFLAGS $flags $(ld_o $TMPE) $TMPO $libs $extralibs
}

print_include(){
    hdr=$1
    test "${hdr%.h}" = "${hdr}" &&
        echo "#include $hdr"    ||
        echo "#include <$hdr>"
}

check_code(){
    log check_code "$@"
    check=$1
    headers=$2
    code=$3
    shift 3
    {
        for hdr in $headers; do
            print_include $hdr
        done
        echo "int main(void) { $code; return 0; }"
    } | check_$check "$@"
}

check_cppflags(){
    log check_cppflags "$@"
    check_cc "$@" <<EOF && append CPPFLAGS "$@"
int x;
EOF
}

test_cflags(){
    log test_cflags "$@"
    set -- $($cflags_filter "$@")
    check_cc "$@" <<EOF
int x;
EOF
}

check_cflags(){
    log check_cflags "$@"
    test_cflags "$@" && add_cflags "$@"
}

check_cxxflags(){
    log check_cxxflags "$@"
    set -- $($cflags_filter "$@")
    check_cxx "$@" <<EOF && append CXXFLAGS "$@"
int x;
EOF
}

test_ldflags(){
    log test_ldflags "$@"
    check_ld "cc" "$@" <<EOF
int main(void){ return 0; }
EOF
}

check_ldflags(){
    log check_ldflags "$@"
    test_ldflags "$@" && add_ldflags "$@"
}

test_stripflags(){
    log test_stripflags "$@"
    # call check_cc to get a fresh TMPO
    check_cc <<EOF
int main(void) { return 0; }
EOF
    check_cmd $strip $ASMSTRIPFLAGS "$@" $TMPO
}

check_stripflags(){
    log check_stripflags "$@"
    test_stripflags "$@" && add_stripflags "$@"
}

check_header(){
    log check_header "$@"
    header=$1
    shift
    disable_safe $header
    check_cpp "$@" <<EOF && enable_safe $header
#include <$header>
int x;
EOF
}

check_func(){
    log check_func "$@"
    func=$1
    shift
    disable $func
    check_ld "cc" "$@" <<EOF && enable $func
extern int $func();
int main(void){ $func(); }
EOF
}

check_mathfunc(){
    log check_mathfunc "$@"
    func=$1
    narg=$2
    shift 2
    test $narg = 2 && args="f, g" || args="f"
    disable $func
    check_ld "cc" "$@" <<EOF && enable $func
#include <math.h>
float foo(float f, float g) { return $func($args); }
int main(void){ return (int) foo; }
EOF
}

check_func_headers(){
    log check_func_headers "$@"
    headers=$1
    funcs=$2
    shift 2
    {
        for hdr in $headers; do
            print_include $hdr
        done
        for func in $funcs; do
            echo "long check_$func(void) { return (long) $func; }"
        done
        echo "int main(void) { return 0; }"
    } | check_ld "cc" "$@" && enable $funcs && enable_safe $headers
}

check_class_headers_cpp(){
    log check_class_headers_cpp "$@"
    headers=$1
    classes=$2
    shift 2
    {
        for hdr in $headers; do
            echo "#include <$hdr>"
        done
        echo "int main(void) { "
        i=1
        for class in $classes; do
            echo "$class obj$i;"
            i=$(expr $i + 1)
        done
        echo "return 0; }"
    } | check_ld "cxx" "$@" && enable $funcs && enable_safe $headers
}

check_cpp_condition(){
    log check_cpp_condition "$@"
    header=$1
    condition=$2
    shift 2
    check_cpp "$@" <<EOF
#include <$header>
#if !($condition)
#error "unsatisfied condition: $condition"
#endif
EOF
}

check_lib(){
    log check_lib "$@"
    header="$1"
    func="$2"
    shift 2
    check_header $header && check_func $func "$@" && add_extralibs "$@"
}

check_lib2(){
    log check_lib2 "$@"
    headers="$1"
    funcs="$2"
    shift 2
    check_func_headers "$headers" "$funcs" "$@" && add_extralibs "$@"
}

check_lib_cpp(){
    log check_lib_cpp "$@"
    headers="$1"
    classes="$2"
    shift 2
    check_class_headers_cpp "$headers" "$classes" "$@" && add_extralibs "$@"
}

check_pkg_config(){
    log check_pkg_config "$@"
    pkgandversion="$1"
    pkg="${1%% *}"
    headers="$2"
    funcs="$3"
    shift 3
    check_cmd $pkg_config --exists --print-errors $pkgandversion || return
    pkg_cflags=$($pkg_config --cflags $pkg)
    pkg_libs=$($pkg_config --libs $pkg)
    check_func_headers "$headers" "$funcs" $pkg_cflags $pkg_libs "$@" &&
        set_safe ${pkg}_cflags $pkg_cflags   &&
        set_safe ${pkg}_libs   $pkg_libs
}

check_exec(){
    check_ld "cc" "$@" && { enabled cross_compile || $TMPE >> $logfile 2>&1; }
}

check_exec_crash(){
    code=$(cat)

    # exit() is not async signal safe.  _Exit (C99) and _exit (POSIX)
    # are safe but may not be available everywhere.  Thus we use
    # raise(SIGTERM) instead.  The check is run in a subshell so we
    # can redirect the "Terminated" message from the shell.  SIGBUS
    # is not defined by standard C so it is used conditionally.

    (check_exec "$@") >> $logfile 2>&1 <<EOF
#include <signal.h>
static void sighandler(int sig){
    raise(SIGTERM);
}
int foo(void){
    $code
}
int (*func_ptr)(void) = foo;
int main(void){
    signal(SIGILL, sighandler);
    signal(SIGFPE, sighandler);
    signal(SIGSEGV, sighandler);
#ifdef SIGBUS
    signal(SIGBUS, sighandler);
#endif
    return func_ptr();
}
EOF
}

check_type(){
    log check_type "$@"
    headers=$1
    type=$2
    shift 2
    disable_safe "$type"
    check_code cc "$headers" "$type v" "$@" && enable_safe "$type"
}

check_struct(){
    log check_struct "$@"
    headers=$1
    struct=$2
    member=$3
    shift 3
    disable_safe "${struct}_${member}"
    check_code cc "$headers" "const void *p = &(($struct *)0)->$member" "$@" &&
        enable_safe "${struct}_${member}"
}

check_builtin(){
    log check_builtin "$@"
    name=$1
    headers=$2
    builtin=$3
    shift 3
    disable "$name"
    check_code ld "$headers" "$builtin" "cc" "$@" && enable "$name"
}

require(){
    name="$1"
    header="$2"
    func="$3"
    shift 3
    check_lib $header $func "$@" || die "ERROR: $name not found"
}

require2(){
    name="$1"
    headers="$2"
    func="$3"
    shift 3
    check_lib2 "$headers" $func "$@" || die "ERROR: $name not found"
}

require_cpp(){
    name="$1"
    headers="$2"
    classes="$3"
    shift 3
    check_lib_cpp "$headers" "$classes" "$@" || die "ERROR: $name not found"
}

require_pkg_config(){
    pkg="$1"
    check_pkg_config "$@" || die "ERROR: $pkg not found"
    add_cflags    $(get_safe ${pkg}_cflags)
    add_extralibs $(get_safe ${pkg}_libs)
}

require_libfreetype(){
    log require_libfreetype "$@"
    pkg="freetype2"
    check_cmd $pkg_config --exists --print-errors $pkg \
      || die "ERROR: $pkg not found"
    pkg_cflags=$($pkg_config --cflags $pkg)
    pkg_libs=$($pkg_config --libs $pkg)
    {
        echo "#include <ft2build.h>"
        echo "#include FT_FREETYPE_H"
        echo "long check_func(void) { return (long) FT_Init_FreeType; }"
        echo "int main(void) { return 0; }"
    } | check_ld "cc" $pkg_cflags $pkg_libs \
      && set_safe ${pkg}_cflags $pkg_cflags \
      && set_safe ${pkg}_libs   $pkg_libs \
      || die "ERROR: $pkg not found"
    add_cflags    $(get_safe ${pkg}_cflags)
    add_extralibs $(get_safe ${pkg}_libs)
}

hostcc_e(){
    eval printf '%s\\n' $HOSTCC_E
}

hostcc_o(){
    eval printf '%s\\n' $HOSTCC_O
}

check_host_cc(){
    log check_host_cc "$@"
    cat > $TMPC
    log_file $TMPC
    check_cmd $host_cc $host_cflags "$@" $HOSTCC_C $(hostcc_o $TMPO) $TMPC
}

check_host_cpp(){
    log check_host_cpp "$@"
    cat > $TMPC
    log_file $TMPC
    check_cmd $host_cc $HOSTCPPFLAGS $HOSTCFLAGS "$@" $(hostcc_e $TMPO) $TMPC
}

check_host_cppflags(){
    log check_host_cppflags "$@"
    check_host_cc "$@" <<EOF && append host_cppflags "$@"
int x;
EOF
}

check_host_cflags(){
    log check_host_cflags "$@"
    set -- $($host_cflags_filter "$@")
    check_host_cc "$@" <<EOF && append host_cflags "$@"
int x;
EOF
}

check_host_cpp_condition(){
    log check_host_cpp_condition "$@"
    header=$1
    condition=$2
    shift 2
    check_host_cpp "$@" <<EOF
#include <$header>
#if !($condition)
#error "unsatisfied condition: $condition"
#endif
EOF
}

apply(){
    file=$1
    shift
    "$@" < "$file" > "$file.tmp" && mv "$file.tmp" "$file" || rm "$file.tmp"
}

cp_if_changed(){
    cmp -s "$1" "$2" && echo "$2 is unchanged" && return
    mkdir -p "$(dirname $2)"
    $cp_f "$1" "$2"
}

# CONFIG_LIST contains configurable options, while HAVE_LIST is for
# system-dependent things.

COMPONENT_LIST="
    bsfs
    decoders
    demuxers
    encoders
    filters
    hwaccels
    indevs
    muxers
    outdevs
    parsers
    protocols
"

EXAMPLE_LIST="
<<<<<<< HEAD
    avio_reading_example
    decoding_encoding_example
    demuxing_decoding_example
    filtering_audio_example
    filtering_video_example
    metadata_example
    muxing_example
    remuxing_example
    resampling_audio_example
    scaling_video_example
=======
    avcodec_example
    metadata_example
    output_example
>>>>>>> b339182e
    transcode_aac_example
"

EXTERNAL_LIBRARY_LIST="
    avisynth
    bzlib
    crystalhd
    decklink
    fontconfig
    frei0r
    gnutls
    iconv
    ladspa
    libaacplus
    libass
    libbluray
    libcaca
    libcdio
    libcelt
    libdc1394
    libfaac
    libfdk_aac
    libflite
    libfreetype
    libgme
    libgsm
    libiec61883
    libilbc
    libmodplug
    libmp3lame
    libnut
    libopencore_amrnb
    libopencore_amrwb
    libopencv
    libopenjpeg
    libopus
    libpulse
    libquvi
    librtmp
    libschroedinger
    libshine
    libsoxr
    libspeex
    libssh
    libstagefright_h264
    libtheora
    libtwolame
    libutvideo
    libv4l2
    libvidstab
    libvo_aacenc
    libvo_amrwbenc
    libvorbis
    libvpx
    libwavpack
    libwebp
    libx264
    libx265
    libxavs
    libxvid
    libzmq
    libzvbi
    openal
    opencl
    opengl
    openssl
    x11grab
    zlib
"

DOCUMENT_LIST="
    doc
    htmlpages
    manpages
    podpages
    txtpages
"

HWACCEL_LIST="
    dxva2
    vaapi
    vda
    vdpau
    xvmc
"

LIBRARY_LIST="
    avcodec
    avdevice
    avfilter
    avformat
    avresample
    avutil
    postproc
    swresample
    swscale
"

PROGRAM_LIST="
    ffplay
    ffprobe
    ffserver
    ffmpeg
"

CONFIG_LIST="
    $COMPONENT_LIST
    $DOCUMENT_LIST
    $EXAMPLE_LIST
    $EXTERNAL_LIBRARY_LIST
    $HWACCEL_LIST
    $LIBRARY_LIST
    $PROGRAM_LIST
    dct
    dwt
    error_resilience
    fast_unaligned
    fft
    ftrapv
    gpl
    gray
    hardcoded_tables
    incompatible_libav_abi
    incompatible_fork_abi
    lsp
    lzo
    mdct
    memalign_hack
    memory_poisoning
    neon_clobber_test
    network
    nonfree
    pic
    raise_major
    rdft
    runtime_cpudetect
    safe_bitstream_reader
    shared
    small
    sram
    static
    swscale_alpha
    thumb
    version3
    xmm_clobber_test
"

THREADS_LIST='
    pthreads
    w32threads
    os2threads
'

ATOMICS_LIST='
    atomics_gcc
    atomics_suncc
    atomics_win32
'

ARCH_LIST='
    aarch64
    alpha
    arm
    avr32
    avr32_ap
    avr32_uc
    bfin
    ia64
    m68k
    mips
    mips64
    parisc
    ppc
    ppc64
    s390
    sh4
    sparc
    sparc64
    tilegx
    tilepro
    tomi
    x86
    x86_32
    x86_64
'

ARCH_EXT_LIST_ARM='
    armv5te
    armv6
    armv6t2
    neon
    vfp
    vfpv3
'

ARCH_EXT_LIST_X86='
    amd3dnow
    amd3dnowext
    avx
    avx2
    xop
    fma4
    i686
    mmx
    mmxext
    sse
    sse2
    sse3
    sse4
    sse42
    ssse3
'

ARCH_EXT_LIST="
    $ARCH_EXT_LIST_ARM
    $ARCH_EXT_LIST_X86
    altivec
    ppc4xx
    vis
    mipsfpu
    mips32r2
    mipsdspr1
    mipsdspr2
"

HAVE_LIST_CMDLINE='
    inline_asm
    symver
    yasm
'

HAVE_LIST_PUB='
    bigendian
    fast_unaligned
    incompatible_libav_abi
    incompatible_fork_abi
'

MATH_FUNCS="
    atanf
    atan2f
    cbrt
    cbrtf
    cosf
    exp2
    exp2f
    expf
    isinf
    isnan
    ldexpf
    llrint
    llrintf
    log2
    log2f
    log10f
    lrint
    lrintf
    powf
    rint
    round
    roundf
    sinf
    trunc
    truncf
"

HAVE_LIST="
    $ARCH_EXT_LIST
    $(add_suffix _external $ARCH_EXT_LIST)
    $(add_suffix _inline   $ARCH_EXT_LIST)
    $HAVE_LIST_CMDLINE
    $HAVE_LIST_PUB
    $THREADS_LIST
    $ATOMICS_LIST
    $MATH_FUNCS
    access
    aligned_malloc
    aligned_stack
    alsa_asoundlib_h
    altivec_h
    arpa_inet_h
    asm_mod_q
    asm_mod_y
    asm_types_h
    atomic_cas_ptr
    atomics_native
    attribute_may_alias
    attribute_packed
    cdio_paranoia_h
    cdio_paranoia_paranoia_h
    CL_cl_h
    clock_gettime
    closesocket
    CommandLineToArgvW
    cpunop
    CryptGenRandom
    dcbzl
    dev_bktr_ioctl_bt848_h
    dev_bktr_ioctl_meteor_h
    dev_ic_bt8xx_h
    dev_video_bktr_ioctl_bt848_h
    dev_video_meteor_ioctl_meteor_h
    direct_h
    dlfcn_h
    dlopen
    dos_paths
    dxva_h
    ebp_available
    ebx_available
    ES2_gl_h
    fast_64bit
    fast_clz
    fast_cmov
    fcntl
    fork
    getaddrinfo
    gethrtime
    getopt
    GetProcessAffinityMask
    GetProcessMemoryInfo
    GetProcessTimes
    GetSystemTimeAsFileTime
    getrusage
    getservbyport
    gettimeofday
    glob
    glXGetProcAddress
    gnu_as
    gnu_windres
    gsm_h
    ibm_asm
    inet_aton
    io_h
    inline_asm_labels
    isatty
    jack_port_get_latency_range
    kbhit
    ldbrx
    libc_msvcrt
    libdc1394_1
    libdc1394_2
    local_aligned_16
    local_aligned_8
    localtime_r
    loongson
    lzo1x_999_compress
    machine_ioctl_bt848_h
    machine_ioctl_meteor_h
    machine_rw_barrier
    makeinfo
    malloc_h
    MapViewOfFile
    memalign
    MemoryBarrier
    mkstemp
    mm_empty
    mmap
    mprotect
    nanosleep
    openjpeg_1_5_openjpeg_h
    OpenGL_gl3_h
    PeekNamedPipe
    perl
    pod2man
    poll_h
    posix_memalign
    pragma_deprecated
    pthread_cancel
    rdtsc
    rsync_contimeout
    sarestart
    sched_getaffinity
    sdl
    SetConsoleTextAttribute
    setmode
    setrlimit
    Sleep
    sndio_h
    socklen_t
    soundcard_h
    strerror_r
    struct_addrinfo
    struct_group_source_req
    struct_ip_mreq_source
    struct_ipv6_mreq
    struct_pollfd
    struct_rusage_ru_maxrss
    struct_sctp_event_subscribe
    struct_sockaddr_in6
    struct_sockaddr_sa_len
    struct_sockaddr_storage
    struct_stat_st_mtim_tv_nsec
    struct_v4l2_frmivalenum_discrete
    symver_asm_label
    symver_gnu_asm
    sync_val_compare_and_swap
    sysconf
    sysctl
    sys_mman_h
    sys_param_h
    sys_resource_h
    sys_select_h
    sys_soundcard_h
    sys_time_h
    sys_un_h
    sys_videoio_h
    termios_h
    texi2html
    threads
    unistd_h
    usleep
    vdpau_x11
    vfp_args
    VirtualAlloc
    wglGetProcAddress
    windows_h
    winsock2_h
    xform_asm
    xlib
    xmm_clobbers
"

# options emitted with CONFIG_ prefix but not available on the command line
CONFIG_EXTRA="
    aandcttables
    ac3dsp
    audio_frame_queue
    dsputil
    exif
    frame_thread_encoder
    gcrypt
    golomb
    gplv3
    h263dsp
    h264chroma
    h264dsp
    h264pred
    h264qpel
    hpeldsp
    huffman
    intrax8
    lgplv3
    llviddsp
    lpc
    mpegaudio
    mpegaudiodsp
    mpegvideo
    mpegvideoenc
    nettle
    rangecoder
    riffdec
    riffenc
    rtpdec
    rtpenc_chain
    sinewin
    videodsp
    vp3dsp
"

CMDLINE_SELECT="
    $ARCH_EXT_LIST
    $CONFIG_LIST
    $HAVE_LIST_CMDLINE
    $THREADS_LIST
    asm
    cross_compile
    debug
    extra_warnings
    logging
    lto
    optimizations
    rpath
    stripping
"

PATHS_LIST='
    bindir
    datadir
    docdir
    incdir
    libdir
    mandir
    prefix
    shlibdir
'

CMDLINE_SET="
    $PATHS_LIST
    ar
    arch
    as
    assert_level
    build_suffix
    cc
    cpu
    cross_prefix
    cxx
    dep_cc
    extra_version
    host_cc
    host_cflags
    host_ld
    host_ldflags
    host_libs
    host_os
    install
    ld
    logfile
    malloc_prefix
    nm
    optflags
    pkg_config
    progs_suffix
    random_seed
    samples
    strip
    sysinclude
    sysroot
    target_exec
    target_os
    target_path
    target_samples
    tempprefix
    toolchain
    valgrind
    yasmexe
"

CMDLINE_APPEND="
    extra_cflags
    extra_cxxflags
    host_cppflags
"

# code dependency declarations

# architecture extensions

armv5te_deps="arm"
armv6_deps="arm"
armv6t2_deps="arm"
neon_deps_any="aarch64 arm"
vfp_deps_any="aarch64 arm"
vfpv3_deps="vfp"

map 'eval ${v}_inline_deps=inline_asm' $ARCH_EXT_LIST_ARM

mipsfpu_deps="mips"
mips32r2_deps="mips"
mipsdspr1_deps="mips"
mipsdspr2_deps="mips"

altivec_deps="ppc"
ppc4xx_deps="ppc"

vis_deps="sparc"

cpunop_deps="i686"
x86_64_select="i686"
x86_64_suggest="fast_cmov"

amd3dnow_deps="mmx"
amd3dnowext_deps="amd3dnow"
i686_deps="x86"
mmx_deps="x86"
mmxext_deps="mmx"
sse_deps="mmxext"
sse2_deps="sse"
sse3_deps="sse2"
ssse3_deps="sse3"
sse4_deps="ssse3"
sse42_deps="sse4"
avx_deps="sse42"
xop_deps="avx"
fma4_deps="avx"
avx2_deps="avx"

mmx_external_deps="yasm"
mmx_inline_deps="inline_asm"
mmx_suggest="mmx_external mmx_inline"

for ext in $(filter_out mmx $ARCH_EXT_LIST_X86); do
    eval dep=\$${ext}_deps
    eval ${ext}_external_deps='"${dep}_external"'
    eval ${ext}_inline_deps='"${dep}_inline"'
    eval ${ext}_suggest='"${ext}_external ${ext}_inline"'
done

aligned_stack_if_any="aarch64 ppc x86"
fast_64bit_if_any="aarch64 alpha ia64 mips64 parisc64 ppc64 sparc64 x86_64"
fast_clz_if_any="aarch64 alpha avr32 mips ppc x86"
fast_unaligned_if_any="aarch64 ppc x86"

need_memalign="altivec neon sse"

# system capabilities
log2_deps="!libc_msvcrt"

symver_if_any="symver_asm_label symver_gnu_asm"

# threading support
atomics_gcc_if="sync_val_compare_and_swap"
atomics_suncc_if="atomic_cas_ptr machine_rw_barrier"
atomics_win32_if="MemoryBarrier"
atomics_native_if_any="$ATOMICS_LIST"
threads_if_any="$THREADS_LIST"

# subsystems
dct_select="rdft"
error_resilience_select="dsputil"
frame_thread_encoder_deps="encoders threads"
lpc_select="dsputil"
mdct_select="fft"
rdft_select="fft"
mpegaudio_select="mpegaudiodsp"
mpegaudiodsp_select="dct"
mpegvideo_select="dsputil h264chroma hpeldsp videodsp"
mpegvideoenc_select="mpegvideo"

# decoders / encoders
aac_decoder_select="mdct sinewin"
aac_encoder_select="audio_frame_queue mdct sinewin"
aac_latm_decoder_select="aac_decoder aac_latm_parser"
ac3_decoder_select="mdct ac3dsp ac3_parser dsputil"
ac3_encoder_select="mdct ac3dsp dsputil"
ac3_fixed_encoder_select="mdct ac3dsp dsputil"
aic_decoder_select="dsputil golomb"
alac_encoder_select="lpc"
als_decoder_select="dsputil"
amrnb_decoder_select="lsp"
amrwb_decoder_select="lsp"
amv_decoder_select="dsputil hpeldsp exif"
amv_encoder_select="aandcttables"
ape_decoder_select="dsputil"
asv1_decoder_select="dsputil"
asv1_encoder_select="dsputil"
asv2_decoder_select="dsputil"
asv2_encoder_select="dsputil"
atrac1_decoder_select="mdct sinewin"
atrac3_decoder_select="mdct"
atrac3p_decoder_select="mdct sinewin"
avrn_decoder_select="exif"
bink_decoder_select="dsputil hpeldsp"
binkaudio_dct_decoder_select="mdct rdft dct sinewin"
binkaudio_rdft_decoder_select="mdct rdft sinewin"
cavs_decoder_select="dsputil golomb h264chroma videodsp"
cllc_decoder_select="dsputil"
comfortnoise_encoder_select="lpc"
cook_decoder_select="dsputil mdct sinewin"
cscd_decoder_select="lzo"
cscd_decoder_suggest="zlib"
dca_decoder_select="mdct"
dirac_decoder_select="dsputil dwt golomb videodsp"
dnxhd_decoder_select="dsputil"
dnxhd_encoder_select="aandcttables dsputil mpegvideoenc"
dvvideo_decoder_select="dsputil"
dvvideo_encoder_select="dsputil"
dxa_decoder_select="zlib"
eac3_decoder_select="ac3_decoder"
eac3_encoder_select="ac3_encoder"
eamad_decoder_select="aandcttables dsputil mpegvideo"
eatgq_decoder_select="aandcttables"
eatqi_decoder_select="aandcttables error_resilience mpegvideo"
exr_decoder_select="zlib"
ffv1_decoder_select="dsputil golomb rangecoder"
ffv1_encoder_select="dsputil rangecoder"
ffvhuff_decoder_select="dsputil llviddsp"
ffvhuff_encoder_select="dsputil huffman llviddsp"
fic_decoder_select="dsputil golomb"
flac_decoder_select="golomb"
flac_encoder_select="dsputil golomb lpc"
flashsv_decoder_select="zlib"
flashsv_encoder_select="zlib"
flashsv2_encoder_select="zlib"
flashsv2_decoder_select="zlib"
flv_decoder_select="h263_decoder"
flv_encoder_select="h263_encoder"
fourxm_decoder_select="dsputil"
fraps_decoder_select="dsputil huffman"
g2m_decoder_select="dsputil zlib"
g729_decoder_select="dsputil"
h261_decoder_select="error_resilience mpegvideo"
h261_encoder_select="aandcttables mpegvideoenc"
h263_decoder_select="error_resilience h263_parser h263dsp mpegvideo"
h263_encoder_select="aandcttables h263dsp mpegvideoenc"
h263i_decoder_select="h263_decoder"
h263p_encoder_select="h263_encoder"
h264_decoder_select="golomb h264chroma h264dsp h264pred h264qpel videodsp"
h264_decoder_suggest="error_resilience"
hevc_decoder_select="dsputil golomb videodsp"
huffyuv_decoder_select="dsputil llviddsp"
huffyuv_encoder_select="dsputil huffman llviddsp"
iac_decoder_select="dsputil fft mdct sinewin"
imc_decoder_select="dsputil fft mdct sinewin"
indeo3_decoder_select="hpeldsp"
interplay_video_decoder_select="hpeldsp"
jpegls_decoder_select="dsputil golomb hpeldsp exif"
jpegls_encoder_select="golomb"
jv_decoder_select="dsputil"
lagarith_decoder_select="dsputil"
ljpeg_encoder_select="aandcttables mpegvideoenc"
loco_decoder_select="golomb"
mdec_decoder_select="dsputil error_resilience mpegvideo"
metasound_decoder_select="lsp mdct sinewin"
mimic_decoder_select="dsputil hpeldsp"
mjpeg_decoder_select="dsputil hpeldsp exif"
mjpegb_decoder_select="dsputil hpeldsp exif"
mjpeg_encoder_select="aandcttables dsputil mpegvideoenc"
mlp_decoder_select="dsputil mlp_parser"
motionpixels_decoder_select="dsputil"
mp1_decoder_select="mpegaudio"
mp1float_decoder_select="mpegaudio"
mp2_decoder_select="mpegaudio"
mp2float_decoder_select="mpegaudio"
mp3_decoder_select="mpegaudio"
mp3adu_decoder_select="mpegaudio"
mp3adufloat_decoder_select="mpegaudio"
mp3float_decoder_select="mpegaudio"
mp3on4_decoder_select="mpegaudio"
mp3on4float_decoder_select="mpegaudio"
mpc7_decoder_select="dsputil mpegaudiodsp"
mpc8_decoder_select="dsputil mpegaudiodsp"
mpeg_xvmc_decoder_deps="X11_extensions_XvMClib_h"
mpeg_xvmc_decoder_select="mpeg2video_decoder"
mpeg1video_decoder_select="error_resilience mpegvideo"
mpeg1video_encoder_select="aandcttables mpegvideoenc h263dsp"
mpeg2video_decoder_select="error_resilience mpegvideo"
mpeg2video_encoder_select="aandcttables mpegvideoenc h263dsp"
mpeg4_decoder_select="h263_decoder mpeg4video_parser"
mpeg4_encoder_select="h263_encoder"
msmpeg4v1_decoder_select="h263_decoder"
msmpeg4v2_decoder_select="h263_decoder"
msmpeg4v2_encoder_select="h263_encoder"
msmpeg4v3_decoder_select="h263_decoder"
msmpeg4v3_encoder_select="h263_encoder"
mss2_decoder_select="error_resilience vc1_decoder"
mxpeg_decoder_select="dsputil hpeldsp exif"
nellymoser_decoder_select="mdct sinewin"
nellymoser_encoder_select="audio_frame_queue mdct sinewin"
nuv_decoder_select="dsputil lzo"
png_decoder_select="zlib"
png_encoder_select="dsputil zlib"
prores_decoder_select="dsputil"
prores_encoder_select="dsputil"
qcelp_decoder_select="lsp"
qdm2_decoder_select="mdct rdft mpegaudiodsp"
ra_144_encoder_select="audio_frame_queue lpc"
ralf_decoder_select="golomb"
rtjpeg_decoder_select="dsputil"
rv10_decoder_select="error_resilience h263_decoder h263dsp"
rv10_encoder_select="h263_encoder"
rv20_decoder_select="error_resilience h263_decoder h263dsp"
rv20_encoder_select="h263_encoder"
rv30_decoder_select="error_resilience golomb h264chroma h264pred h264qpel mpegvideo videodsp"
rv40_decoder_select="error_resilience golomb h264chroma h264pred h264qpel mpegvideo videodsp"
shorten_decoder_select="golomb"
sipr_decoder_select="lsp"
snow_decoder_select="dsputil dwt h264qpel hpeldsp rangecoder"
snow_encoder_select="aandcttables dsputil dwt h264qpel hpeldsp mpegvideoenc rangecoder"
sonic_decoder_select="golomb rangecoder"
sonic_encoder_select="golomb rangecoder"
sonic_ls_encoder_select="golomb"
sp5x_decoder_select="dsputil hpeldsp exif"
svq1_decoder_select="hpeldsp"
svq1_encoder_select="aandcttables dsputil hpeldsp mpegvideoenc"
svq3_decoder_select="golomb h264chroma h264dsp h264pred h264qpel hpeldsp mpegvideo videodsp"
svq3_decoder_suggest="error_resilience zlib"
tak_decoder_select="dsputil"
theora_decoder_select="vp3_decoder"
tiff_decoder_suggest="zlib"
tiff_encoder_suggest="zlib"
thp_decoder_select="dsputil hpeldsp exif"
truehd_decoder_select="mlp_parser"
truemotion2_decoder_select="dsputil"
truespeech_decoder_select="dsputil"
tscc_decoder_select="zlib"
twinvq_decoder_select="mdct lsp sinewin"
utvideo_decoder_select="dsputil"
utvideo_encoder_select="dsputil huffman"
vble_decoder_select="dsputil"
vc1_decoder_select="error_resilience h263_decoder h264chroma h264qpel intrax8"
vc1image_decoder_select="vc1_decoder"
vorbis_decoder_select="mdct"
vorbis_encoder_select="mdct"
vp3_decoder_select="hpeldsp vp3dsp videodsp"
vp5_decoder_select="h264chroma hpeldsp videodsp vp3dsp"
vp6_decoder_select="h264chroma hpeldsp huffman videodsp vp3dsp"
vp6a_decoder_select="vp6_decoder"
vp6f_decoder_select="vp6_decoder"
vp8_decoder_select="h264pred videodsp"
vp9_decoder_select="videodsp"
webp_decoder_select="vp8_decoder"
wmapro_decoder_select="mdct sinewin"
wmav1_decoder_select="mdct sinewin"
wmav1_encoder_select="mdct sinewin"
wmav2_decoder_select="mdct sinewin"
wmav2_encoder_select="mdct sinewin"
wmavoice_decoder_select="lsp rdft dct mdct sinewin"
wmv1_decoder_select="h263_decoder"
wmv1_encoder_select="h263_encoder"
wmv2_decoder_select="h263_decoder intrax8 videodsp"
wmv2_encoder_select="h263_encoder"
wmv3_decoder_select="vc1_decoder"
wmv3image_decoder_select="wmv3_decoder"
zerocodec_decoder_select="zlib"
zlib_decoder_select="zlib"
zlib_encoder_select="zlib"
zmbv_decoder_select="zlib"
zmbv_encoder_select="zlib"

# hardware accelerators
crystalhd_deps="libcrystalhd_libcrystalhd_if_h"
dxva2_deps="dxva2api_h"
vaapi_deps="va_va_h"
vda_deps="VideoDecodeAcceleration_VDADecoder_h pthreads"
vda_extralibs="-framework CoreFoundation -framework VideoDecodeAcceleration -framework QuartzCore"
vdpau_deps="vdpau_vdpau_h vdpau_vdpau_x11_h"
xvmc_deps="X11_extensions_XvMClib_h"

h263_vaapi_hwaccel_deps="vaapi"
h263_vaapi_hwaccel_select="h263_decoder"
h263_vdpau_hwaccel_deps="vdpau"
h263_vdpau_hwaccel_select="h263_decoder"
h264_crystalhd_decoder_select="crystalhd h264_mp4toannexb_bsf h264_parser"
h264_dxva2_hwaccel_deps="dxva2"
h264_dxva2_hwaccel_select="h264_decoder"
h264_vaapi_hwaccel_deps="vaapi"
h264_vaapi_hwaccel_select="h264_decoder"
h264_vda_decoder_deps="vda"
h264_vda_decoder_select="h264_decoder"
h264_vda_hwaccel_deps="vda"
h264_vda_hwaccel_select="h264_decoder"
h264_vdpau_decoder_deps="vdpau"
h264_vdpau_decoder_select="h264_decoder"
h264_vdpau_hwaccel_deps="vdpau"
h264_vdpau_hwaccel_select="h264_decoder"
mpeg_vdpau_decoder_deps="vdpau"
mpeg_vdpau_decoder_select="mpeg2video_decoder"
mpeg_xvmc_hwaccel_deps="xvmc"
mpeg_xvmc_hwaccel_select="mpeg2video_decoder"
mpeg1_vdpau_decoder_deps="vdpau"
mpeg1_vdpau_decoder_select="mpeg1video_decoder"
mpeg1_vdpau_hwaccel_deps="vdpau"
mpeg1_vdpau_hwaccel_select="mpeg1video_decoder"
mpeg1_xvmc_hwaccel_deps="xvmc"
mpeg1_xvmc_hwaccel_select="mpeg1video_decoder"
mpeg2_crystalhd_decoder_select="crystalhd"
mpeg2_dxva2_hwaccel_deps="dxva2"
mpeg2_dxva2_hwaccel_select="mpeg2video_decoder"
mpeg2_vaapi_hwaccel_deps="vaapi"
mpeg2_vaapi_hwaccel_select="mpeg2video_decoder"
mpeg2_vdpau_hwaccel_deps="vdpau"
mpeg2_vdpau_hwaccel_select="mpeg2video_decoder"
mpeg2_xvmc_hwaccel_deps="xvmc"
mpeg2_xvmc_hwaccel_select="mpeg2video_decoder"
mpeg4_crystalhd_decoder_select="crystalhd"
mpeg4_vaapi_hwaccel_deps="vaapi"
mpeg4_vaapi_hwaccel_select="mpeg4_decoder"
mpeg4_vdpau_decoder_deps="vdpau"
mpeg4_vdpau_decoder_select="mpeg4_decoder"
mpeg4_vdpau_hwaccel_deps="vdpau"
mpeg4_vdpau_hwaccel_select="mpeg4_decoder"
msmpeg4_crystalhd_decoder_select="crystalhd"
vc1_crystalhd_decoder_select="crystalhd"
vc1_dxva2_hwaccel_deps="dxva2"
vc1_dxva2_hwaccel_select="vc1_decoder"
vc1_vaapi_hwaccel_deps="vaapi"
vc1_vaapi_hwaccel_select="vc1_decoder"
vc1_vdpau_decoder_deps="vdpau"
vc1_vdpau_decoder_select="vc1_decoder"
vc1_vdpau_hwaccel_deps="vdpau"
vc1_vdpau_hwaccel_select="vc1_decoder"
wmv3_crystalhd_decoder_select="crystalhd"
wmv3_dxva2_hwaccel_select="vc1_dxva2_hwaccel"
wmv3_vaapi_hwaccel_select="vc1_vaapi_hwaccel"
wmv3_vdpau_decoder_select="vc1_vdpau_decoder"
wmv3_vdpau_hwaccel_select="vc1_vdpau_hwaccel"

# parsers
h264_parser_select="golomb h264chroma h264dsp h264pred h264qpel videodsp"
hevc_parser_select="hevc_decoder"
mpeg4video_parser_select="error_resilience mpegvideo"
mpegvideo_parser_select="error_resilience mpegvideo"
vc1_parser_select="mpegvideo"

# external libraries
libaacplus_encoder_deps="libaacplus"
libcelt_decoder_deps="libcelt"
libfaac_encoder_deps="libfaac"
libfaac_encoder_select="audio_frame_queue"
libfdk_aac_decoder_deps="libfdk_aac"
libfdk_aac_encoder_deps="libfdk_aac"
libfdk_aac_encoder_select="audio_frame_queue"
libgme_demuxer_deps="libgme"
libgsm_decoder_deps="libgsm"
libgsm_encoder_deps="libgsm"
libgsm_ms_decoder_deps="libgsm"
libgsm_ms_encoder_deps="libgsm"
libilbc_decoder_deps="libilbc"
libilbc_encoder_deps="libilbc"
libmodplug_demuxer_deps="libmodplug"
libmp3lame_encoder_deps="libmp3lame"
libmp3lame_encoder_select="audio_frame_queue"
libopencore_amrnb_decoder_deps="libopencore_amrnb"
libopencore_amrnb_encoder_deps="libopencore_amrnb"
libopencore_amrnb_encoder_select="audio_frame_queue"
libopencore_amrwb_decoder_deps="libopencore_amrwb"
libopenjpeg_decoder_deps="libopenjpeg"
libopenjpeg_encoder_deps="libopenjpeg"
libopus_decoder_deps="libopus"
libopus_encoder_deps="libopus"
libopus_encoder_select="audio_frame_queue"
libquvi_demuxer_deps="libquvi"
libschroedinger_decoder_deps="libschroedinger"
libschroedinger_encoder_deps="libschroedinger"
libshine_encoder_deps="libshine"
libshine_encoder_select="audio_frame_queue"
libspeex_decoder_deps="libspeex"
libspeex_encoder_deps="libspeex"
libspeex_encoder_select="audio_frame_queue"
libstagefright_h264_decoder_deps="libstagefright_h264"
libtheora_encoder_deps="libtheora"
libtwolame_encoder_deps="libtwolame"
libvo_aacenc_encoder_deps="libvo_aacenc"
libvo_aacenc_encoder_select="audio_frame_queue"
libvo_amrwbenc_encoder_deps="libvo_amrwbenc"
libvorbis_decoder_deps="libvorbis"
libvorbis_encoder_deps="libvorbis"
libvorbis_encoder_select="audio_frame_queue"
libvpx_vp8_decoder_deps="libvpx"
libvpx_vp8_encoder_deps="libvpx"
libvpx_vp9_decoder_deps="libvpx"
libvpx_vp9_encoder_deps="libvpx"
libwavpack_encoder_deps="libwavpack"
libwebp_encoder_deps="libwebp"
libx264_encoder_deps="libx264"
libx264rgb_encoder_deps="libx264"
libx265_encoder_deps="libx265"
libxavs_encoder_deps="libxavs"
libxvid_encoder_deps="libxvid"
libutvideo_decoder_deps="libutvideo"
libutvideo_encoder_deps="libutvideo"
libzvbi_teletext_decoder_deps="libzvbi"

# demuxers / muxers
ac3_demuxer_select="ac3_parser"
asf_demuxer_select="riffdec"
asf_muxer_select="riffenc"
asf_stream_muxer_select="asf_muxer"
avi_demuxer_select="riffdec"
avi_muxer_select="riffenc"
avisynth_demuxer_deps="avisynth"
avisynth_demuxer_select="riffdec"
caf_demuxer_select="riffdec"
dirac_demuxer_select="dirac_parser"
dts_demuxer_select="dca_parser"
dtshd_demuxer_select="dca_parser"
dxa_demuxer_select="riffdec"
eac3_demuxer_select="ac3_parser"
f4v_muxer_select="mov_muxer"
flac_demuxer_select="flac_parser"
hds_muxer_select="flv_muxer"
hls_muxer_select="mpegts_muxer"
ipod_muxer_select="mov_muxer"
ismv_muxer_select="mov_muxer"
libnut_demuxer_deps="libnut"
libnut_muxer_deps="libnut"
matroska_audio_muxer_select="matroska_muxer"
matroska_demuxer_select="riffdec"
matroska_demuxer_suggest="bzlib lzo zlib"
matroska_muxer_select="riffenc"
mmf_muxer_select="riffenc"
mov_demuxer_select="riffdec"
mov_demuxer_suggest="zlib"
mov_muxer_select="riffenc rtpenc_chain"
mp3_demuxer_select="mpegaudio_parser"
mp4_muxer_select="mov_muxer"
mpegts_muxer_select="adts_muxer latm_muxer"
mpegtsraw_demuxer_select="mpegts_demuxer"
mxf_d10_muxer_select="mxf_muxer"
nut_muxer_select="riffenc"
nuv_demuxer_select="riffdec"
ogg_demuxer_select="golomb"
psp_muxer_select="mov_muxer"
rtp_demuxer_select="sdp_demuxer"
rtpdec_select="asf_demuxer rm_demuxer rtp_protocol mpegts_demuxer mov_demuxer"
rtsp_demuxer_select="http_protocol rtpdec"
rtsp_muxer_select="rtp_muxer http_protocol rtp_protocol rtpenc_chain"
sap_demuxer_select="sdp_demuxer"
sap_muxer_select="rtp_muxer rtp_protocol rtpenc_chain"
sdp_demuxer_select="rtpdec"
smoothstreaming_muxer_select="ismv_muxer"
spdif_muxer_select="aac_parser"
tak_demuxer_select="tak_parser"
tg2_muxer_select="mov_muxer"
tgp_muxer_select="mov_muxer"
vobsub_demuxer_select="mpegps_demuxer"
w64_demuxer_select="wav_demuxer"
w64_muxer_select="wav_muxer"
wav_demuxer_select="riffdec"
wav_muxer_select="riffenc"
webm_muxer_select="riffenc"
wtv_demuxer_select="riffdec"
wtv_muxer_select="riffenc"
xmv_demuxer_select="riffdec"
xwma_demuxer_select="riffdec"

# indevs / outdevs
alsa_indev_deps="alsa_asoundlib_h snd_pcm_htimestamp"
alsa_outdev_deps="alsa_asoundlib_h"
bktr_indev_deps_any="dev_bktr_ioctl_bt848_h machine_ioctl_bt848_h dev_video_bktr_ioctl_bt848_h dev_ic_bt8xx_h"
caca_outdev_deps="libcaca"
decklink_outdev_deps="decklink pthreads"
decklink_outdev_extralibs="-lstdc++"
dshow_indev_deps="IBaseFilter"
dshow_indev_extralibs="-lpsapi -lole32 -lstrmiids -luuid"
dv1394_indev_deps="dv1394"
dv1394_indev_select="dv_demuxer"
fbdev_indev_deps="linux_fb_h"
fbdev_outdev_deps="linux_fb_h"
iec61883_indev_deps="libiec61883"
jack_indev_deps="jack_jack_h sem_timedwait"
lavfi_indev_deps="avfilter"
libcdio_indev_deps="libcdio"
libdc1394_indev_deps="libdc1394"
libv4l2_indev_deps="libv4l2"
openal_indev_deps="openal"
opengl_outdev_deps="opengl"
oss_indev_deps_any="soundcard_h sys_soundcard_h"
oss_outdev_deps_any="soundcard_h sys_soundcard_h"
pulse_indev_deps="libpulse"
pulse_outdev_deps="libpulse"
sdl_outdev_deps="sdl"
sndio_indev_deps="sndio_h"
sndio_outdev_deps="sndio_h"
v4l_indev_deps="linux_videodev_h"
v4l2_indev_deps_any="linux_videodev2_h sys_videoio_h"
v4l2_outdev_deps_any="linux_videodev2_h sys_videoio_h"
vfwcap_indev_deps="capCreateCaptureWindow vfwcap_defines"
vfwcap_indev_extralibs="-lavicap32"
xv_outdev_deps="X11_extensions_Xvlib_h XvGetPortAttribute"
xv_outdev_extralibs="-lXv -lX11 -lXext"
x11grab_indev_deps="x11grab"

# protocols
bluray_protocol_deps="libbluray"
ffrtmpcrypt_protocol_deps="!librtmp_protocol"
ffrtmpcrypt_protocol_deps_any="gcrypt nettle openssl"
ffrtmpcrypt_protocol_select="tcp_protocol"
ffrtmphttp_protocol_deps="!librtmp_protocol"
ffrtmphttp_protocol_select="http_protocol"
ftp_protocol_select="tcp_protocol"
gopher_protocol_select="network"
httpproxy_protocol_select="tcp_protocol"
http_protocol_select="tcp_protocol"
https_protocol_select="tls_protocol"
librtmp_protocol_deps="librtmp"
librtmpe_protocol_deps="librtmp"
librtmps_protocol_deps="librtmp"
librtmpt_protocol_deps="librtmp"
librtmpte_protocol_deps="librtmp"
libssh_protocol_deps="libssh"
mmsh_protocol_select="http_protocol"
mmst_protocol_select="network"
rtmp_protocol_deps="!librtmp_protocol"
rtmp_protocol_select="tcp_protocol"
rtmpe_protocol_select="ffrtmpcrypt_protocol"
rtmps_protocol_deps="!librtmp_protocol"
rtmps_protocol_select="tls_protocol"
rtmpt_protocol_select="ffrtmphttp_protocol"
rtmpte_protocol_select="ffrtmpcrypt_protocol ffrtmphttp_protocol"
rtmpts_protocol_select="ffrtmphttp_protocol https_protocol"
rtp_protocol_select="udp_protocol"
sctp_protocol_deps="struct_sctp_event_subscribe"
sctp_protocol_select="network"
srtp_protocol_select="rtp_protocol"
tcp_protocol_select="network"
tls_protocol_deps_any="openssl gnutls"
tls_protocol_select="tcp_protocol"
udp_protocol_select="network"
unix_protocol_deps="sys_un_h"
unix_protocol_select="network"

# filters
aconvert_filter_deps="swresample"
amovie_filter_deps="avcodec avformat"
aresample_filter_deps="swresample"
ass_filter_deps="libass"
asyncts_filter_deps="avresample"
atempo_filter_deps="avcodec"
atempo_filter_select="rdft"
azmq_filter_deps="libzmq"
blackframe_filter_deps="gpl"
boxblur_filter_deps="gpl"
colormatrix_filter_deps="gpl"
cropdetect_filter_deps="gpl"
dctdnoiz_filter_deps="avcodec"
dctdnoiz_filter_select="fft"
delogo_filter_deps="gpl"
deshake_filter_deps="avcodec"
deshake_filter_select="dsputil"
drawtext_filter_deps="libfreetype"
ebur128_filter_deps="gpl"
flite_filter_deps="libflite"
frei0r_filter_deps="frei0r dlopen"
frei0r_filter_extralibs='$ldl'
frei0r_src_filter_deps="frei0r dlopen"
frei0r_src_filter_extralibs='$ldl'
geq_filter_deps="gpl"
histeq_filter_deps="gpl"
hqdn3d_filter_deps="gpl"
interlace_filter_deps="gpl"
kerndeint_filter_deps="gpl"
ladspa_filter_deps="ladspa dlopen"
mcdeint_filter_deps="avcodec gpl"
movie_filter_deps="avcodec avformat"
mp_filter_deps="gpl avcodec swscale inline_asm"
mpdecimate_filter_deps="gpl avcodec"
mptestsrc_filter_deps="gpl"
negate_filter_deps="lut_filter"
perspective_filter_deps="gpl"
resample_filter_deps="avresample"
ocv_filter_deps="libopencv"
owdenoise_filter_deps="gpl"
pan_filter_deps="swresample"
phase_filter_deps="gpl"
pp_filter_deps="gpl postproc"
pullup_filter_deps="gpl"
removelogo_filter_deps="avcodec avformat swscale"
sab_filter_deps="gpl swscale"
scale_filter_deps="swscale"
smartblur_filter_deps="gpl swscale"
showspectrum_filter_deps="avcodec"
showspectrum_filter_select="rdft"
spp_filter_deps="gpl avcodec"
spp_filter_select="fft"
stereo3d_filter_deps="gpl"
subtitles_filter_deps="avformat avcodec libass"
super2xsai_filter_deps="gpl"
tinterlace_filter_deps="gpl"
vidstabdetect_filter_deps="libvidstab"
vidstabtransform_filter_deps="libvidstab"
pixfmts_super2xsai_test_deps="super2xsai_filter"
tinterlace_merge_test_deps="tinterlace_filter"
tinterlace_pad_test_deps="tinterlace_filter"
zmq_filter_deps="libzmq"

# examples
<<<<<<< HEAD
avio_reading="avformat avcodec avutil"
decoding_encoding_example_deps="avcodec avutil"
demuxing_decoding_example_deps="avcodec avformat avutil"
filtering_audio_example_deps="avfilter avcodec avformat avutil"
filtering_video_example_deps="avfilter avcodec avformat avutil"
metadata_example_deps="avformat avutil"
muxing_example_deps="avcodec avformat avutil swscale"
remuxing_example_deps="avcodec avformat avutil"
resampling_audio_example_deps="avutil swresample"
scaling_video_example_deps="avutil swscale"
transcode_aac_example_deps="avcodec avformat swresample"
=======
avcodec_example_deps="avcodec avutil"
metadata_example_deps="avformat avutil"
output_example_deps="avcodec avformat avutil swscale"
transcode_aac_example_deps="avcodec avformat avresample"
>>>>>>> b339182e

# libraries
avcodec_deps="avutil"
avdevice_deps="avutil avcodec avformat"
avfilter_deps="avutil"
avformat_deps="avutil avcodec"
avresample_deps="avutil"
postproc_deps="avutil gpl"
swscale_deps="avutil"

# programs
ffmpeg_deps="avcodec avfilter avformat swresample"
ffmpeg_select="aformat_filter anull_filter atrim_filter format_filter
               null_filter
               setpts_filter trim_filter"
ffplay_deps="avcodec avformat swscale swresample sdl"
ffplay_libs='$sdl_libs'
ffplay_select="rdft crop_filter"
ffprobe_deps="avcodec avformat"
ffserver_deps="avformat fork sarestart"
ffserver_select="ffm_muxer rtp_protocol rtsp_demuxer"

# documentation
podpages_deps="perl"
manpages_deps="perl pod2man"
htmlpages_deps="perl texi2html"
txtpages_deps="perl makeinfo"
doc_deps_any="manpages htmlpages podpages txtpages"

# default parameters

logfile="config.log"

# installation paths
prefix_default="/usr/local"
bindir_default='${prefix}/bin'
datadir_default='${prefix}/share/ffmpeg'
docdir_default='${prefix}/share/doc/ffmpeg'
incdir_default='${prefix}/include'
libdir_default='${prefix}/lib'
mandir_default='${prefix}/share/man'
shlibdir_default="$libdir_default"

# toolchain
ar_default="ar"
cc_default="gcc"
cxx_default="g++"
host_cc_default="gcc"
cp_f="cp -f"
install="install"
ln_s="ln -s -f"
nm_default="nm -g"
objformat="elf"
pkg_config_default=pkg-config
ranlib="ranlib"
strip_default="strip"
yasmexe_default="yasm"
windres_default="windres"

nogas=":"

# machine
arch_default=$(uname -m)
cpu="generic"

# OS
target_os_default=$(tolower $(uname -s))
host_os=$target_os_default

# configurable options
enable $PROGRAM_LIST
enable $DOCUMENT_LIST
enable $EXAMPLE_LIST
enable $(filter_out avresample $LIBRARY_LIST)
enable stripping

enable asm
enable debug
enable doc
enable optimizations
enable runtime_cpudetect
enable safe_bitstream_reader
enable static
enable swscale_alpha

# Enable hwaccels by default.
enable dxva2 vaapi vdpau xvmc

# build settings
SHFLAGS='-shared -Wl,-soname,$$(@F)'
LIBPREF="lib"
LIBSUF=".a"
FULLNAME='$(NAME)$(BUILDSUF)'
LIBNAME='$(LIBPREF)$(FULLNAME)$(LIBSUF)'
SLIBPREF="lib"
SLIBSUF=".so"
SLIBNAME='$(SLIBPREF)$(FULLNAME)$(SLIBSUF)'
SLIBNAME_WITH_VERSION='$(SLIBNAME).$(LIBVERSION)'
SLIBNAME_WITH_MAJOR='$(SLIBNAME).$(LIBMAJOR)'
LIB_INSTALL_EXTRA_CMD='$$(RANLIB) "$(LIBDIR)/$(LIBNAME)"'
SLIB_INSTALL_NAME='$(SLIBNAME_WITH_VERSION)'
SLIB_INSTALL_LINKS='$(SLIBNAME_WITH_MAJOR) $(SLIBNAME)'

asflags_filter=echo
cflags_filter=echo
ldflags_filter=echo

AS_C='-c'
AS_O='-o $@'
CC_C='-c'
CC_E='-E -o $@'
CC_O='-o $@'
CXX_C='-c'
CXX_O='-o $@'
LD_O='-o $@'
LD_LIB='-l%'
LD_PATH='-L'
HOSTCC_C='-c'
HOSTCC_E='-E -o $@'
HOSTCC_O='-o $@'
HOSTLD_O='-o $@'

host_libs='-lm'
host_cflags_filter=echo
host_ldflags_filter=echo

target_path='$(CURDIR)'

# since the object filename is not given with the -MM flag, the compiler
# is only able to print the basename, and we must add the path ourselves
DEPCMD='$(DEP$(1)) $(DEP$(1)FLAGS) $($(1)DEP_FLAGS) $< | sed -e "/^\#.*/d" -e "s,^[[:space:]]*$(*F)\\.o,$(@D)/$(*F).o," > $(@:.o=.d)'
DEPFLAGS='-MM'

# find source path
if test -f configure; then
    source_path=.
else
    source_path=$(cd $(dirname "$0"); pwd)
    echo "$source_path" | grep -q '[[:blank:]]' &&
        die "Out of tree builds are impossible with whitespace in source path."
    test -e "$source_path/config.h" &&
        die "Out of tree builds are impossible with config.h in source dir."
fi

for v in "$@"; do
    r=${v#*=}
    l=${v%"$r"}
    r=$(sh_quote "$r")
    FFMPEG_CONFIGURATION="${FFMPEG_CONFIGURATION# } ${l}${r}"
done

find_things(){
    thing=$1
    pattern=$2
    file=$source_path/$3
    sed -n "s/^[^#]*$pattern.*([^,]*, *\([^,]*\)\(,.*\)*).*/\1_$thing/p" "$file"
}

ENCODER_LIST=$(find_things  encoder  ENC      libavcodec/allcodecs.c)
DECODER_LIST=$(find_things  decoder  DEC      libavcodec/allcodecs.c)
HWACCEL_LIST=$(find_things  hwaccel  HWACCEL  libavcodec/allcodecs.c)
PARSER_LIST=$(find_things   parser   PARSER   libavcodec/allcodecs.c)
BSF_LIST=$(find_things      bsf      BSF      libavcodec/allcodecs.c)
MUXER_LIST=$(find_things    muxer    _MUX     libavformat/allformats.c)
DEMUXER_LIST=$(find_things  demuxer  DEMUX    libavformat/allformats.c)
OUTDEV_LIST=$(find_things   outdev   OUTDEV   libavdevice/alldevices.c)
INDEV_LIST=$(find_things    indev    _IN      libavdevice/alldevices.c)
PROTOCOL_LIST=$(find_things protocol PROTOCOL libavformat/allformats.c)
FILTER_LIST=$(find_things   filter   FILTER   libavfilter/allfilters.c)

ALL_COMPONENTS="
    $BSF_LIST
    $DECODER_LIST
    $DEMUXER_LIST
    $ENCODER_LIST
    $FILTER_LIST
    $HWACCEL_LIST
    $INDEV_LIST
    $MUXER_LIST
    $OUTDEV_LIST
    $PARSER_LIST
    $PROTOCOL_LIST
"

for n in $COMPONENT_LIST; do
    v=$(toupper ${n%s})_LIST
    eval enable \$$v
    eval ${n}_if_any="\$$v"
done

enable $ARCH_EXT_LIST

die_unknown(){
    echo "Unknown option \"$1\"."
    echo "See $0 --help for available options."
    exit 1
}

print_3_columns() {
    cat | tr ' ' '\n' | sort | pr -r -3 -t
}

show_list() {
    suffix=_$1
    shift
    echo $* | sed s/$suffix//g | print_3_columns
    exit 0
}

rand_list(){
    IFS=', '
    set -- $*
    unset IFS
    for thing; do
        comp=${thing%:*}
        prob=${thing#$comp}
        prob=${prob#:}
        is_in ${comp} $COMPONENT_LIST && eval comp=\$$(toupper ${comp%s})_LIST
        echo "prob ${prob:-0.5}"
        printf '%s\n' $comp
    done
}

do_random(){
    action=$1
    shift
    random_seed=$(awk "BEGIN { srand($random_seed); print srand() }")
    $action $(rand_list "$@" | awk "BEGIN { srand($random_seed) } \$1 == \"prob\" { prob = \$2; next } rand() < prob { print }")
}

for opt do
    optval="${opt#*=}"
    case "$opt" in
        --extra-ldflags=*)
            add_ldflags $optval
        ;;
        --extra-libs=*)
            add_extralibs $optval
        ;;
        --disable-devices)
            disable $INDEV_LIST $OUTDEV_LIST
        ;;
        --enable-debug=*)
            debuglevel="$optval"
        ;;
        --disable-programs)
            disable $PROGRAM_LIST
        ;;
        --disable-everything)
            map 'eval unset \${$(toupper ${v%s})_LIST}' $COMPONENT_LIST
        ;;
        --disable-all)
            map 'eval unset \${$(toupper ${v%s})_LIST}' $COMPONENT_LIST
            disable $LIBRARY_LIST $PROGRAM_LIST doc
        ;;
        --enable-random|--disable-random)
            action=${opt%%-random}
            do_random ${action#--} $COMPONENT_LIST
        ;;
        --enable-random=*|--disable-random=*)
            action=${opt%%-random=*}
            do_random ${action#--} $optval
        ;;
        --enable-*=*|--disable-*=*)
            eval $(echo "${opt%%=*}" | sed 's/--/action=/;s/-/ thing=/')
            is_in "${thing}s" $COMPONENT_LIST || die_unknown "$opt"
            eval list=\$$(toupper $thing)_LIST
            name=$(echo "${optval}" | sed "s/,/_${thing}|/g")_${thing}
            list=$(filter "$name" $list)
            [ "$list" = "" ] && warn "Option $opt did not match anything"
            $action $list
        ;;
        --enable-?*|--disable-?*)
            eval $(echo "$opt" | sed 's/--/action=/;s/-/ option=/;s/-/_/g')
            if is_in $option $COMPONENT_LIST; then
                test $action = disable && action=unset
                eval $action \$$(toupper ${option%s})_LIST
            elif is_in $option $CMDLINE_SELECT; then
                $action $option
            else
                die_unknown $opt
            fi
        ;;
        --list-*)
            NAME="${opt#--list-}"
            is_in $NAME $COMPONENT_LIST || die_unknown $opt
            NAME=${NAME%s}
            eval show_list $NAME \$$(toupper $NAME)_LIST
        ;;
        --help|-h) show_help
        ;;
        --fatal-warnings) enable fatal_warnings
        ;;
        *)
            optname="${opt%%=*}"
            optname="${optname#--}"
            optname=$(echo "$optname" | sed 's/-/_/g')
            if is_in $optname $CMDLINE_SET; then
                eval $optname='$optval'
            elif is_in $optname $CMDLINE_APPEND; then
                append $optname "$optval"
            else
                die_unknown $opt
            fi
        ;;
    esac
done

disabled logging && logfile=/dev/null

echo "# $0 $FFMPEG_CONFIGURATION" > $logfile
set >> $logfile

test -n "$cross_prefix" && enable cross_compile

if enabled cross_compile; then
    test -n "$arch" && test -n "$target_os" ||
        die "Must specify target arch and OS when cross-compiling"
fi

ar_default="${cross_prefix}${ar_default}"
cc_default="${cross_prefix}${cc_default}"
cxx_default="${cross_prefix}${cxx_default}"
nm_default="${cross_prefix}${nm_default}"
pkg_config_default="${cross_prefix}${pkg_config_default}"
ranlib="${cross_prefix}${ranlib}"
strip_default="${cross_prefix}${strip_default}"
windres_default="${cross_prefix}${windres_default}"

sysinclude_default="${sysroot}/usr/include"

test -n "$valgrind" && toolchain="valgrind-memcheck"

case "$toolchain" in
    clang-asan)
        cc_default="clang"
        add_cflags  -fsanitize=address
        add_ldflags -fsanitize=address
    ;;
    clang-tsan)
        cc_default="clang"
        add_cflags  -fsanitize=thread -pie
        add_ldflags -fsanitize=thread -pie
    ;;
    gcc-asan)
        cc_default="gcc"
        add_cflags  -fsanitize=address
        add_ldflags -fsanitize=address
    ;;
    gcc-tsan)
        cc_default="gcc"
        add_cflags  -fsanitize=thread -pie -fPIC
        add_ldflags -fsanitize=thread -pie -fPIC
    ;;
    valgrind-massif)
        target_exec_default=${valgrind:-"valgrind"}
        target_exec_args="--tool=massif --alloc-fn=av_malloc --alloc-fn=av_mallocz --alloc-fn=av_calloc --alloc-fn=av_fast_padded_malloc --alloc-fn=av_fast_malloc --alloc-fn=av_realloc_f --alloc-fn=av_fast_realloc --alloc-fn=av_realloc"
    ;;
    valgrind-memcheck)
        target_exec_default=${valgrind:-"valgrind"}
        target_exec_args="--error-exitcode=1 --malloc-fill=0x2a --track-origins=yes --leak-check=full --gen-suppressions=all --suppressions=$source_path/tests/fate-valgrind.supp"
    ;;
    msvc)
        # Check whether the current MSVC version needs the C99 converter.
        # From MSVC 2013 (compiler major version 18) onwards, it does actually
        # support enough of C99 to build ffmpeg. Default to the new
        # behaviour if the regexp was unable to match anything, since this
        # successfully parses the version number of existing supported
        # versions that require the converter (MSVC 2010 and 2012).
        cl_major_ver=$(cl 2>&1 | sed -n 's/.*Version \([[:digit:]]\{1,\}\)\..*/\1/p')
        if [ -z "$cl_major_ver" ] || [ $cl_major_ver -ge 18 ]; then
            cc_default="cl"
        else
            cc_default="c99wrap cl"
        fi
        ld_default="link"
        nm_default="dumpbin -symbols"
        ar_default="lib"
        target_os_default="win32"
        # Use a relative path for TMPDIR. This makes sure all the
        # ffconf temp files are written with a relative path, avoiding
        # issues with msys/win32 path conversion for MSVC parameters
        # such as -Fo<file> or -out:<file>.
        TMPDIR=.
    ;;
    icl)
        cc_default="icl"
        ld_default="xilink"
        nm_default="dumpbin -symbols"
        ar_default="xilib"
        target_os_default="win32"
        TMPDIR=.
    ;;
    gcov)
        add_cflags  -fprofile-arcs -ftest-coverage
        add_ldflags -fprofile-arcs -ftest-coverage
    ;;
    hardened)
        add_cflags -U_FORTIFY_SOURCE -D_FORTIFY_SOURCE=2 -fno-strict-overflow -fstack-protector-all
        add_ldflags -Wl,-z,relro -Wl,-z,now
    ;;
    ?*)
        die "Unknown toolchain $toolchain"
    ;;
esac

set_default arch cc cxx pkg_config strip sysinclude target_exec target_os yasmexe
enabled cross_compile || host_cc_default=$cc
set_default host_cc

if ! $pkg_config --version >/dev/null 2>&1; then
    warn "$pkg_config not found, library detection may fail."
    pkg_config=false
fi

exesuf() {
    case $1 in
        mingw32*|win32|win64|cygwin*|*-dos|freedos|opendos|os/2*|symbian) echo .exe ;;
    esac
}

EXESUF=$(exesuf $target_os)
HOSTEXESUF=$(exesuf $host_os)

# set temporary file name
: ${TMPDIR:=$TEMPDIR}
: ${TMPDIR:=$TMP}
: ${TMPDIR:=/tmp}

if [ -n "$tempprefix" ] ; then
    mktemp(){
        echo $tempprefix.${HOSTNAME}.${UID}
    }
elif ! check_cmd mktemp -u XXXXXX; then
    # simple replacement for missing mktemp
    # NOT SAFE FOR GENERAL USE
    mktemp(){
        echo "${2%%XXX*}.${HOSTNAME}.${UID}.$$"
    }
fi

tmpfile(){
    tmp=$(mktemp -u "${TMPDIR}/ffconf.XXXXXXXX")$2 &&
        (set -C; exec > $tmp) 2>/dev/null ||
        die "Unable to create temporary file in $TMPDIR."
    append TMPFILES $tmp
    eval $1=$tmp
}

trap 'rm -f -- $TMPFILES' EXIT

tmpfile TMPASM .asm
tmpfile TMPC   .c
tmpfile TMPCPP .cpp
tmpfile TMPE   $EXESUF
tmpfile TMPH   .h
tmpfile TMPO   .o
tmpfile TMPS   .S
tmpfile TMPSH  .sh
tmpfile TMPV   .ver

unset -f mktemp

chmod +x $TMPE

# make sure we can execute files in $TMPDIR
cat > $TMPSH 2>> $logfile <<EOF
#! /bin/sh
EOF
chmod +x $TMPSH >> $logfile 2>&1
if ! $TMPSH >> $logfile 2>&1; then
    cat <<EOF
Unable to create and execute files in $TMPDIR.  Set the TMPDIR environment
variable to another directory and make sure that it is not mounted noexec.
EOF
    die "Sanity test failed."
fi

ccc_flags(){
    for flag; do
        case $flag in
            -std=c99)           echo -c99                       ;;
            -mcpu=*)            echo -arch ${flag#*=}           ;;
            -mieee)             echo -ieee                      ;;
            -O*|-fast)          echo $flag                      ;;
            -fno-math-errno)    echo -assume nomath_errno       ;;
            -g)                 echo -g3                        ;;
            -Wall)              echo -msg_enable level2         ;;
            -Wno-pointer-sign)  echo -msg_disable ptrmismatch1  ;;
            -Wl,*)              echo $flag                      ;;
            -f*|-W*)                                            ;;
            *)                  echo $flag                      ;;
        esac
   done
}

cparser_flags(){
    for flag; do
        case $flag in
            -Wno-switch)             echo -Wno-switch-enum ;;
            -Wno-format-zero-length) ;;
            -Wdisabled-optimization) ;;
            -Wno-pointer-sign)       echo -Wno-other ;;
            *)                       echo $flag ;;
        esac
    done
}

msvc_common_flags(){
    for flag; do
        case $flag in
            # In addition to specifying certain flags under the compiler
            # specific filters, they must be specified here as well or else the
            # generic catch all at the bottom will print the original flag.
            -Wall)                ;;
            -std=c99)             ;;
            # Common flags
            -fomit-frame-pointer) ;;
            -g)                   echo -Z7 ;;
            -fno-math-errno)      ;;
            -fno-common)          ;;
            -fno-signed-zeros)    ;;
            -fPIC)                ;;
            -mthumb)              ;;
            -march=*)             ;;
            -lz)                  echo zlib.lib ;;
            -lavifil32)           echo vfw32.lib ;;
            -lavicap32)           echo vfw32.lib user32.lib ;;
            -l*)                  echo ${flag#-l}.lib ;;
            *)                    echo $flag ;;
        esac
    done
}

msvc_flags(){
    msvc_common_flags "$@"
    for flag; do
        case $flag in
            -Wall)                echo -W4 -wd4244 -wd4127 -wd4018 -wd4389     \
                                       -wd4146 -wd4057 -wd4204 -wd4706 -wd4305 \
                                       -wd4152 -wd4324 -we4013 -wd4100 -wd4214 \
                                       -wd4554 \
                                       -wd4273 ;;
        esac
    done
}

icl_flags(){
    msvc_common_flags "$@"
    for flag; do
        case $flag in
            # Despite what Intel's documentation says -Wall, which is supported
            # on Windows, does enable remarks so disable them here.
            -Wall)                echo $flag -Qdiag-disable:remark ;;
            -std=c99)             echo -Qstd=c99 ;;
        esac
    done
}

pgi_flags(){
    for flag; do
        case $flag in
            -flto)                echo -Mipa=fast,libopt,libinline,vestigial ;;
            -fomit-frame-pointer) echo -Mnoframe ;;
            -g)                   echo -gopt ;;
            *)                    echo $flag ;;
        esac
    done
}

suncc_flags(){
    for flag; do
        case $flag in
            -march=*|-mcpu=*)
                case "${flag#*=}" in
                    native)                   echo -xtarget=native       ;;
                    v9|niagara)               echo -xarch=sparc          ;;
                    ultrasparc)               echo -xarch=sparcvis       ;;
                    ultrasparc3|niagara2)     echo -xarch=sparcvis2      ;;
                    i586|pentium)             echo -xchip=pentium        ;;
                    i686|pentiumpro|pentium2) echo -xtarget=pentium_pro  ;;
                    pentium3*|c3-2)           echo -xtarget=pentium3     ;;
                    pentium-m)          echo -xarch=sse2 -xchip=pentium3 ;;
                    pentium4*)          echo -xtarget=pentium4           ;;
                    prescott|nocona)    echo -xarch=sse3 -xchip=pentium4 ;;
                    *-sse3)             echo -xarch=sse3                 ;;
                    core2)              echo -xarch=ssse3 -xchip=core2   ;;
                    corei7)           echo -xarch=sse4_2 -xchip=nehalem  ;;
                    corei7-avx)       echo -xarch=avx -xchip=sandybridge ;;
                    amdfam10|barcelona)        echo -xtarget=barcelona   ;;
                    bdver*)                    echo -xarch=avx           ;;
                    athlon-4|athlon-[mx]p)     echo -xarch=ssea          ;;
                    k8|opteron|athlon64|athlon-fx)
                                               echo -xarch=sse2a         ;;
                    athlon*)                   echo -xarch=pentium_proa  ;;
                esac
                ;;
            -std=c99)             echo -xc99              ;;
            -fomit-frame-pointer) echo -xregs=frameptr    ;;
            -fPIC)                echo -KPIC -xcode=pic32 ;;
            -W*,*)                echo $flag              ;;
            -f*-*|-W*|-mimpure-text)                      ;;
            -shared)              echo -G                 ;;
            *)                    echo $flag              ;;
        esac
    done
}

tms470_flags(){
    for flag; do
        case $flag in
            -march=*|-mcpu=*)
                case "${flag#*=}" in
                    armv7-a|cortex-a*)      echo -mv=7a8 ;;
                    armv7-r|cortex-r*)      echo -mv=7r4 ;;
                    armv7-m|cortex-m*)      echo -mv=7m3 ;;
                    armv6*|arm11*)          echo -mv=6   ;;
                    armv5*e|arm[79]*e*|arm9[24]6*|arm96*|arm102[26])
                                            echo -mv=5e  ;;
                    armv4*|arm7*|arm9[24]*) echo -mv=4   ;;
                esac
                ;;
            -mfpu=neon)     echo --float_support=vfpv3 --neon ;;
            -mfpu=vfp)      echo --float_support=vfpv2        ;;
            -mfpu=vfpv3)    echo --float_support=vfpv3        ;;
            -mfpu=vfpv3-d16) echo --float_support=vfpv3d16    ;;
            -msoft-float)   echo --float_support=vfplib       ;;
            -O[0-3]|-mf=*)  echo $flag                        ;;
            -g)             echo -g -mn                       ;;
            -pds=*)         echo $flag                        ;;
            -D*|-I*)        echo $flag                        ;;
            --gcc|--abi=*)  echo $flag                        ;;
            -me)            echo $flag                        ;;
        esac
    done
}

probe_cc(){
    pfx=$1
    _cc=$2

    unset _type _ident _cc_c _cc_e _cc_o _flags _cflags
    unset _ld_o _ldflags _ld_lib _ld_path
    unset _depflags _DEPCMD _DEPFLAGS
    _flags_filter=echo

    if $_cc --version 2>&1 | grep -q '^GNU assembler'; then
        true # no-op to avoid reading stdin in following checks
    elif $_cc -v 2>&1 | grep -q '^gcc.*LLVM'; then
        _type=llvm_gcc
        gcc_extra_ver=$(expr "$($_cc --version | head -n1)" : '.*\((.*)\)')
        _ident="llvm-gcc $($_cc -dumpversion) $gcc_extra_ver"
        _depflags='-MMD -MF $(@:.o=.d) -MT $@'
        _cflags_speed='-O3'
        _cflags_size='-Os'
    elif $_cc -v 2>&1 | grep -qi ^gcc; then
        _type=gcc
        gcc_version=$($_cc --version | head -n1)
        gcc_basever=$($_cc -dumpversion)
        gcc_pkg_ver=$(expr "$gcc_version" : '[^ ]* \(([^)]*)\)')
        gcc_ext_ver=$(expr "$gcc_version" : ".*$gcc_pkg_ver $gcc_basever \\(.*\\)")
        _ident=$(cleanws "gcc $gcc_basever $gcc_pkg_ver $gcc_ext_ver")
        if ! $_cc -dumpversion | grep -q '^2\.'; then
            _depflags='-MMD -MF $(@:.o=.d) -MT $@'
        fi
        _cflags_speed='-O3'
        _cflags_size='-Os'
    elif $_cc --version 2>/dev/null | grep -q ^icc; then
        _type=icc
        _ident=$($_cc --version | head -n1)
        _depflags='-MMD'
        _cflags_speed='-O3'
        _cflags_size='-Os'
        _cflags_noopt='-O1'
    elif $_cc -v 2>&1 | grep -q xlc; then
        _type=xlc
        _ident=$($_cc -qversion 2>/dev/null | head -n1)
        _cflags_speed='-O5'
        _cflags_size='-O5 -qcompact'
    elif $_cc -V 2>/dev/null | grep -q Compaq; then
        _type=ccc
        _ident=$($_cc -V | head -n1 | cut -d' ' -f1-3)
        _DEPFLAGS='-M'
        _cflags_speed='-fast'
        _cflags_size='-O1'
        _flags_filter=ccc_flags
    elif $_cc --vsn 2>/dev/null | grep -q "ARM C/C++ Compiler"; then
        test -d "$sysroot" || die "No valid sysroot specified."
        _type=armcc
        _ident=$($_cc --vsn | head -n1)
        armcc_conf="$PWD/armcc.conf"
        $_cc --arm_linux_configure                 \
             --arm_linux_config_file="$armcc_conf" \
             --configure_sysroot="$sysroot"        \
             --configure_cpp_headers="$sysinclude" >>$logfile 2>&1 ||
             die "Error creating armcc configuration file."
        $_cc --vsn | grep -q RVCT && armcc_opt=rvct || armcc_opt=armcc
        _flags="--arm_linux_config_file=$armcc_conf --translate_gcc"
        as_default="${cross_prefix}gcc"
        _depflags='-MMD'
        _cflags_speed='-O3'
        _cflags_size='-Os'
    elif $_cc -version 2>/dev/null | grep -Eq 'TMS470|TI ARM'; then
        _type=tms470
        _ident=$($_cc -version | head -n1 | tr -s ' ')
        _flags='--gcc --abi=eabi -me'
        _cc_e='-ppl -fe=$@'
        _cc_o='-fe=$@'
        _depflags='-ppa -ppd=$(@:.o=.d)'
        _cflags_speed='-O3 -mf=5'
        _cflags_size='-O3 -mf=2'
        _flags_filter=tms470_flags
    elif $_cc -v 2>&1 | grep -q clang; then
        _type=clang
        _ident=$($_cc --version | head -n1)
        _depflags='-MMD -MF $(@:.o=.d) -MT $@'
        _cflags_speed='-O3'
        _cflags_size='-Os'
    elif $_cc -V 2>&1 | grep -q Sun; then
        _type=suncc
        _ident=$($_cc -V 2>&1 | head -n1 | cut -d' ' -f 2-)
        _DEPCMD='$(DEP$(1)) $(DEP$(1)FLAGS) $($(1)DEP_FLAGS) $< | sed -e "1s,^.*: ,$@: ," -e "\$$!s,\$$, \\\," -e "1!s,^.*: , ," > $(@:.o=.d)'
        _DEPFLAGS='-xM1 -xc99'
        _ldflags='-std=c99'
        _cflags_speed='-O5'
        _cflags_size='-O5 -xspace'
        _flags_filter=suncc_flags
    elif $_cc -v 2>&1 | grep -q 'PathScale\|Path64'; then
        _type=pathscale
        _ident=$($_cc -v 2>&1 | head -n1 | tr -d :)
        _depflags='-MMD -MF $(@:.o=.d) -MT $@'
        _cflags_speed='-O2'
        _cflags_size='-Os'
        _flags_filter='filter_out -Wdisabled-optimization'
    elif $_cc -v 2>&1 | grep -q Open64; then
        _type=open64
        _ident=$($_cc -v 2>&1 | head -n1 | tr -d :)
        _depflags='-MMD -MF $(@:.o=.d) -MT $@'
        _cflags_speed='-O2'
        _cflags_size='-Os'
        _flags_filter='filter_out -Wdisabled-optimization|-Wtype-limits|-fno-signed-zeros'
    elif $_cc -V 2>&1 | grep -q Portland; then
        _type=pgi
        _ident="PGI $($_cc -V 2>&1 | awk '/^pgcc/ { print $2; exit }')"
        opt_common='-alias=ansi -Mdse -Mlre -Mpre'
        _cflags_speed="-O3 -Mautoinline -Munroll=c:4 $opt_common"
        _cflags_size="-O2 -Munroll=c:1 $opt_common"
        _cflags_noopt="-O"
        _flags_filter=pgi_flags
    elif $_cc 2>&1 | grep -q Microsoft; then
        _type=msvc
        _ident=$($cc 2>&1 | head -n1)
        _DEPCMD='$(DEP$(1)) $(DEP$(1)FLAGS) $($(1)DEP_FLAGS) $< 2>&1 | awk '\''/including/ { sub(/^.*file: */, ""); gsub(/\\/, "/"); if (!match($$0, / /)) print "$@:", $$0 }'\'' > $(@:.o=.d)'
        _DEPFLAGS='$(CPPFLAGS) $(CFLAGS) -showIncludes -Zs'
        _cflags_speed="-O2"
        _cflags_size="-O1"
        if $_cc 2>&1 | grep -q Linker; then
            _ld_o='-out:$@'
        else
            _ld_o='-Fe$@'
        fi
        _cc_o='-Fo$@'
        _cc_e='-P -Fi$@'
        _flags_filter=msvc_flags
        _ld_lib='lib%.a'
        _ld_path='-libpath:'
        _flags='-nologo'
        _cflags='-D_USE_MATH_DEFINES -D_CRT_SECURE_NO_WARNINGS -Dinline=__inline -FIstdlib.h -Dstrtoll=_strtoi64'
        if [ $pfx = hostcc ]; then
            append _cflags -Dsnprintf=_snprintf
        fi
        disable stripping
    elif $_cc 2>&1 | grep -q Intel; then
        _type=icl
        _ident=$($cc 2>&1 | head -n1)
        _depflags='-QMMD -QMF$(@:.o=.d) -QMT$@'
        # Not only is O3 broken on 13.x+ but it is slower on all previous
        # versions (tested) as well.
        _cflags_speed="-O2"
        _cflags_size="-O1 -Oi" # -O1 without -Oi miscompiles stuff
        if $_cc 2>&1 | grep -q Linker; then
            _ld_o='-out:$@'
        else
            _ld_o='-Fe$@'
        fi
        _cc_o='-Fo$@'
        _cc_e='-P'
        _flags_filter=icl_flags
        _ld_lib='lib%.a'
        _ld_path='-libpath:'
        # -Qdiag-error to make icl error when seeing certain unknown arguments
        _flags='-nologo -Qdiag-error:4044,10157'
        # -Qvec- -Qsimd- to prevent miscompilation, -GS for consistency
        # with MSVC which enables it by default.
        _cflags='-D_USE_MATH_DEFINES -FIstdlib.h -Dstrtoll=_strtoi64 -Qms0 -Qvec- -Qsimd- -GS'
        if [ $pfx = hostcc ]; then
            append _cflags -Dsnprintf=_snprintf
        fi
    elif $_cc --version 2>/dev/null | grep -q ^cparser; then
        _type=cparser
        _ident=$($_cc --version | head -n1)
        _depflags='-MMD'
        _cflags_speed='-O4'
        _cflags_size='-O2'
        _flags_filter=cparser_flags
    fi

    eval ${pfx}_type=\$_type
    eval ${pfx}_ident=\$_ident
}

set_ccvars(){
    eval ${1}_C=\${_cc_c-\${${1}_C}}
    eval ${1}_E=\${_cc_e-\${${1}_E}}
    eval ${1}_O=\${_cc_o-\${${1}_O}}

    if [ -n "$_depflags" ]; then
        eval ${1}_DEPFLAGS=\$_depflags
    else
        eval ${1}DEP=\${_DEPCMD:-\$DEPCMD}
        eval ${1}DEP_FLAGS=\${_DEPFLAGS:-\$DEPFLAGS}
        eval DEP${1}FLAGS=\$_flags
    fi
}

probe_cc cc "$cc"
cflags_filter=$_flags_filter
cflags_speed=$_cflags_speed
cflags_size=$_cflags_size
cflags_noopt=$_cflags_noopt
add_cflags $_flags $_cflags
cc_ldflags=$_ldflags
set_ccvars CC

probe_cc hostcc "$host_cc"
host_cflags_filter=$_flags_filter
add_host_cflags  $_flags $_cflags
set_ccvars HOSTCC

test -n "$cc_type" && enable $cc_type ||
    warn "Unknown C compiler $cc, unable to select optimal CFLAGS"

: ${as_default:=$cc}
: ${dep_cc_default:=$cc}
: ${ld_default:=$cc}
: ${host_ld_default:=$host_cc}
set_default ar as dep_cc ld host_ld windres

probe_cc as "$as"
asflags_filter=$_flags_filter
add_asflags $_flags $_cflags
set_ccvars AS

probe_cc ld "$ld"
ldflags_filter=$_flags_filter
add_ldflags $_flags $_ldflags
test "$cc_type" != "$ld_type" && add_ldflags $cc_ldflags
LD_O=${_ld_o-$LD_O}
LD_LIB=${_ld_lib-$LD_LIB}
LD_PATH=${_ld_path-$LD_PATH}

probe_cc hostld "$host_ld"
host_ldflags_filter=$_flags_filter
add_host_ldflags $_flags $_ldflags
HOSTLD_O=${_ld_o-$HOSTLD_O}

if [ -z "$CC_DEPFLAGS" ] && [ "$dep_cc" != "$cc" ]; then
    probe_cc depcc "$dep_cc"
    CCDEP=${_DEPCMD:-$DEPCMD}
    CCDEP_FLAGS=${_DEPFLAGS:=$DEPFLAGS}
    DEPCCFLAGS=$_flags
fi

if $ar 2>&1 | grep -q Microsoft; then
    arflags="-nologo"
    ar_o='-out:$@'
elif $ar 2>&1 | grep -q 'Texas Instruments'; then
    arflags="rq"
    ar_o='$@'
elif $ar 2>&1 | grep -q 'Usage: ar.*-X.*any'; then
    arflags='-Xany -r -c'
    ar_o='$@'
else
    arflags="rc"
    ar_o='$@'
fi

add_cflags $extra_cflags
add_cxxflags $extra_cxxflags
add_asflags $extra_cflags

if test -n "$sysroot"; then
    case "$cc_type" in
        gcc|llvm_gcc|clang)
            add_cppflags --sysroot="$sysroot"
            add_ldflags --sysroot="$sysroot"
        ;;
        tms470)
            add_cppflags -I"$sysinclude"
            add_ldflags  --sysroot="$sysroot"
        ;;
    esac
fi

if test "$cpu" = host; then
    enabled cross_compile &&
        die "--cpu=host makes no sense when cross-compiling."

    case "$cc_type" in
        gcc|llvm_gcc)
            check_native(){
                $cc $1=native -v -c -o $TMPO $TMPC >$TMPE 2>&1 || return
                sed -n "/cc1.*$1=/{
                            s/.*$1=\\([^ ]*\\).*/\\1/
                            p
                            q
                        }" $TMPE
            }
            cpu=$(check_native -march || check_native -mcpu)
        ;;
    esac

    test "${cpu:-host}" = host &&
        die "--cpu=host not supported with compiler $cc"
fi

# Deal with common $arch aliases
case "$arch" in
    aarch64|arm64)
        arch="aarch64"
    ;;
    arm*|iPad*|iPhone*)
        arch="arm"
    ;;
    mips*|IP*)
        arch="mips"
    ;;
    parisc*|hppa*)
        arch="parisc"
    ;;
    "Power Macintosh"|ppc*|powerpc*)
        arch="ppc"
    ;;
    s390|s390x)
        arch="s390"
    ;;
    sh4|sh)
        arch="sh4"
    ;;
    sun4u|sparc*)
        arch="sparc"
    ;;
    tilegx|tile-gx)
        arch="tilegx"
    ;;
    i[3-6]86|i86pc|BePC|x86pc|x86_64|x86_32|amd64)
        arch="x86"
    ;;
esac

is_in $arch $ARCH_LIST || warn "unknown architecture $arch"
enable $arch

# Add processor-specific flags
if enabled aarch64; then

    case $cpu in
        armv*)
            cpuflags="-march=$cpu"
        ;;
        *)
            cpuflags="-mcpu=$cpu"
        ;;
    esac

elif enabled alpha; then

    cpuflags="-mcpu=$cpu"

elif enabled arm; then

    check_arm_arch() {
        check_cpp_condition stddef.h \
            "defined __ARM_ARCH_${1}__ || defined __TARGET_ARCH_${2:-$1}" \
            $cpuflags
    }

    probe_arm_arch() {
        if   check_arm_arch 4;        then echo armv4;
        elif check_arm_arch 4T;       then echo armv4t;
        elif check_arm_arch 5;        then echo armv5;
        elif check_arm_arch 5E;       then echo armv5e;
        elif check_arm_arch 5T;       then echo armv5t;
        elif check_arm_arch 5TE;      then echo armv5te;
        elif check_arm_arch 5TEJ;     then echo armv5te;
        elif check_arm_arch 6;        then echo armv6;
        elif check_arm_arch 6J;       then echo armv6j;
        elif check_arm_arch 6K;       then echo armv6k;
        elif check_arm_arch 6Z;       then echo armv6z;
        elif check_arm_arch 6ZK;      then echo armv6zk;
        elif check_arm_arch 6T2;      then echo armv6t2;
        elif check_arm_arch 7;        then echo armv7;
        elif check_arm_arch 7A  7_A;  then echo armv7-a;
        elif check_arm_arch 7R  7_R;  then echo armv7-r;
        elif check_arm_arch 7M  7_M;  then echo armv7-m;
        elif check_arm_arch 7EM 7E_M; then echo armv7-m;
        elif check_arm_arch 8A  8_A;  then echo armv8-a;
        fi
    }

    [ "$cpu" = generic ] && cpu=$(probe_arm_arch)

    case $cpu in
        armv*)
            cpuflags="-march=$cpu"
            subarch=$(echo $cpu | sed 's/[^a-z0-9]//g')
        ;;
        *)
            cpuflags="-mcpu=$cpu"
            case $cpu in
                cortex-a*)                               subarch=armv7a  ;;
                cortex-r*)                               subarch=armv7r  ;;
                cortex-m*)                 enable thumb; subarch=armv7m  ;;
                arm11*)                                  subarch=armv6   ;;
                arm[79]*e*|arm9[24]6*|arm96*|arm102[26]) subarch=armv5te ;;
                armv4*|arm7*|arm9[24]*)                  subarch=armv4   ;;
                *)                             subarch=$(probe_arm_arch) ;;
            esac
        ;;
    esac

    case "$subarch" in
        armv5t*)    enable fast_clz                ;;
        armv[6-8]*) enable fast_clz fast_unaligned ;;
    esac

elif enabled avr32; then

    case $cpu in
        ap7[02]0[0-2])
            subarch="avr32_ap"
            cpuflags="-mpart=$cpu"
        ;;
        ap)
            subarch="avr32_ap"
            cpuflags="-march=$cpu"
        ;;
        uc3[ab]*)
            subarch="avr32_uc"
            cpuflags="-mcpu=$cpu"
        ;;
        uc)
            subarch="avr32_uc"
            cpuflags="-march=$cpu"
        ;;
    esac

elif enabled bfin; then

    cpuflags="-mcpu=$cpu"

elif enabled mips; then

    cpuflags="-march=$cpu"

    case $cpu in
        24kc)
            disable mipsfpu
            disable mipsdspr1
            disable mipsdspr2
        ;;
        24kf*)
            disable mipsdspr1
            disable mipsdspr2
        ;;
        24kec|34kc|1004kc)
            disable mipsfpu
            disable mipsdspr2
        ;;
        24kef*|34kf*|1004kf*)
            disable mipsdspr2
        ;;
        74kc)
            disable mipsfpu
        ;;
    esac

elif enabled ppc; then

    case $(tolower $cpu) in
        601|ppc601|powerpc601)
            cpuflags="-mcpu=601"
            disable altivec
        ;;
        603*|ppc603*|powerpc603*)
            cpuflags="-mcpu=603"
            disable altivec
        ;;
        604*|ppc604*|powerpc604*)
            cpuflags="-mcpu=604"
            disable altivec
        ;;
        g3|75*|ppc75*|powerpc75*)
            cpuflags="-mcpu=750"
            disable altivec
        ;;
        g4|745*|ppc745*|powerpc745*)
            cpuflags="-mcpu=7450"
        ;;
        74*|ppc74*|powerpc74*)
            cpuflags="-mcpu=7400"
        ;;
        g5|970|ppc970|powerpc970)
            cpuflags="-mcpu=970"
        ;;
        power[3-7]*)
            cpuflags="-mcpu=$cpu"
        ;;
        cell)
            cpuflags="-mcpu=cell"
            enable ldbrx
        ;;
        e500mc)
            cpuflags="-mcpu=e500mc"
            disable altivec
        ;;
        e500v2)
            cpuflags="-mcpu=8548 -mhard-float -mfloat-gprs=double"
            disable altivec
        ;;
        e500)
            cpuflags="-mcpu=8540 -mhard-float"
            disable altivec
        ;;
    esac

elif enabled sparc; then

    case $cpu in
        cypress|f93[04]|tsc701|sparcl*|supersparc|hypersparc|niagara|v[789])
            cpuflags="-mcpu=$cpu"
            disable vis
        ;;
        ultrasparc*|niagara[234])
            cpuflags="-mcpu=$cpu"
        ;;
    esac

elif enabled x86; then

    case $cpu in
        i[345]86|pentium)
            cpuflags="-march=$cpu"
            disable mmx
        ;;
        # targets that do NOT support nopl and conditional mov (cmov)
        pentium-mmx|k6|k6-[23]|winchip-c6|winchip2|c3)
            cpuflags="-march=$cpu"
            disable i686
        ;;
        # targets that do support nopl and conditional mov (cmov)
        i686|pentiumpro|pentium[23]|pentium-m|athlon|athlon-tbird|athlon-4|athlon-[mx]p|athlon64*|k8*|opteron*|athlon-fx|core2|corei7*|amdfam10|barcelona|atom|bdver*)
            cpuflags="-march=$cpu"
            enable i686
            enable fast_cmov
        ;;
        # targets that do support conditional mov but on which it's slow
        pentium4|pentium4m|prescott|nocona)
            cpuflags="-march=$cpu"
            enable i686
            disable fast_cmov
        ;;
    esac

fi

if [ "$cpu" != generic ]; then
    add_cflags  $cpuflags
    add_asflags $cpuflags
fi

# compiler sanity check
check_exec <<EOF
int main(void){ return 0; }
EOF
if test "$?" != 0; then
    echo "$cc is unable to create an executable file."
    if test -z "$cross_prefix" && ! enabled cross_compile ; then
        echo "If $cc is a cross-compiler, use the --enable-cross-compile option."
        echo "Only do this if you know what cross compiling means."
    fi
    die "C compiler test failed."
fi

add_cppflags -D_ISOC99_SOURCE
add_cxxflags -D__STDC_CONSTANT_MACROS
check_cflags -std=c99
check_cc -D_FILE_OFFSET_BITS=64 <<EOF && add_cppflags -D_FILE_OFFSET_BITS=64
#include <stdlib.h>
EOF
check_cc -D_LARGEFILE_SOURCE <<EOF && add_cppflags -D_LARGEFILE_SOURCE
#include <stdlib.h>
EOF

add_host_cppflags -D_ISOC99_SOURCE
check_host_cflags -std=c99
check_host_cflags -Wall
check_host_cflags -O3

check_64bit(){
    arch32=$1
    arch64=$2
    expr=$3
    check_code cc "" "int test[2*($expr) - 1]" &&
        subarch=$arch64 || subarch=$arch32
}

case "$arch" in
    aarch64|alpha|ia64)
        spic=$shared
    ;;
    mips)
        check_64bit mips mips64 '_MIPS_SIM > 1'
        spic=$shared
    ;;
    parisc)
        check_64bit parisc parisc64 'sizeof(void *) > 4'
        spic=$shared
    ;;
    ppc)
        check_64bit ppc ppc64 'sizeof(void *) > 4'
        spic=$shared
    ;;
    sparc)
        check_64bit sparc sparc64 'sizeof(void *) > 4'
        spic=$shared
    ;;
    x86)
        check_64bit x86_32 x86_64 'sizeof(void *) > 4'
        if test "$subarch" = "x86_64"; then
            spic=$shared
        fi
    ;;
    ppc)
        check_cc <<EOF && subarch="ppc64"
        int test[(int)sizeof(char*) - 7];
EOF
    ;;
esac

enable $subarch
enabled spic && enable_weak pic

# OS specific
case $target_os in
    aix)
        SHFLAGS=-shared
        add_cppflags '-I\$(SRC_PATH)/compat/aix'
        enabled shared && add_ldflags -Wl,-brtl
        ;;
    haiku)
        prefix_default="/boot/common"
        network_extralibs="-lnetwork"
        host_libs=
        ;;
    sunos)
        SHFLAGS='-shared -Wl,-h,$$(@F)'
        enabled x86 && SHFLAGS="-mimpure-text $SHFLAGS"
        network_extralibs="-lsocket -lnsl"
        # When using suncc to build, the Solaris linker will mark
        # an executable with each instruction set encountered by
        # the Solaris assembler.  As our libraries contain their own
        # guards for processor-specific code, instead suppress
        # generation of the HWCAPS ELF section on Solaris x86 only.
        enabled_all suncc x86 &&
            echo "hwcap_1 = OVERRIDE;" > mapfile &&
            add_ldflags -Wl,-M,mapfile
        nm_default='nm -P -g'
        ;;
    netbsd)
        disable symver
        oss_indev_extralibs="-lossaudio"
        oss_outdev_extralibs="-lossaudio"
        enabled gcc || check_ldflags -Wl,-zmuldefs
        ;;
    openbsd|bitrig)
        disable symver
        SHFLAGS='-shared'
        SLIB_INSTALL_NAME='$(SLIBNAME).$(LIBMAJOR).$(LIBMINOR)'
        SLIB_INSTALL_LINKS=
        oss_indev_extralibs="-lossaudio"
        oss_outdev_extralibs="-lossaudio"
        ;;
    dragonfly)
        disable symver
        ;;
    freebsd)
        ;;
    bsd/os)
        add_extralibs -lpoll -lgnugetopt
        strip="strip -d"
        ;;
    darwin)
        gas="gas-preprocessor.pl $cc"
        enabled ppc && add_asflags -force_cpusubtype_ALL
        SHFLAGS='-dynamiclib -Wl,-single_module -Wl,-install_name,$(SHLIBDIR)/$(SLIBNAME_WITH_MAJOR),-current_version,$(LIBVERSION),-compatibility_version,$(LIBMAJOR)'
        enabled x86_32 && append SHFLAGS -Wl,-read_only_relocs,suppress
        strip="${strip} -x"
        add_ldflags -Wl,-dynamic,-search_paths_first
        SLIBSUF=".dylib"
        SLIBNAME_WITH_VERSION='$(SLIBPREF)$(FULLNAME).$(LIBVERSION)$(SLIBSUF)'
        SLIBNAME_WITH_MAJOR='$(SLIBPREF)$(FULLNAME).$(LIBMAJOR)$(SLIBSUF)'
        objformat="macho"
        enabled x86_64 && objformat="macho64"
        enabled_any pic shared ||
            { check_cflags -mdynamic-no-pic && add_asflags -mdynamic-no-pic; }
        ;;
    mingw32*)
        if test $target_os = "mingw32ce"; then
            disable network
        else
            target_os=mingw32
        fi
        LIBTARGET=i386
        if enabled x86_64; then
            LIBTARGET="i386:x86-64"
        elif enabled arm; then
            LIBTARGET=arm-wince
        fi
        enabled shared && ! enabled small && check_cmd $windres --version && enable gnu_windres
        check_ldflags -Wl,--nxcompat
        check_ldflags -Wl,--dynamicbase
        shlibdir_default="$bindir_default"
        SLIBPREF=""
        SLIBSUF=".dll"
        SLIBNAME_WITH_VERSION='$(SLIBPREF)$(FULLNAME)-$(LIBVERSION)$(SLIBSUF)'
        SLIBNAME_WITH_MAJOR='$(SLIBPREF)$(FULLNAME)-$(LIBMAJOR)$(SLIBSUF)'
        dlltool="${cross_prefix}dlltool"
        if check_cmd lib.exe -list; then
            SLIB_EXTRA_CMD=-'sed -e "s/ @[^ ]*//" $$(@:$(SLIBSUF)=.orig.def) > $$(@:$(SLIBSUF)=.def); lib.exe /machine:$(LIBTARGET) /def:$$(@:$(SLIBSUF)=.def) /out:$(SUBDIR)$(SLIBNAME:$(SLIBSUF)=.lib)'
            if enabled x86_64; then
                LIBTARGET=x64
            fi
        elif check_cmd $dlltool --version; then
            SLIB_EXTRA_CMD=-'sed -e "s/ @[^ ]*//" $$(@:$(SLIBSUF)=.orig.def) > $$(@:$(SLIBSUF)=.def); $(DLLTOOL) -m $(LIBTARGET) -d $$(@:$(SLIBSUF)=.def) -l $(SUBDIR)$(SLIBNAME:$(SLIBSUF)=.lib) -D $(SLIBNAME_WITH_MAJOR)'
        fi
        SLIB_INSTALL_NAME='$(SLIBNAME_WITH_MAJOR)'
        SLIB_INSTALL_LINKS=
        SLIB_INSTALL_EXTRA_SHLIB='$(SLIBNAME:$(SLIBSUF)=.lib)'
        SLIB_INSTALL_EXTRA_LIB='lib$(SLIBNAME:$(SLIBSUF)=.dll.a) $(SLIBNAME_WITH_MAJOR:$(SLIBSUF)=.def)'
        SHFLAGS='-shared -Wl,--output-def,$$(@:$(SLIBSUF)=.orig.def) -Wl,--out-implib,$(SUBDIR)lib$(SLIBNAME:$(SLIBSUF)=.dll.a) -Wl,--enable-runtime-pseudo-reloc -Wl,--enable-auto-image-base'
        objformat="win32"
        ranlib=:
        enable dos_paths
        ;;
    win32|win64)
        disable symver
        if enabled shared; then
            # Link to the import library instead of the normal static library
            # for shared libs.
            LD_LIB='%.lib'
            # Cannot build both shared and static libs with MSVC or icl.
            disable static
        fi
        shlibdir_default="$bindir_default"
        SLIBPREF=""
        SLIBSUF=".dll"
        SLIBNAME_WITH_VERSION='$(SLIBPREF)$(FULLNAME)-$(LIBVERSION)$(SLIBSUF)'
        SLIBNAME_WITH_MAJOR='$(SLIBPREF)$(FULLNAME)-$(LIBMAJOR)$(SLIBSUF)'
        SLIB_CREATE_DEF_CMD='$(SRC_PATH)/compat/windows/makedef $(SUBDIR)lib$(NAME).ver $(OBJS) > $$(@:$(SLIBSUF)=.def)'
        SLIB_INSTALL_NAME='$(SLIBNAME_WITH_MAJOR)'
        SLIB_INSTALL_LINKS=
        SLIB_INSTALL_EXTRA_SHLIB='$(SLIBNAME:$(SLIBSUF)=.lib)'
        SLIB_INSTALL_EXTRA_LIB='$(SLIBNAME_WITH_MAJOR:$(SLIBSUF)=.def)'
        SHFLAGS='-dll -def:$$(@:$(SLIBSUF)=.def) -implib:$(SUBDIR)$(SLIBNAME:$(SLIBSUF)=.lib)'
        objformat="win32"
        ranlib=:
        enable dos_paths
        ;;
    cygwin*)
        target_os=cygwin
        shlibdir_default="$bindir_default"
        SLIBPREF="cyg"
        SLIBSUF=".dll"
        SLIBNAME_WITH_VERSION='$(SLIBPREF)$(FULLNAME)-$(LIBVERSION)$(SLIBSUF)'
        SLIBNAME_WITH_MAJOR='$(SLIBPREF)$(FULLNAME)-$(LIBMAJOR)$(SLIBSUF)'
        SLIB_INSTALL_NAME='$(SLIBNAME_WITH_MAJOR)'
        SLIB_INSTALL_LINKS=
        SLIB_INSTALL_EXTRA_LIB='lib$(FULLNAME).dll.a'
        SHFLAGS='-shared -Wl,--out-implib,$(SUBDIR)lib$(FULLNAME).dll.a'
        objformat="win32"
        enable dos_paths
        enabled shared && ! enabled small && check_cmd $windres --version && enable gnu_windres
        ;;
    *-dos|freedos|opendos)
        network_extralibs="-lsocket"
        objformat="coff"
        enable dos_paths
        add_cppflags -U__STRICT_ANSI__
        ;;
    linux)
        enable dv1394
        ;;
    irix*)
        target_os=irix
        ranlib="echo ignoring ranlib"
        ;;
    os/2*)
        strip="lxlite -CS"
        ln_s="cp -f"
        objformat="aout"
        add_cppflags -D_GNU_SOURCE
        add_ldflags -Zomf -Zbin-files -Zargs-wild -Zmap
        SHFLAGS='$(SUBDIR)$(NAME).def -Zdll -Zomf'
        LIBSUF="_s.a"
        SLIBPREF=""
        SLIBSUF=".dll"
        SLIBNAME_WITH_VERSION='$(SLIBPREF)$(NAME)-$(LIBVERSION)$(SLIBSUF)'
        SLIBNAME_WITH_MAJOR='$(SLIBPREF)$(shell echo $(NAME) | cut -c1-6)$(LIBMAJOR)$(SLIBSUF)'
        SLIB_CREATE_DEF_CMD='echo LIBRARY $(SLIBNAME_WITH_MAJOR) INITINSTANCE TERMINSTANCE > $(SUBDIR)$(NAME).def; \
            echo PROTMODE >> $(SUBDIR)$(NAME).def; \
            echo CODE PRELOAD MOVEABLE DISCARDABLE >> $(SUBDIR)$(NAME).def; \
            echo DATA PRELOAD MOVEABLE MULTIPLE NONSHARED >> $(SUBDIR)$(NAME).def; \
            echo EXPORTS >> $(SUBDIR)$(NAME).def; \
            emxexp -o $(OBJS) >> $(SUBDIR)$(NAME).def'
        SLIB_EXTRA_CMD='emximp -o $(SUBDIR)$(LIBPREF)$(NAME)_dll.a $(SUBDIR)$(NAME).def; \
            emximp -o $(SUBDIR)$(LIBPREF)$(NAME)_dll.lib $(SUBDIR)$(NAME).def;'
        SLIB_INSTALL_EXTRA_LIB='$(LIBPREF)$(NAME)_dll.a $(LIBPREF)$(NAME)_dll.lib'
        enable dos_paths
        enable_weak os2threads
        ;;
    gnu/kfreebsd)
        add_cppflags -D_BSD_SOURCE
        ;;
    gnu)
        ;;
    qnx)
        add_cppflags -D_QNX_SOURCE
        network_extralibs="-lsocket"
        ;;
    symbian)
        SLIBSUF=".dll"
        enable dos_paths
        add_cflags --include=$sysinclude/gcce/gcce.h -fvisibility=default
        add_cppflags -D__GCCE__ -D__SYMBIAN32__ -DSYMBIAN_OE_POSIX_SIGNALS
        add_ldflags -Wl,--target1-abs,--no-undefined \
                    -Wl,-Ttext,0x80000,-Tdata,0x1000000 -shared \
                    -Wl,--entry=_E32Startup -Wl,-u,_E32Startup
        add_extralibs -l:eexe.lib -l:usrt2_2.lib -l:dfpaeabi.dso \
                      -l:drtaeabi.dso -l:scppnwdl.dso -lsupc++ -lgcc \
                      -l:libc.dso -l:libm.dso -l:euser.dso -l:libcrt0.lib
        ;;
    osf1)
        add_cppflags -D_OSF_SOURCE -D_POSIX_PII -D_REENTRANT
        ;;
    minix)
        ;;
    plan9)
        add_cppflags -D_C99_SNPRINTF_EXTENSION  \
                     -D_REENTRANT_SOURCE        \
                     -D_RESEARCH_SOURCE         \
                     -DFD_SETSIZE=96            \
                     -DHAVE_SOCK_OPTS
        add_compat strtod.o strtod=avpriv_strtod
        network_extralibs='-lbsd'
        exeobjs=compat/plan9/main.o
        disable ffserver
        cp_f='cp'
        ;;
    none)
        ;;
    *)
        die "Unknown OS '$target_os'."
        ;;
esac

# determine libc flavour

probe_libc(){
    pfx=$1
    pfx_no_=${pfx%_}
    # uclibc defines __GLIBC__, so it needs to be checked before glibc.
    if check_${pfx}cpp_condition features.h "defined __UCLIBC__"; then
        eval ${pfx}libc_type=uclibc
        add_${pfx}cppflags -D_POSIX_C_SOURCE=200112 -D_XOPEN_SOURCE=600
    elif check_${pfx}cpp_condition features.h "defined __GLIBC__"; then
        eval ${pfx}libc_type=glibc
        add_${pfx}cppflags -D_POSIX_C_SOURCE=200112 -D_XOPEN_SOURCE=600
    # MinGW headers can be installed on Cygwin, so check for newlib first.
    elif check_${pfx}cpp_condition newlib.h "defined _NEWLIB_VERSION"; then
        eval ${pfx}libc_type=newlib
        add_${pfx}cppflags -U__STRICT_ANSI__
    # MinGW64 is backwards compatible with MinGW32, so check for it first.
    elif check_${pfx}cpp_condition _mingw.h "defined __MINGW64_VERSION_MAJOR"; then
        eval ${pfx}libc_type=mingw64
        if check_${pfx}cpp_condition _mingw.h "__MINGW64_VERSION_MAJOR < 3"; then
            add_compat msvcrt/snprintf.o
            add_cflags "-include $source_path/compat/msvcrt/snprintf.h"
        fi
        add_${pfx}cppflags -U__STRICT_ANSI__ -D__USE_MINGW_ANSI_STDIO=1
        eval test \$${pfx_no_}cc_type = "gcc" &&
            add_${pfx}cppflags -D__printf__=__gnu_printf__
    elif check_${pfx}cpp_condition _mingw.h "defined __MINGW_VERSION"  ||
         check_${pfx}cpp_condition _mingw.h "defined __MINGW32_VERSION"; then
        eval ${pfx}libc_type=mingw32
        check_${pfx}cpp_condition _mingw.h "__MINGW32_MAJOR_VERSION > 3 || \
            (__MINGW32_MAJOR_VERSION == 3 && __MINGW32_MINOR_VERSION >= 15)" ||
            die "ERROR: MinGW32 runtime version must be >= 3.15."
        add_${pfx}cppflags -U__STRICT_ANSI__ -D__USE_MINGW_ANSI_STDIO=1
        eval test \$${pfx_no_}cc_type = "gcc" &&
            add_${pfx}cppflags -D__printf__=__gnu_printf__
    elif check_${pfx}cpp_condition crtversion.h "defined _VC_CRT_MAJOR_VERSION"; then
        eval ${pfx}libc_type=msvcrt
        # The MSVC 2010 headers (Win 7.0 SDK) set _WIN32_WINNT to
        # 0x601 by default unless something else is set by the user.
        # This can easily lead to us detecting functions only present
        # in such new versions and producing binaries requiring windows 7.0.
        # Therefore explicitly set the default to XP unless the user has
        # set something else on the command line.
        check_${pfx}cpp_condition stdlib.h "defined(_WIN32_WINNT)" ||
            add_${pfx}cppflags -D_WIN32_WINNT=0x0502
    elif check_${pfx}cpp_condition stddef.h "defined __KLIBC__"; then
        eval ${pfx}libc_type=klibc
    elif check_${pfx}cpp_condition sys/cdefs.h "defined __BIONIC__"; then
        eval ${pfx}libc_type=bionic
    elif check_${pfx}cpp_condition sys/brand.h "defined LABELED_BRAND_NAME"; then
        eval ${pfx}libc_type=solaris
        add_${pfx}cppflags -D__EXTENSIONS__ -D_XOPEN_SOURCE=600
    fi
}

probe_libc
test -n "$libc_type" && enable libc_$libc_type
probe_libc host_
test -n "$host_libc_type" && enable host_libc_$host_libc_type

case $libc_type in
    bionic)
        add_compat strtod.o strtod=avpriv_strtod
        ;;
    msvcrt)
        add_compat strtod.o strtod=avpriv_strtod
        add_compat msvcrt/snprintf.o snprintf=avpriv_snprintf   \
                                     _snprintf=avpriv_snprintf  \
                                     vsnprintf=avpriv_vsnprintf
        ;;
esac

# hacks for compiler/libc/os combinations

if enabled_all tms470 libc_glibc; then
    CPPFLAGS="-I${source_path}/compat/tms470 ${CPPFLAGS}"
    add_cppflags -D__USER_LABEL_PREFIX__=
    add_cppflags -D__builtin_memset=memset
    add_cppflags -D__gnuc_va_list=va_list -D_VA_LIST_DEFINED
    add_cflags   -pds=48    # incompatible redefinition of macro
fi

if enabled_all ccc libc_glibc; then
    add_ldflags -Wl,-z,now  # calls to libots crash without this
fi

esc(){
    echo "$*" | sed 's/%/%25/g;s/:/%3a/g'
}

echo "config:$arch:$subarch:$cpu:$target_os:$(esc $cc_ident):$(esc $FFMPEG_CONFIGURATION)" >config.fate

check_cpp_condition stdlib.h "defined(__PIC__) || defined(__pic__) || defined(PIC)" && enable_weak pic

set_default $PATHS_LIST
set_default nm

# we need to build at least one lib type
if ! enabled_any static shared; then
    cat <<EOF
At least one library type must be built.
Specify --enable-static to build the static libraries or --enable-shared to
build the shared libraries as well. To only build the shared libraries specify
--disable-static in addition to --enable-shared.
EOF
    exit 1;
fi

# backward compatibility layer for incompatible_libav/fork_abi
enabled incompatible_fork_abi  && enable incompatible_libav_abi
enabled incompatible_libav_abi && enable incompatible_fork_abi

die_license_disabled() {
    enabled $1 || { enabled $2 && die "$2 is $1 and --enable-$1 is not specified."; }
}

die_license_disabled_gpl() {
    enabled $1 || { enabled $2 && die "$2 is incompatible with the gpl and --enable-$1 is not specified."; }
}

die_license_disabled gpl frei0r
die_license_disabled gpl libcdio
die_license_disabled gpl libutvideo
die_license_disabled gpl libvidstab
die_license_disabled gpl libx264
die_license_disabled gpl libx265
die_license_disabled gpl libxavs
die_license_disabled gpl libxvid
die_license_disabled gpl libzvbi
die_license_disabled gpl x11grab

die_license_disabled nonfree libaacplus
die_license_disabled nonfree libfaac
enabled gpl && die_license_disabled_gpl nonfree libfdk_aac
enabled gpl && die_license_disabled_gpl nonfree openssl

die_license_disabled version3 libopencore_amrnb
die_license_disabled version3 libopencore_amrwb
die_license_disabled version3 libvo_aacenc
die_license_disabled version3 libvo_amrwbenc

enabled version3 && { enabled gpl && enable gplv3 || enable lgplv3; }

disabled optimizations || check_cflags -fomit-frame-pointer

enable_weak_pic() {
    disabled pic && return
    enable pic
    add_cppflags -DPIC
    case "$target_os" in
    mingw*|cygwin*)
        ;;
    *)
        add_cflags -fPIC
        ;;
    esac
    add_asflags  -fPIC
}

enabled pic && enable_weak_pic

check_cc <<EOF || die "Symbol mangling check failed."
int ff_extern;
EOF
sym=$($nm $TMPO | awk '/ff_extern/{ print substr($0, match($0, /[^ \t]*ff_extern/)) }')
extern_prefix=${sym%%ff_extern*}

check_cc <<EOF && enable_weak inline_asm
void foo(void) { __asm__ volatile ("" ::); }
EOF

_restrict=
for restrict_keyword in restrict __restrict__ __restrict; do
    check_cc <<EOF && _restrict=$restrict_keyword && break
void foo(char * $restrict_keyword p);
EOF
done

check_cc <<EOF && enable pragma_deprecated
void foo(void) { _Pragma("GCC diagnostic ignored \"-Wdeprecated-declarations\"") }
EOF

check_cc <<EOF && enable attribute_packed
struct { int x; } __attribute__((packed)) x;
EOF

check_cc <<EOF && enable attribute_may_alias
union { int x; } __attribute__((may_alias)) x;
EOF

check_cc <<EOF || die "endian test failed"
unsigned int endian = 'B' << 24 | 'I' << 16 | 'G' << 8 | 'E';
EOF
od -t x1 $TMPO | grep -q '42 *49 *47 *45' && enable bigendian

check_inline_asm inline_asm_labels '"1:\n"'

if enabled aarch64; then
    # internal assembler in clang 3.3 does not support this instruction
    enabled neon && check_insn neon 'ext   v0.8B, v0.8B, v1.8B, #1'
    enabled vfp  && check_insn vfp  'fmadd d0,    d0,    d1,    d2'

    map 'enabled_any ${v}_external ${v}_inline || disable $v' $ARCH_EXT_LIST_ARM

elif enabled alpha; then

    check_cflags -mieee

elif enabled arm; then

    check_cpp_condition stddef.h "defined __thumb__" && check_cc <<EOF && enable_weak thumb
float func(float a, float b){ return a+b; }
EOF

    enabled thumb && check_cflags -mthumb || check_cflags -marm
    nogas=die

    if     check_cpp_condition stddef.h "defined __ARM_PCS_VFP"; then
        enable vfp_args
    elif ! check_cpp_condition stddef.h "defined __ARM_PCS || defined __SOFTFP__"; then
        case "${cross_prefix:-$cc}" in
            *hardfloat*)         enable vfp_args;   fpabi=vfp ;;
            *) check_ld "cc" <<EOF && enable vfp_args && fpabi=vfp || fpabi=soft ;;
__asm__ (".eabi_attribute 28, 1");
int main(void) { return 0; }
EOF
        esac
        warn "Compiler does not indicate floating-point ABI, guessing $fpabi."
    fi

    enabled armv5te && check_insn armv5te 'qadd r0, r0, r0'
    enabled armv6   && check_insn armv6   'sadd16 r0, r0, r0'
    enabled armv6t2 && check_insn armv6t2 'movt r0, #0'
    enabled neon    && check_insn neon    'vadd.i16 q0, q0, q0'
    enabled vfp     && check_insn vfp     'fadds s0, s0, s0'
    enabled vfpv3   && check_insn vfpv3   'vmov.f32 s0, #1.0'

    [ $target_os = linux ] ||
        map 'enabled_any ${v}_external ${v}_inline || disable $v' \
            $ARCH_EXT_LIST_ARM

    check_inline_asm asm_mod_q '"add r0, %Q0, %R0" :: "r"((long long)0)'
    check_inline_asm asm_mod_y '"vmul.i32 d0, d0, %y0" :: "x"(0)'

    [ $target_os != win32 ] && enabled_all armv6t2 shared !pic && enable_weak_pic

elif enabled mips; then

    check_inline_asm loongson '"dmult.g $1, $2, $3"'
    enabled mips32r2  && add_cflags "-mips32r2" && add_asflags "-mips32r2" &&
     check_inline_asm mips32r2  '"rotr $t0, $t1, 1"'
    enabled mipsdspr1 && add_cflags "-mdsp" && add_asflags "-mdsp" &&
     check_inline_asm mipsdspr1 '"addu.qb $t0, $t1, $t2"'
    enabled mipsdspr2 && add_cflags "-mdspr2" && add_asflags "-mdspr2" &&
     check_inline_asm mipsdspr2 '"absq_s.qb $t0, $t1"'
    enabled mipsfpu   && add_cflags "-mhard-float" && add_asflags "-mhard-float" &&
     check_inline_asm mipsfpu   '"madd.d $f0, $f2, $f4, $f6"'

elif enabled parisc; then

    if enabled gcc; then
        case $($cc -dumpversion) in
            4.[3-8].*) check_cflags -fno-optimize-sibling-calls ;;
        esac
    fi

elif enabled ppc; then

    enable local_aligned_8 local_aligned_16

    [ $cpu != e500 -a $cpu != e500v2 ] &&
     check_inline_asm dcbzl    '"dcbzl 0, %0" :: "r"(0)'
    check_inline_asm ibm_asm   '"add 0, 0, 0"'
    check_inline_asm ppc4xx    '"maclhw r10, r11, r12"'
    check_inline_asm xform_asm '"lwzx %1, %y0" :: "Z"(*(int*)0), "r"(0)'

    # AltiVec flags: The FSF version of GCC differs from the Apple version
    if enabled altivec; then
        if ! enabled_any pic ppc64; then
            nogas=warn
        fi
        check_cflags -maltivec -mabi=altivec &&
        { check_header altivec.h && inc_altivec_h="#include <altivec.h>" ; } ||
        check_cflags -faltivec

        # check if our compiler supports Motorola AltiVec C API
        check_cc <<EOF || disable altivec
$inc_altivec_h
int main(void) {
    vector signed int v1 = (vector signed int) { 0 };
    vector signed int v2 = (vector signed int) { 1 };
    v1 = vec_add(v1, v2);
    return 0;
}
EOF

        enabled altivec || warn "Altivec disabled, possibly missing --cpu flag"
    fi

elif enabled sparc; then

    enabled vis && check_inline_asm vis '"pdist %f0, %f0, %f0"'

elif enabled x86; then

    check_builtin rdtsc    intrin.h   "__rdtsc()"
    check_builtin mm_empty mmintrin.h "_mm_empty()"

    enable local_aligned_8 local_aligned_16

    # check whether EBP is available on x86
    # As 'i' is stored on the stack, this program will crash
    # if the base pointer is used to access it because the
    # base pointer is cleared in the inline assembly code.
    check_exec_crash <<EOF && enable ebp_available
volatile int i=0;
__asm__ volatile ("xorl %%ebp, %%ebp" ::: "%ebp");
return i;
EOF

    # check whether EBX is available on x86
    check_inline_asm ebx_available '""::"b"(0)' &&
        check_inline_asm ebx_available '"":::"%ebx"'

    # check whether xmm clobbers are supported
    check_inline_asm xmm_clobbers '"":::"%xmm0"'

    # check whether binutils is new enough to compile SSSE3/MMXEXT
    enabled ssse3  && check_inline_asm ssse3_inline  '"pabsw %xmm0, %xmm0"'
    enabled mmxext && check_inline_asm mmxext_inline '"pmaxub %mm0, %mm1"'

    if ! disabled_any asm mmx yasm; then
        if check_cmd $yasmexe --version; then
            enabled x86_64 && yasm_extra="-m amd64"
            yasm_debug="-g dwarf2"
        elif check_cmd nasm -v; then
            yasmexe=nasm
            yasm_debug="-g -F dwarf"
            enabled x86_64 && test "$objformat" = elf && objformat=elf64
        fi

        YASMFLAGS="-f $objformat $yasm_extra"
        enabled pic               && append YASMFLAGS "-DPIC"
        test -n "$extern_prefix"  && append YASMFLAGS "-DPREFIX"
        case "$objformat" in
            elf*) enabled debug && append YASMFLAGS $yasm_debug ;;
        esac

        check_yasm "movbe ecx, [5]" && enable yasm ||
            die "yasm/nasm not found or too old. Use --disable-yasm for a crippled build."
        check_yasm "vextractf128 xmm0, ymm0, 0"      || disable avx_external avresample
        check_yasm "vpmacsdd xmm0, xmm1, xmm2, xmm3" || disable xop_external
        check_yasm "vfmaddps ymm0, ymm1, ymm2, ymm3" || disable fma4_external
        check_yasm "CPU amdnop" && enable cpunop
    fi

    case "$cpu" in
        athlon*|opteron*|k8*|pentium|pentium-mmx|prescott|nocona|atom|geode)
            disable fast_clz
        ;;
    esac

fi

if enabled asm; then
    as=${gas:=$as}
    check_as <<EOF && enable gnu_as || \
        $nogas "GNU assembler not found, install gas-preprocessor"
.macro m n
\n: .int 0
.endm
m x
EOF
fi

check_ldflags -Wl,--as-needed

if check_func dlopen; then
    ldl=
elif check_func dlopen -ldl; then
    ldl=-ldl
fi

if ! disabled network; then
    check_type "sys/types.h sys/socket.h" socklen_t
    check_type netdb.h "struct addrinfo"
    check_type netinet/in.h "struct group_source_req" -D_BSD_SOURCE
    check_type netinet/in.h "struct ip_mreq_source" -D_BSD_SOURCE
    check_type netinet/in.h "struct ipv6_mreq" -D_DARWIN_C_SOURCE
    check_type netinet/in.h "struct sockaddr_in6"
    check_type poll.h "struct pollfd"
    check_type "sys/types.h sys/socket.h" "struct sockaddr_storage"
    check_struct "sys/types.h sys/socket.h" "struct sockaddr" sa_len
    check_type netinet/sctp.h "struct sctp_event_subscribe"
    check_func getaddrinfo $network_extralibs
    check_func getservbyport $network_extralibs
    # Prefer arpa/inet.h over winsock2
    if check_header arpa/inet.h ; then
        check_func closesocket
    elif check_header winsock2.h ; then
        check_func_headers winsock2.h closesocket -lws2 &&
            network_extralibs="-lws2" ||
        { check_func_headers winsock2.h closesocket -lws2_32 &&
            network_extralibs="-lws2_32"; } || disable winsock2_h network
        check_func_headers ws2tcpip.h getaddrinfo $network_extralibs
        check_type ws2tcpip.h socklen_t
        check_type ws2tcpip.h "struct addrinfo"
        check_type ws2tcpip.h "struct group_source_req"
        check_type ws2tcpip.h "struct ip_mreq_source"
        check_type ws2tcpip.h "struct ipv6_mreq"
        check_type winsock2.h "struct pollfd"
        check_type ws2tcpip.h "struct sockaddr_in6"
        check_type ws2tcpip.h "struct sockaddr_storage"
        check_struct winsock2.h "struct sockaddr" sa_len
    else
        disable network
    fi
fi

# Solaris has nanosleep in -lrt, OpenSolaris no longer needs that
check_func nanosleep || { check_func nanosleep -lrt && add_extralibs -lrt; }

check_func  access
check_func  clock_gettime || { check_func clock_gettime -lrt && add_extralibs -lrt; }
check_func  fcntl
check_func  fork
check_func_headers stdlib.h getenv
check_func  gethrtime
check_func  getopt
check_func  getrusage
check_struct "sys/time.h sys/resource.h" "struct rusage" ru_maxrss
check_func  gettimeofday
check_func  inet_aton $network_extralibs
check_func  isatty
check_func  localtime_r
check_func  ${malloc_prefix}memalign            && enable memalign
check_func  mkstemp
check_func  mmap
check_func  mprotect
check_func  ${malloc_prefix}posix_memalign      && enable posix_memalign
check_func_headers malloc.h _aligned_malloc     && enable aligned_malloc
check_func  setrlimit
check_struct "sys/stat.h" "struct stat" st_mtim.tv_nsec -D_BSD_SOURCE
check_func  strerror_r
check_func  sched_getaffinity
check_builtin sync_val_compare_and_swap "" "int *ptr; int oldval, newval; __sync_val_compare_and_swap(ptr, oldval, newval)"
check_builtin machine_rw_barrier mbarrier.h "__machine_rw_barrier()"
check_builtin atomic_cas_ptr atomic.h "void **ptr; void *oldval, *newval; atomic_cas_ptr(ptr, oldval, newval)"
check_builtin MemoryBarrier windows.h "MemoryBarrier()"
check_builtin sarestart signal.h "SA_RESTART"
check_func  sysconf
check_func  sysctl
check_func  usleep
check_func_headers conio.h kbhit
check_func_headers windows.h PeekNamedPipe
check_func_headers io.h setmode
check_func_headers lzo/lzo1x.h lzo1x_999_compress
check_lib2 "windows.h shellapi.h" CommandLineToArgvW -lshell32
check_lib2 "windows.h wincrypt.h" CryptGenRandom -ladvapi32
check_lib2 "windows.h psapi.h" GetProcessMemoryInfo -lpsapi
check_func_headers windows.h GetProcessAffinityMask
check_func_headers windows.h GetProcessTimes
check_func_headers windows.h GetSystemTimeAsFileTime
check_func_headers windows.h MapViewOfFile
check_func_headers windows.h SetConsoleTextAttribute
check_func_headers windows.h Sleep
check_func_headers windows.h VirtualAlloc
check_func_headers glob.h glob
check_func_headers "X11/Xlib.h X11/extensions/Xvlib.h" XvGetPortAttribute -lXv -lX11 -lXext

check_header cl/cl.h
check_header direct.h
check_header dlfcn.h
check_header dxva.h
check_header dxva2api.h -D_WIN32_WINNT=0x0600
check_header io.h
check_header libcrystalhd/libcrystalhd_if.h
check_header malloc.h
check_header poll.h
check_header sys/mman.h
check_header sys/param.h
check_header sys/resource.h
check_header sys/select.h
check_header sys/time.h
check_header sys/un.h
check_header termios.h
check_header unistd.h
check_header vdpau/vdpau.h
check_header vdpau/vdpau_x11.h
check_header VideoDecodeAcceleration/VDADecoder.h
check_header windows.h
check_header X11/extensions/XvMClib.h
check_header asm/types.h

if ! disabled w32threads && ! enabled pthreads; then
    check_func_headers "windows.h process.h" _beginthreadex &&
        enable w32threads || disable w32threads
fi

# check for some common methods of building with pthread support
# do this before the optional library checks as some of them require pthreads
if ! disabled pthreads && ! enabled w32threads && ! enabled os2threads; then
    enable pthreads
    if check_func pthread_join -pthread && check_func pthread_create -pthread; then
        add_cflags -pthread
        add_extralibs -pthread
    elif check_func pthread_join -pthreads && check_func pthread_create -pthreads; then
        add_cflags -pthreads
        add_extralibs -pthreads
    elif check_func pthread_join -lpthreadGC2 && check_func pthread_create -lpthreadGC2; then
        add_extralibs -lpthreadGC2
    elif check_lib pthread.h pthread_join -lpthread && check_lib pthread.h pthread_create -lpthread; then
        :
    elif ! check_func pthread_join && ! check_func pthread_create; then
        disable pthreads
    fi
    check_code cc "pthread.h" "static pthread_mutex_t atomic_lock = PTHREAD_MUTEX_INITIALIZER" || disable pthreads
fi

for thread in $THREADS_LIST; do
    if enabled $thread; then
        test -n "$thread_type" &&
            die "ERROR: Only one thread type must be selected." ||
            thread_type="$thread"
    fi
done

if enabled pthreads; then
  check_func pthread_cancel
fi

disabled  zlib || check_lib   zlib.h      zlibVersion -lz   || disable  zlib
disabled bzlib || check_lib2 bzlib.h BZ2_bzlibVersion -lbz2 || disable bzlib

check_lib math.h sin -lm && LIBM="-lm"
disabled crystalhd || check_lib libcrystalhd/libcrystalhd_if.h DtsCrystalHDVersion -lcrystalhd || disable crystalhd

atan2f_args=2
ldexpf_args=2
powf_args=2

for func in $MATH_FUNCS; do
    eval check_mathfunc $func \${${func}_args:-1}
done

# these are off by default, so fail if requested and not available
enabled avisynth          && { { check_lib2 "windows.h" LoadLibrary; } ||
                               { check_lib2 "dlfcn.h" dlopen -ldl; } ||
                               die "ERROR: LoadLibrary/dlopen not found for avisynth"; }
enabled decklink          && { check_header DeckLinkAPI.h || die "ERROR: DeckLinkAPI.h header not found"; }
enabled fontconfig        && require_pkg_config fontconfig "fontconfig/fontconfig.h" FcInit
enabled frei0r            && { check_header frei0r.h || die "ERROR: frei0r.h header not found"; }
enabled gnutls            && require_pkg_config gnutls gnutls/gnutls.h gnutls_global_init
enabled ladspa            && { check_header ladspa.h || die "ERROR: ladspa.h header not found"; }
enabled libiec61883       && require libiec61883 libiec61883/iec61883.h iec61883_cmp_connect -lraw1394 -lavc1394 -lrom1394 -liec61883
enabled libaacplus        && require "libaacplus >= 2.0.0" aacplus.h aacplusEncOpen -laacplus
enabled libass            && require_pkg_config libass ass/ass.h ass_library_init
enabled libbluray         && require libbluray libbluray/bluray.h bd_open -lbluray
enabled libcelt           && require libcelt celt/celt.h celt_decode -lcelt0 &&
                             { check_lib celt/celt.h celt_decoder_create_custom -lcelt0 ||
                               die "ERROR: libcelt must be installed and version must be >= 0.11.0."; }
enabled libcaca           && require_pkg_config caca caca.h caca_create_canvas
enabled libfaac           && require2 libfaac "stdint.h faac.h" faacEncGetVersion -lfaac
enabled libfdk_aac        && require libfdk_aac fdk-aac/aacenc_lib.h aacEncOpen -lfdk-aac
flite_libs="-lflite_cmu_time_awb -lflite_cmu_us_awb -lflite_cmu_us_kal -lflite_cmu_us_kal16 -lflite_cmu_us_rms -lflite_cmu_us_slt -lflite_usenglish -lflite_cmulex -lflite"
enabled libflite          && require2 libflite "flite/flite.h" flite_init $flite_libs
enabled libfreetype       && require_libfreetype
enabled libgme            && require  libgme gme/gme.h gme_new_emu -lgme -lstdc++
enabled libgsm            && { for gsm_hdr in "gsm.h" "gsm/gsm.h"; do
                                   check_lib "${gsm_hdr}" gsm_create -lgsm && break;
                               done || die "ERROR: libgsm not found"; }
enabled libilbc           && require libilbc ilbc.h WebRtcIlbcfix_InitDecode -lilbc
enabled libmodplug        && require libmodplug libmodplug/modplug.h ModPlug_Load -lmodplug
enabled libmp3lame        && require "libmp3lame >= 3.98.3" lame/lame.h lame_set_VBR_quality -lmp3lame
enabled libnut            && require libnut libnut.h nut_demuxer_init -lnut
enabled libopencore_amrnb && require libopencore_amrnb opencore-amrnb/interf_dec.h Decoder_Interface_init -lopencore-amrnb
enabled libopencore_amrwb && require libopencore_amrwb opencore-amrwb/dec_if.h D_IF_init -lopencore-amrwb
enabled libopencv         && require_pkg_config opencv opencv/cxcore.h cvCreateImageHeader
enabled libopenjpeg       && { check_lib openjpeg-1.5/openjpeg.h opj_version -lopenjpeg ||
                               check_lib openjpeg.h opj_version -lopenjpeg ||
                               die "ERROR: libopenjpeg not found"; }
enabled libopus           && require_pkg_config opus opus_multistream.h opus_multistream_decoder_create
enabled libpulse          && require_pkg_config libpulse-simple pulse/simple.h pa_simple_new
enabled libquvi           && require_pkg_config libquvi quvi/quvi.h quvi_init
enabled librtmp           && require_pkg_config librtmp librtmp/rtmp.h RTMP_Socket
enabled libschroedinger   && require_pkg_config schroedinger-1.0 schroedinger/schro.h schro_init
enabled libshine          && require_pkg_config shine shine/layer3.h shine_encode_buffer
enabled libsoxr           && require libsoxr soxr.h soxr_create -lsoxr
enabled libssh            && require_pkg_config libssh libssh/sftp.h sftp_init
enabled libspeex          && require libspeex speex/speex.h speex_decoder_init -lspeex
enabled libstagefright_h264 && require_cpp libstagefright_h264 "binder/ProcessState.h media/stagefright/MetaData.h
    media/stagefright/MediaBufferGroup.h media/stagefright/MediaDebug.h media/stagefright/MediaDefs.h
    media/stagefright/OMXClient.h media/stagefright/OMXCodec.h" android::OMXClient -lstagefright -lmedia -lutils -lbinder -lgnustl_static
enabled libtheora         && require libtheora theora/theoraenc.h th_info_init -ltheoraenc -ltheoradec -logg
enabled libtwolame        && require libtwolame twolame.h twolame_init -ltwolame &&
                             { check_lib twolame.h twolame_encode_buffer_float32_interleaved -ltwolame ||
                               die "ERROR: libtwolame must be installed and version must be >= 0.3.10"; }
enabled libutvideo        && require_cpp utvideo "stdint.h stdlib.h utvideo/utvideo.h utvideo/Codec.h" 'CCodec*' -lutvideo -lstdc++
enabled libv4l2           && require_pkg_config libv4l2 libv4l2.h v4l2_ioctl
enabled libvidstab        && require_pkg_config "vidstab >= 0.98" vid.stab/libvidstab.h vsMotionDetectInit
enabled libvo_aacenc      && require libvo_aacenc vo-aacenc/voAAC.h voGetAACEncAPI -lvo-aacenc
enabled libvo_amrwbenc    && require libvo_amrwbenc vo-amrwbenc/enc_if.h E_IF_init -lvo-amrwbenc
enabled libvorbis         && require libvorbis vorbis/vorbisenc.h vorbis_info_init -lvorbisenc -lvorbis -logg
enabled libvpx            && {
    enabled libvpx_vp8_decoder && { check_lib2 "vpx/vpx_decoder.h vpx/vp8dx.h" vpx_codec_dec_init_ver -lvpx ||
                                    die "ERROR: libvpx decoder version must be >=0.9.1"; }
    enabled libvpx_vp8_encoder && { check_lib2 "vpx/vpx_encoder.h vpx/vp8cx.h" "vpx_codec_enc_init_ver VP8E_SET_MAX_INTRA_BITRATE_PCT" -lvpx ||
                                    die "ERROR: libvpx encoder version must be >=0.9.7"; }
    enabled libvpx_vp9_decoder && { check_lib2 "vpx/vpx_decoder.h vpx/vp8dx.h" "vpx_codec_vp9_dx" -lvpx || disable libvpx_vp9_decoder; }
    enabled libvpx_vp9_encoder && { check_lib2 "vpx/vpx_encoder.h vpx/vp8cx.h" "vpx_codec_vp9_cx VP9E_SET_SVC" -lvpx || disable libvpx_vp9_encoder; } }
enabled libwavpack        && require libwavpack wavpack/wavpack.h WavpackOpenFileOutput  -lwavpack
enabled libwebp           && require_pkg_config libwebp webp/encode.h WebPGetEncoderVersion
enabled libx264           && require libx264 x264.h x264_encoder_encode -lx264 &&
                             { check_cpp_condition x264.h "X264_BUILD >= 118" ||
                               die "ERROR: libx264 must be installed and version must be >= 0.118."; }
enabled libx265           && require_pkg_config x265 x265.h x265_encoder_encode &&
                             { check_cpp_condition x265.h "X265_BUILD >= 5" ||
                               die "ERROR: libx265 version must be >= 5."; }
enabled libxavs           && require libxavs xavs.h xavs_encoder_encode -lxavs
enabled libxvid           && require libxvid xvid.h xvid_global -lxvidcore
enabled libzmq            && require_pkg_config libzmq zmq.h zmq_ctx_new
enabled libzvbi           && require libzvbi libzvbi.h vbi_decoder_new -lzvbi
enabled openal            && { { for al_libs in "${OPENAL_LIBS}" "-lopenal" "-lOpenAL32"; do
                               check_lib 'AL/al.h' alGetError "${al_libs}" && break; done } ||
                               die "ERROR: openal not found"; } &&
                             { check_cpp_condition "AL/al.h" "defined(AL_VERSION_1_1)" ||
                               die "ERROR: openal must be installed and version must be 1.1 or compatible"; }
enabled opencl            && { check_lib2 OpenCL/cl.h clEnqueueNDRangeKernel -Wl,-framework,OpenCL ||
                               check_lib2 CL/cl.h clEnqueueNDRangeKernel -lOpenCL ||
                               die "ERROR: opencl not found"; } &&
                             { ! enabled_any w32threads os2threads ||
                               die "opencl currently needs --enable-pthreads or --disable-w32threads"; } &&
                             { check_cpp_condition "OpenCL/cl.h" "defined(CL_VERSION_1_2)" ||
                               check_cpp_condition "CL/cl.h" "defined(CL_VERSION_1_2)" ||
                               die "ERROR: opencl must be installed and version must be 1.2 or compatible"; }
enabled opengl            && { check_lib GL/glx.h glXGetProcAddress "-lGL" ||
                               check_lib2 windows.h wglGetProcAddress "-lopengl32 -lgdi32" ||
                               check_lib2 OpenGL/gl3.h glGetError "-Wl,-framework,OpenGL" ||
                               check_lib2 ES2/gl.h glGetError "-isysroot=${sysroot} -Wl,-framework,OpenGLES" ||
                               die "ERROR: opengl not found."
                             }
enabled openssl           && { check_lib openssl/ssl.h SSL_library_init -lssl -lcrypto ||
                               check_lib openssl/ssl.h SSL_library_init -lssl32 -leay32 ||
                               check_lib openssl/ssl.h SSL_library_init -lssl -lcrypto -lws2_32 -lgdi32 ||
                               die "ERROR: openssl not found"; }

if enabled gnutls; then
    { check_lib nettle/bignum.h nettle_mpz_get_str_256 -lnettle -lhogweed -lgmp && enable nettle; } ||
    { check_lib gcrypt.h gcry_mpi_new -lgcrypt && enable gcrypt; }
fi

# libdc1394 check
if enabled libdc1394; then
    { check_lib dc1394/dc1394.h dc1394_new -ldc1394 -lraw1394 &&
        enable libdc1394_2; } ||
    { check_lib libdc1394/dc1394_control.h dc1394_create_handle -ldc1394_control -lraw1394 &&
        enable libdc1394_1; } ||
    die "ERROR: No version of libdc1394 found "
fi

SDL_CONFIG="${cross_prefix}sdl-config"
if check_pkg_config sdl SDL_events.h SDL_PollEvent; then
    check_cpp_condition SDL.h "(SDL_MAJOR_VERSION<<16 | SDL_MINOR_VERSION<<8 | SDL_PATCHLEVEL) >= 0x010201" $sdl_cflags &&
    check_cpp_condition SDL.h "(SDL_MAJOR_VERSION<<16 | SDL_MINOR_VERSION<<8 | SDL_PATCHLEVEL) < 0x010300" $sdl_cflags &&
    enable sdl
else
  if "${SDL_CONFIG}" --version > /dev/null 2>&1; then
    sdl_cflags=$("${SDL_CONFIG}" --cflags)
    sdl_libs=$("${SDL_CONFIG}" --libs)
    check_func_headers SDL_version.h SDL_Linked_Version $sdl_cflags $sdl_libs &&
    check_cpp_condition SDL.h "(SDL_MAJOR_VERSION<<16 | SDL_MINOR_VERSION<<8 | SDL_PATCHLEVEL) >= 0x010201" $sdl_cflags &&
    check_cpp_condition SDL.h "(SDL_MAJOR_VERSION<<16 | SDL_MINOR_VERSION<<8 | SDL_PATCHLEVEL) < 0x010300" $sdl_cflags &&
    enable sdl
  fi
fi
enabled sdl && add_cflags $sdl_cflags && add_extralibs $sdl_libs

texi2html --help 2> /dev/null | grep -q 'init-file' && enable texi2html || disable texi2html
makeinfo --version > /dev/null 2>&1 && enable makeinfo  || disable makeinfo
perl -v            > /dev/null 2>&1 && enable perl      || disable perl
pod2man --help     > /dev/null 2>&1 && enable pod2man   || disable pod2man
rsync --help 2> /dev/null | grep -q 'contimeout' && enable rsync_contimeout || disable rsync_contimeout

check_header linux/fb.h
check_header linux/videodev.h
check_header linux/videodev2.h
check_code cc linux/videodev2.h "struct v4l2_frmsizeenum vfse; vfse.discrete.width = 0;" && enable_safe struct_v4l2_frmivalenum_discrete

check_header sys/videoio.h

check_func_headers "windows.h vfw.h" capCreateCaptureWindow "$vfwcap_indev_extralibs"
# check that WM_CAP_DRIVER_CONNECT is defined to the proper value
# w32api 3.12 had it defined wrong
check_cpp_condition vfw.h "WM_CAP_DRIVER_CONNECT > WM_USER" && enable vfwcap_defines

check_type "dshow.h" IBaseFilter

# check for ioctl_meteor.h, ioctl_bt848.h and alternatives
{ check_header dev/bktr/ioctl_meteor.h &&
  check_header dev/bktr/ioctl_bt848.h; } ||
{ check_header machine/ioctl_meteor.h &&
  check_header machine/ioctl_bt848.h; } ||
{ check_header dev/video/meteor/ioctl_meteor.h &&
  check_header dev/video/bktr/ioctl_bt848.h; } ||
check_header dev/ic/bt8xx.h

check_header sndio.h
if check_struct sys/soundcard.h audio_buf_info bytes; then
    enable_safe sys/soundcard.h
else
    check_cc -D__BSD_VISIBLE -D__XSI_VISIBLE <<EOF && add_cppflags -D__BSD_VISIBLE -D__XSI_VISIBLE && enable_safe sys/soundcard.h
    #include <sys/soundcard.h>
    audio_buf_info abc;
EOF
fi
check_header soundcard.h

enabled_any alsa_indev alsa_outdev &&
    check_lib2 alsa/asoundlib.h snd_pcm_htimestamp -lasound

enabled jack_indev && check_lib2 jack/jack.h jack_client_open -ljack && check_func sem_timedwait &&
    check_func jack_port_get_latency_range -ljack

enabled_any sndio_indev sndio_outdev && check_lib2 sndio.h sio_open -lsndio

if enabled libcdio; then
    check_lib2 "cdio/cdda.h cdio/paranoia.h" cdio_cddap_open -lcdio_paranoia -lcdio_cdda -lcdio ||
    check_lib2 "cdio/paranoia/cdda.h cdio/paranoia/paranoia.h" cdio_cddap_open -lcdio_paranoia -lcdio_cdda -lcdio ||
    die "ERROR: libcdio-paranoia not found"
fi

check_lib X11/Xlib.h XOpenDisplay -lX11 && enable xlib

enabled x11grab                                           &&
require Xext X11/extensions/XShm.h XShmCreateImage -lXext &&
require Xfixes X11/extensions/Xfixes.h XFixesGetCursorImage -lXfixes &&
{ enabled xlib || die "ERROR: Xlib not found"; }

enabled vaapi &&
    check_lib va/va.h vaInitialize -lva ||
    disable vaapi

enabled vdpau &&
    check_cpp_condition vdpau/vdpau.h "defined VDP_DECODER_PROFILE_MPEG4_PART2_ASP" ||
    disable vdpau

enabled vdpau && enabled xlib &&
    check_func_headers "vdpau/vdpau.h vdpau/vdpau_x11.h" vdp_device_create_x11 -lvdpau &&
    prepend ffmpeg_libs $($ldflags_filter "-lvdpau") &&
    enable vdpau_x11

# Funny iconv installations are not unusual, so check it after all flags have been set
disabled iconv || check_func_headers iconv.h iconv || check_lib2 iconv.h iconv -liconv || disable iconv

enabled debug && add_cflags -g"$debuglevel" && add_asflags -g"$debuglevel"

# add some useful compiler flags if supported
check_cflags -Wdeclaration-after-statement
check_cflags -Wall
check_cflags -Wdisabled-optimization
check_cflags -Wpointer-arith
check_cflags -Wredundant-decls
check_cflags -Wwrite-strings
check_cflags -Wtype-limits
check_cflags -Wundef
check_cflags -Wmissing-prototypes
check_cflags -Wno-pointer-to-int-cast
check_cflags -Wstrict-prototypes
enabled extra_warnings && check_cflags -Winline

check_disable_warning(){
    warning_flag=-W${1#-Wno-}
    test_cflags $warning_flag && add_cflags $1
}

check_disable_warning -Wno-parentheses
check_disable_warning -Wno-switch
check_disable_warning -Wno-format-zero-length
check_disable_warning -Wno-pointer-sign

# add some linker flags
check_ldflags -Wl,--warn-common
check_ldflags -Wl,-rpath-link=libpostproc:libswresample:libswscale:libavfilter:libavdevice:libavformat:libavcodec:libavutil:libavresample
enabled rpath && add_ldflags -Wl,-rpath=$libdir
test_ldflags -Wl,-Bsymbolic && append SHFLAGS -Wl,-Bsymbolic

# add some strip flags
# -wN '..@*' is more selective than -x, but not available everywhere.
check_stripflags -wN \'..@*\' || check_stripflags -x

enabled neon_clobber_test &&
    check_ldflags -Wl,--wrap,avcodec_open2              \
                  -Wl,--wrap,avcodec_decode_audio4      \
                  -Wl,--wrap,avcodec_decode_video2      \
                  -Wl,--wrap,avcodec_decode_subtitle2   \
                  -Wl,--wrap,avcodec_encode_audio2      \
                  -Wl,--wrap,avcodec_encode_video2      \
                  -Wl,--wrap,avcodec_encode_subtitle    \
                  -Wl,--wrap,swr_convert                \
                  -Wl,--wrap,avresample_convert ||
    disable neon_clobber_test

enabled xmm_clobber_test &&
    check_ldflags -Wl,--wrap,avcodec_open2              \
                  -Wl,--wrap,avcodec_decode_audio4      \
                  -Wl,--wrap,avcodec_decode_video2      \
                  -Wl,--wrap,avcodec_decode_subtitle2   \
                  -Wl,--wrap,avcodec_encode_audio2      \
                  -Wl,--wrap,avcodec_encode_video       \
                  -Wl,--wrap,avcodec_encode_video2      \
                  -Wl,--wrap,avcodec_encode_subtitle    \
                  -Wl,--wrap,swr_convert                \
                  -Wl,--wrap,avresample_convert         \
                  -Wl,--wrap,sws_scale ||
    disable xmm_clobber_test

echo "X{};" > $TMPV
if test_ldflags -Wl,--version-script,$TMPV; then
    append SHFLAGS '-Wl,--version-script,\$(SUBDIR)lib\$(NAME).ver'
    check_cc <<EOF && enable symver_asm_label
void ff_foo(void) __asm__ ("av_foo@VERSION");
void ff_foo(void) { ${inline_asm+__asm__($quotes);} }
EOF
    check_cc <<EOF && enable symver_gnu_asm
__asm__(".symver ff_foo,av_foo@VERSION");
void ff_foo(void) {}
EOF
fi

if [ -z "$optflags" ]; then
    if enabled small; then
        optflags=$cflags_size
    elif enabled optimizations; then
        optflags=$cflags_speed
    else
        optflags=$cflags_noopt
    fi
fi

check_optflags(){
    check_cflags "$@"
    enabled lto && check_ldflags "$@"
}


if enabled lto; then
    test "$cc_type" != "$ld_type" && die "LTO requires same compiler and linker"
    check_cflags  -flto
    check_ldflags -flto $cpuflags
fi

check_optflags $optflags
check_optflags -fno-math-errno
check_optflags -fno-signed-zeros

enabled ftrapv && check_cflags -ftrapv

check_cc -mno-red-zone <<EOF && noredzone_flags="-mno-red-zone"
int x;
EOF


if enabled icc; then
    # Just warnings, no remarks
    check_cflags -w1
    # -wd: Disable following warnings
    # 144, 167, 556: -Wno-pointer-sign
    # 188: enumerated type mixed with another type
    # 1292: attribute "foo" ignored
    # 1419: external declaration in primary source file
    # 10006: ignoring unknown option -fno-signed-zeros
    # 10148: ignoring unknown option -Wno-parentheses
    # 10156: ignoring option '-W'; no argument required
    check_cflags -wd144,167,188,556,1292,1419,10006,10148,10156
    # 11030: Warning unknown option --as-needed
    # 10156: ignoring option '-export'; no argument required
    check_ldflags -wd10156,11030
    # icc 11.0 and 11.1 work with ebp_available, but don't pass the test
    enable ebp_available
    if enabled x86_32; then
        icc_version=$($cc -dumpversion)
        test ${icc_version%%.*} -ge 11 &&
            check_cflags -falign-stack=maintain-16-byte ||
            disable aligned_stack
    fi
elif enabled ccc; then
    # disable some annoying warnings
    add_cflags -msg_disable bitnotint
    add_cflags -msg_disable mixfuncvoid
    add_cflags -msg_disable nonstandcast
    add_cflags -msg_disable unsupieee
elif enabled gcc; then
    check_optflags -fno-tree-vectorize
    check_cflags -Werror=implicit-function-declaration
    check_cflags -Werror=missing-prototypes
    check_cflags -Werror=return-type
    check_cflags -Werror=vla
    enabled extra_warnings || check_disable_warning -Wno-maybe-uninitialized
elif enabled llvm_gcc; then
    check_cflags -mllvm -stack-alignment=16
elif enabled clang; then
    check_cflags -mllvm -stack-alignment=16
    check_cflags -Qunused-arguments
    check_cflags -Werror=implicit-function-declaration
    check_cflags -Werror=missing-prototypes
    check_cflags -Werror=return-type
elif enabled cparser; then
    add_cflags -Wno-missing-variable-declarations
    add_cflags -Wno-empty-statement
elif enabled armcc; then
    # 2523: use of inline assembler is deprecated
    add_cflags -W${armcc_opt},--diag_suppress=2523
    add_cflags -W${armcc_opt},--diag_suppress=1207
    add_cflags -W${armcc_opt},--diag_suppress=1293 # assignment in condition
    add_cflags -W${armcc_opt},--diag_suppress=3343 # hardfp compat
    add_cflags -W${armcc_opt},--diag_suppress=167  # pointer sign
    add_cflags -W${armcc_opt},--diag_suppress=513  # pointer sign
elif enabled tms470; then
    add_cflags -pds=824 -pds=837
    disable inline_asm
elif enabled pathscale; then
    add_cflags -fstrict-overflow -OPT:wrap_around_unsafe_opt=OFF
elif enabled_any msvc icl; then
    enabled x86_32 && disable aligned_stack
    enabled_all x86_32 debug && add_cflags -Oy-
    enabled debug && add_ldflags -debug
    enable pragma_deprecated
    if enabled icl; then
        # -Qansi-alias is basically -fstrict-aliasing, but does not work
        # (correctly) on icl 13.x.
        check_cpp_condition "windows.h" "__ICL < 1300 || __ICL >= 1400" &&
            add_cflags -Qansi-alias
        # icl will pass the inline asm tests but inline asm is currently
        # not supported (build will fail)
        disabled inline_asm || warn "inline asm disabled due to issues with it in ICL"
        disable inline_asm
    fi
fi

case $as_type in
    clang)
        add_asflags -Qunused-arguments
    ;;
esac

case $ld_type in
    clang)
        check_ldflags -Qunused-arguments
    ;;
esac

case $target_os in
    osf1)
        enabled ccc && add_ldflags '-Wl,-expect_unresolved,*'
    ;;
    plan9)
        add_cppflags -Dmain=plan9_main
    ;;
esac

enable frame_thread_encoder

enabled asm || { arch=c; disable $ARCH_LIST $ARCH_EXT_LIST; }

check_deps $CONFIG_LIST       \
           $CONFIG_EXTRA      \
           $HAVE_LIST         \
           $ALL_COMPONENTS    \

enabled threads && ! enabled pthreads && ! enabled atomics_native && die "non pthread threading without atomics not supported, try adding --enable-pthreads or --cpu=i486 or higher if you are on x86"


if test $target_os = "haiku"; then
    disable memalign
    disable posix_memalign
fi

! enabled_any memalign posix_memalign aligned_malloc &&
    enabled_any $need_memalign && enable memalign_hack

# add_dep lib dep
# -> enable ${lib}_deps_${dep}
# -> add $dep to ${lib}_deps only once
add_dep() {
    lib=$1
    dep=$2
    enabled "${lib}_deps_${dep}" && return 0
    enable  "${lib}_deps_${dep}"
    prepend "${lib}_deps" $dep
}

# merge deps lib components
# merge all ${component}_deps into ${lib}_deps and ${lib}_deps_*
merge_deps() {
    lib=$1
    shift
    for comp in $*; do
        enabled $comp || continue
        eval "dep=\"\$${comp}_deps\""
        for d in $dep; do
            add_dep $lib $d
        done
    done
}

merge_deps libavfilter $FILTER_LIST

echo "install prefix            $prefix"
echo "source path               $source_path"
echo "C compiler                $cc"
echo "C library                 $libc_type"
if test "$host_cc" != "$cc"; then
    echo "host C compiler           $host_cc"
    echo "host C library            $host_libc_type"
fi
echo "ARCH                      $arch ($cpu)"
if test "$build_suffix" != ""; then
    echo "build suffix              $build_suffix"
fi
if test "$progs_suffix" != ""; then
    echo "progs suffix              $progs_suffix"
fi
if test "$extra_version" != ""; then
    echo "version string suffix     $extra_version"
fi
echo "big-endian                ${bigendian-no}"
echo "runtime cpu detection     ${runtime_cpudetect-no}"
if enabled x86; then
    echo "${yasmexe}                      ${yasm-no}"
    echo "MMX enabled               ${mmx-no}"
    echo "MMXEXT enabled            ${mmxext-no}"
    echo "3DNow! enabled            ${amd3dnow-no}"
    echo "3DNow! extended enabled   ${amd3dnowext-no}"
    echo "SSE enabled               ${sse-no}"
    echo "SSSE3 enabled             ${ssse3-no}"
    echo "AVX enabled               ${avx-no}"
    echo "XOP enabled               ${xop-no}"
    echo "FMA4 enabled              ${fma4-no}"
    echo "i686 features enabled     ${i686-no}"
    echo "CMOV is fast              ${fast_cmov-no}"
    echo "EBX available             ${ebx_available-no}"
    echo "EBP available             ${ebp_available-no}"
fi
if enabled aarch64; then
    echo "NEON enabled              ${neon-no}"
    echo "VFP enabled               ${vfp-no}"
fi
if enabled arm; then
    echo "ARMv5TE enabled           ${armv5te-no}"
    echo "ARMv6 enabled             ${armv6-no}"
    echo "ARMv6T2 enabled           ${armv6t2-no}"
    echo "VFP enabled               ${vfp-no}"
    echo "NEON enabled              ${neon-no}"
    echo "THUMB enabled             ${thumb-no}"
fi
if enabled mips; then
    echo "MIPS FPU enabled          ${mipsfpu-no}"
    echo "MIPS32R2 enabled          ${mips32r2-no}"
    echo "MIPS DSP R1 enabled       ${mipsdspr1-no}"
    echo "MIPS DSP R2 enabled       ${mipsdspr2-no}"
fi
if enabled ppc; then
    echo "AltiVec enabled           ${altivec-no}"
    echo "PPC 4xx optimizations     ${ppc4xx-no}"
    echo "dcbzl available           ${dcbzl-no}"
fi
if enabled sparc; then
    echo "VIS enabled               ${vis-no}"
fi
echo "debug symbols             ${debug-no}"
echo "strip symbols             ${stripping-no}"
echo "optimize for size         ${small-no}"
echo "optimizations             ${optimizations-no}"
echo "static                    ${static-no}"
echo "shared                    ${shared-no}"
echo "postprocessing support    ${postproc-no}"
echo "new filter support        ${avfilter-no}"
echo "network support           ${network-no}"
echo "threading support         ${thread_type-no}"
echo "safe bitstream reader     ${safe_bitstream_reader-no}"
echo "SDL support               ${sdl-no}"
echo "opencl enabled            ${opencl-no}"
echo "libzvbi enabled           ${libzvbi-no}"
echo "texi2html enabled         ${texi2html-no}"
echo "perl enabled              ${perl-no}"
echo "pod2man enabled           ${pod2man-no}"
echo "makeinfo enabled          ${makeinfo-no}"
test -n "$random_seed" &&
    echo "random seed               ${random_seed}"
echo

echo "External libraries:"
print_enabled '' $EXTERNAL_LIBRARY_LIST | print_3_columns
echo

for type in decoder encoder hwaccel parser demuxer muxer protocol filter bsf indev outdev; do
    echo "Enabled ${type}s:"
    eval list=\$$(toupper $type)_LIST
    print_enabled '_*' $list | print_3_columns
    echo
done

license="LGPL version 2.1 or later"
if enabled nonfree; then
    license="nonfree and unredistributable"
elif enabled gplv3; then
    license="GPL version 3 or later"
elif enabled lgplv3; then
    license="LGPL version 3 or later"
elif enabled gpl; then
    license="GPL version 2 or later"
fi

echo "License: $license"

echo "Creating config.mak, config.h, and doc/config.texi..."

test -e Makefile || echo "include $source_path/Makefile" > Makefile

enabled stripping || strip="echo skipping strip"

config_files="$TMPH config.mak doc/config.texi"

cat > config.mak <<EOF
# Automatically generated by configure - do not modify!
ifndef FFMPEG_CONFIG_MAK
FFMPEG_CONFIG_MAK=1
FFMPEG_CONFIGURATION=$FFMPEG_CONFIGURATION
prefix=$prefix
LIBDIR=\$(DESTDIR)$libdir
SHLIBDIR=\$(DESTDIR)$shlibdir
INCDIR=\$(DESTDIR)$incdir
BINDIR=\$(DESTDIR)$bindir
DATADIR=\$(DESTDIR)$datadir
DOCDIR=\$(DESTDIR)$docdir
MANDIR=\$(DESTDIR)$mandir
SRC_PATH=$source_path
ifndef MAIN_MAKEFILE
SRC_PATH:=\$(SRC_PATH:.%=..%)
endif
CC_IDENT=$cc_ident
ARCH=$arch
CC=$cc
CXX=$cxx
AS=$as
LD=$ld
DEPCC=$dep_cc
DEPCCFLAGS=$DEPCCFLAGS \$(CPPFLAGS)
DEPAS=$as
DEPASFLAGS=$DEPASFLAGS \$(CPPFLAGS)
YASM=$yasmexe
DEPYASM=$yasmexe
AR=$ar
ARFLAGS=$arflags
AR_O=$ar_o
RANLIB=$ranlib
STRIP=$strip
CP=cp -p
LN_S=$ln_s
CPPFLAGS=$CPPFLAGS
CFLAGS=$CFLAGS
CXXFLAGS=$CXXFLAGS
ASFLAGS=$ASFLAGS
AS_C=$AS_C
AS_O=$AS_O
CC_C=$CC_C
CC_E=$CC_E
CC_O=$CC_O
CXX_C=$CXX_C
CXX_O=$CXX_O
LD_O=$LD_O
LD_LIB=$LD_LIB
LD_PATH=$LD_PATH
DLLTOOL=$dlltool
WINDRES=$windres
DEPWINDRES=$dep_cc
LDFLAGS=$LDFLAGS
SHFLAGS=$(echo $($ldflags_filter $SHFLAGS))
ASMSTRIPFLAGS=$ASMSTRIPFLAGS
YASMFLAGS=$YASMFLAGS
BUILDSUF=$build_suffix
PROGSSUF=$progs_suffix
FULLNAME=$FULLNAME
LIBPREF=$LIBPREF
LIBSUF=$LIBSUF
LIBNAME=$LIBNAME
SLIBPREF=$SLIBPREF
SLIBSUF=$SLIBSUF
EXESUF=$EXESUF
EXTRA_VERSION=$extra_version
CCDEP=$CCDEP
CXXDEP=$CXXDEP
CCDEP_FLAGS=$CCDEP_FLAGS
ASDEP=$ASDEP
ASDEP_FLAGS=$ASDEP_FLAGS
CC_DEPFLAGS=$CC_DEPFLAGS
AS_DEPFLAGS=$AS_DEPFLAGS
HOSTCC=$host_cc
HOSTLD=$host_ld
HOSTCFLAGS=$host_cflags
HOSTCPPFLAGS=$host_cppflags
HOSTEXESUF=$HOSTEXESUF
HOSTLDFLAGS=$host_ldflags
HOSTLIBS=$host_libs
DEPHOSTCC=$host_cc
DEPHOSTCCFLAGS=$DEPHOSTCCFLAGS \$(HOSTCCFLAGS)
HOSTCCDEP=$HOSTCCDEP
HOSTCCDEP_FLAGS=$HOSTCCDEP_FLAGS
HOSTCC_DEPFLAGS=$HOSTCC_DEPFLAGS
HOSTCC_C=$HOSTCC_C
HOSTCC_O=$HOSTCC_O
HOSTLD_O=$HOSTLD_O
TARGET_EXEC=$target_exec $target_exec_args
TARGET_PATH=$target_path
TARGET_SAMPLES=${target_samples:-\$(SAMPLES)}
CFLAGS-ffplay=$sdl_cflags
ZLIB=$($ldflags_filter -lz)
LIB_INSTALL_EXTRA_CMD=$LIB_INSTALL_EXTRA_CMD
EXTRALIBS=$extralibs
COMPAT_OBJS=$compat_objs
EXEOBJS=$exeobjs
INSTALL=$install
LIBTARGET=${LIBTARGET}
SLIBNAME=${SLIBNAME}
SLIBNAME_WITH_VERSION=${SLIBNAME_WITH_VERSION}
SLIBNAME_WITH_MAJOR=${SLIBNAME_WITH_MAJOR}
SLIB_CREATE_DEF_CMD=${SLIB_CREATE_DEF_CMD}
SLIB_EXTRA_CMD=${SLIB_EXTRA_CMD}
SLIB_INSTALL_NAME=${SLIB_INSTALL_NAME}
SLIB_INSTALL_LINKS=${SLIB_INSTALL_LINKS}
SLIB_INSTALL_EXTRA_LIB=${SLIB_INSTALL_EXTRA_LIB}
SLIB_INSTALL_EXTRA_SHLIB=${SLIB_INSTALL_EXTRA_SHLIB}
SAMPLES:=${samples:-\$(FATE_SAMPLES)}
NOREDZONE_FLAGS=$noredzone_flags
EOF

get_version(){
    lcname=lib${1}
    name=$(toupper $lcname)
    file=$source_path/$lcname/version.h
    eval $(awk "/#define ${name}_VERSION_M/ { print \$2 \"=\" \$3 }" "$file")
    enabled raise_major && eval ${name}_VERSION_MAJOR=$((${name}_VERSION_MAJOR+100))
    eval ${name}_VERSION=\$${name}_VERSION_MAJOR.\$${name}_VERSION_MINOR.\$${name}_VERSION_MICRO
    eval echo "${lcname}_VERSION=\$${name}_VERSION" >> config.mak
    eval echo "${lcname}_VERSION_MAJOR=\$${name}_VERSION_MAJOR" >> config.mak
    eval echo "${lcname}_VERSION_MINOR=\$${name}_VERSION_MINOR" >> config.mak
}

map 'get_version $v' $LIBRARY_LIST

print_program_libs(){
    eval "program_libs=\$${1}_libs"
    eval echo "LIBS-${1}=${program_libs}" >> config.mak
}

map 'print_program_libs $v' $PROGRAM_LIST

cat > $TMPH <<EOF
/* Automatically generated by configure - do not modify! */
#ifndef FFMPEG_CONFIG_H
#define FFMPEG_CONFIG_H
#define FFMPEG_CONFIGURATION "$(c_escape $FFMPEG_CONFIGURATION)"
#define FFMPEG_LICENSE "$(c_escape $license)"
#define CONFIG_THIS_YEAR 2014
#define FFMPEG_DATADIR "$(eval c_escape $datadir)"
#define AVCONV_DATADIR "$(eval c_escape $datadir)"
#define CC_IDENT "$(c_escape ${cc_ident:-Unknown compiler})"
#define av_restrict $_restrict
#define EXTERN_PREFIX "${extern_prefix}"
#define EXTERN_ASM ${extern_prefix}
#define BUILDSUF "$build_suffix"
#define SLIBSUF "$SLIBSUF"
#define HAVE_MMX2 HAVE_MMXEXT
EOF

test -n "$assert_level" &&
    echo "#define ASSERT_LEVEL $assert_level" >>$TMPH

test -n "$malloc_prefix" &&
    echo "#define MALLOC_PREFIX $malloc_prefix" >>$TMPH

if enabled yasm; then
    append config_files $TMPASM
    printf '' >$TMPASM
fi

enabled getenv || echo "#define getenv(x) NULL" >> $TMPH


mkdir -p doc
echo "@c auto-generated by configure" > doc/config.texi

print_config ARCH_   "$config_files" $ARCH_LIST
print_config HAVE_   "$config_files" $HAVE_LIST
print_config CONFIG_ "$config_files" $CONFIG_LIST       \
                                     $CONFIG_EXTRA      \
                                     $ALL_COMPONENTS    \

echo "#endif /* FFMPEG_CONFIG_H */" >> $TMPH
echo "endif # FFMPEG_CONFIG_MAK" >> config.mak

# Do not overwrite an unchanged config.h to avoid superfluous rebuilds.
cp_if_changed $TMPH config.h
touch .config

enabled yasm && cp_if_changed $TMPASM config.asm

cat > $TMPH <<EOF
/* Generated by ffconf */
#ifndef AVUTIL_AVCONFIG_H
#define AVUTIL_AVCONFIG_H
EOF

print_config AV_HAVE_ $TMPH $HAVE_LIST_PUB

echo "#endif /* AVUTIL_AVCONFIG_H */" >> $TMPH

cp_if_changed $TMPH libavutil/avconfig.h

if test -n "$WARNINGS"; then
    printf "\n$WARNINGS"
    enabled fatal_warnings && exit 1
fi

# build pkg-config files

pkgconfig_generate(){
    name=$1
    shortname=${name#lib}${build_suffix}
    comment=$2
    version=$3
    libs=$4
    requires=$5
    enabled ${name#lib} || return 0
    mkdir -p $name
    cat <<EOF > $name/$name${build_suffix}.pc
prefix=$prefix
exec_prefix=\${prefix}
libdir=$libdir
includedir=$incdir

Name: $name
Description: $comment
Version: $version
Requires: $(enabled shared || echo $requires)
Requires.private: $(enabled shared && echo $requires)
Conflicts:
Libs: -L\${libdir} $(enabled rpath && echo "-Wl,-rpath,\${libdir}") -l${shortname} $(enabled shared || echo $libs)
Libs.private: $(enabled shared && echo $libs)
Cflags: -I\${includedir}
EOF

mkdir -p doc/examples/pc-uninstalled
includedir=${source_path}
[ "$includedir" = . ] && includedir="\${pcfiledir}/../../.."
    cat <<EOF > doc/examples/pc-uninstalled/$name.pc
prefix=
exec_prefix=
libdir=\${pcfiledir}/../../../$name
includedir=${includedir}

Name: $name
Description: $comment
Version: $version
Requires: $requires
Conflicts:
Libs: -L\${libdir} -Wl,-rpath,\${libdir} -l${shortname} $(enabled shared || echo $libs)
Cflags: -I\${includedir}
EOF
}

lavfi_libs="libavutil${build_suffix} = $LIBAVUTIL_VERSION"
enabled libavfilter_deps_avcodec    && prepend lavfi_libs "libavcodec${build_suffix} = $LIBAVCODEC_VERSION,"
enabled libavfilter_deps_avformat   && prepend lavfi_libs "libavformat${build_suffix} = $LIBAVFORMAT_VERSION,"
enabled libavfilter_deps_avresample && prepend lavfi_libs "libavresample${build_suffix} = $LIBAVRESAMPLE_VERSION,"
enabled libavfilter_deps_swscale    && prepend lavfi_libs "libswscale${build_suffix} = $LIBSWSCALE_VERSION,"
enabled libavfilter_deps_swresample && prepend lavfi_libs "libswresample${build_suffix} = $LIBSWRESAMPLE_VERSION,"
enabled libavfilter_deps_postproc   && prepend lavfi_libs "libpostproc${build_suffix} = $LIBPOSTPROC_VERSION,"
lavfi_libs=${lavfi_libs%, }

lavd_libs="libavformat${build_suffix} = $LIBAVFORMAT_VERSION"
enabled lavfi_indev && prepend lavd_libs "libavfilter${build_suffix} = $LIBAVFILTER_VERSION,"

pkgconfig_generate libavutil     "FFmpeg utility library"               "$LIBAVUTIL_VERSION"     "$LIBM"
pkgconfig_generate libavcodec    "FFmpeg codec library"                 "$LIBAVCODEC_VERSION"    "$extralibs" "libavutil${build_suffix} = $LIBAVUTIL_VERSION"
pkgconfig_generate libavformat   "FFmpeg container format library"      "$LIBAVFORMAT_VERSION"   "$extralibs" "libavcodec${build_suffix} = $LIBAVCODEC_VERSION"
pkgconfig_generate libavdevice   "FFmpeg device handling library"       "$LIBAVDEVICE_VERSION"   "$extralibs" "$lavd_libs"
pkgconfig_generate libavfilter   "FFmpeg audio/video filtering library" "$LIBAVFILTER_VERSION"   "$extralibs" "$lavfi_libs"
pkgconfig_generate libpostproc   "FFmpeg postprocessing library"        "$LIBPOSTPROC_VERSION"   ""           "libavutil${build_suffix} = $LIBAVUTIL_VERSION"
pkgconfig_generate libavresample "Libav audio resampling library"       "$LIBAVRESAMPLE_VERSION" "$extralibs" "libavutil${build_suffix} = $LIBAVUTIL_VERSION"
pkgconfig_generate libswscale    "FFmpeg image rescaling library"       "$LIBSWSCALE_VERSION"    "$LIBM"      "libavutil${build_suffix} = $LIBAVUTIL_VERSION"
pkgconfig_generate libswresample "FFmpeg audio resampling library"      "$LIBSWRESAMPLE_VERSION" "$LIBM"      "libavutil${build_suffix} = $LIBAVUTIL_VERSION"<|MERGE_RESOLUTION|>--- conflicted
+++ resolved
@@ -1244,9 +1244,8 @@
 "
 
 EXAMPLE_LIST="
-<<<<<<< HEAD
     avio_reading_example
-    decoding_encoding_example
+    avcodec_example
     demuxing_decoding_example
     filtering_audio_example
     filtering_video_example
@@ -1255,11 +1254,6 @@
     remuxing_example
     resampling_audio_example
     scaling_video_example
-=======
-    avcodec_example
-    metadata_example
-    output_example
->>>>>>> b339182e
     transcode_aac_example
 "
 
@@ -2408,9 +2402,8 @@
 zmq_filter_deps="libzmq"
 
 # examples
-<<<<<<< HEAD
 avio_reading="avformat avcodec avutil"
-decoding_encoding_example_deps="avcodec avutil"
+avcodec_example_deps="avcodec avutil"
 demuxing_decoding_example_deps="avcodec avformat avutil"
 filtering_audio_example_deps="avfilter avcodec avformat avutil"
 filtering_video_example_deps="avfilter avcodec avformat avutil"
@@ -2420,12 +2413,6 @@
 resampling_audio_example_deps="avutil swresample"
 scaling_video_example_deps="avutil swscale"
 transcode_aac_example_deps="avcodec avformat swresample"
-=======
-avcodec_example_deps="avcodec avutil"
-metadata_example_deps="avformat avutil"
-output_example_deps="avcodec avformat avutil swscale"
-transcode_aac_example_deps="avcodec avformat avresample"
->>>>>>> b339182e
 
 # libraries
 avcodec_deps="avutil"
