#!/bin/sh
#
# FFmpeg configure script
#
# Copyright (c) 2000-2002 Fabrice Bellard
# Copyright (c) 2005-2008 Diego Biurrun
# Copyright (c) 2005-2008 Mans Rullgard
#

# Prevent locale nonsense from breaking basic text processing.
LC_ALL=C
export LC_ALL

# make sure we are running under a compatible shell
# try to make this part work with most shells

try_exec(){
    echo "Trying shell $1"
    type "$1" > /dev/null 2>&1 && exec "$@"
}

unset foo
(: ${foo%%bar}) 2> /dev/null
E1="$?"

(: ${foo?}) 2> /dev/null
E2="$?"

if test "$E1" != 0 || test "$E2" = 0; then
    echo "Broken shell detected.  Trying alternatives."
    export FF_CONF_EXEC
    if test "0$FF_CONF_EXEC" -lt 1; then
        FF_CONF_EXEC=1
        try_exec bash "$0" "$@"
    fi
    if test "0$FF_CONF_EXEC" -lt 2; then
        FF_CONF_EXEC=2
        try_exec ksh "$0" "$@"
    fi
    if test "0$FF_CONF_EXEC" -lt 3; then
        FF_CONF_EXEC=3
        try_exec /usr/xpg4/bin/sh "$0" "$@"
    fi
    echo "No compatible shell script interpreter found."
    echo "This configure script requires a POSIX-compatible shell"
    echo "such as bash or ksh."
    echo "THIS IS NOT A BUG IN FFMPEG, DO NOT REPORT IT AS SUCH."
    echo "Instead, install a working POSIX-compatible shell."
    echo "Disabling this configure test will create a broken FFmpeg."
    if test "$BASH_VERSION" = '2.04.0(1)-release'; then
        echo "This bash version ($BASH_VERSION) is broken on your platform."
        echo "Upgrade to a later version if available."
    fi
    exit 1
fi

test -d /usr/xpg4/bin && PATH=/usr/xpg4/bin:$PATH

show_help(){
    cat <<EOF
Usage: configure [options]
Options: [defaults in brackets after descriptions]

Help options:
  --help                   print this message
  --list-decoders          show all available decoders
  --list-encoders          show all available encoders
  --list-hwaccels          show all available hardware accelerators
  --list-demuxers          show all available demuxers
  --list-muxers            show all available muxers
  --list-parsers           show all available parsers
  --list-protocols         show all available protocols
  --list-bsfs              show all available bitstream filters
  --list-indevs            show all available input devices
  --list-outdevs           show all available output devices
  --list-filters           show all available filters

Standard options:
  --logfile=FILE           log tests and output to FILE [config.log]
  --disable-logging        do not log configure debug information
  --fatal-warnings         fail if any configure warning is generated
  --prefix=PREFIX          install in PREFIX [$prefix]
  --bindir=DIR             install binaries in DIR [PREFIX/bin]
  --datadir=DIR            install data files in DIR [PREFIX/share/ffmpeg]
  --docdir=DIR             install documentation in DIR [PREFIX/share/doc/ffmpeg]
  --libdir=DIR             install libs in DIR [PREFIX/lib]
  --shlibdir=DIR           install shared libs in DIR [LIBDIR]
  --incdir=DIR             install includes in DIR [PREFIX/include]
  --mandir=DIR             install man page in DIR [PREFIX/share/man]
  --enable-rpath           use rpath to allow installing libraries in paths
                           not part of the dynamic linker search path
                           use rpath when linking programs [USE WITH CARE]

Licensing options:
  --enable-gpl             allow use of GPL code, the resulting libs
                           and binaries will be under GPL [no]
  --enable-version3        upgrade (L)GPL to version 3 [no]
  --enable-nonfree         allow use of nonfree code, the resulting libs
                           and binaries will be unredistributable [no]

Configuration options:
  --disable-static         do not build static libraries [no]
  --enable-shared          build shared libraries [no]
  --enable-small           optimize for size instead of speed
  --disable-runtime-cpudetect disable detecting cpu capabilities at runtime (smaller binary)
  --enable-gray            enable full grayscale support (slower color)
  --disable-swscale-alpha  disable alpha channel support in swscale
  --disable-all            disable building components, libraries and programs
  --enable-incompatible-libav-abi enable incompatible Libav fork ABI [no]
  --enable-raise-major     increase major version numbers in sonames [no]

Program options:
  --disable-programs       do not build command line programs
  --disable-ffmpeg         disable ffmpeg build
  --disable-ffplay         disable ffplay build
  --disable-ffprobe        disable ffprobe build
  --disable-ffserver       disable ffserver build

Documentation options:
  --disable-doc            do not build documentation
  --disable-htmlpages      do not build HTML documentation pages
  --disable-manpages       do not build man documentation pages
  --disable-podpages       do not build POD documentation pages
  --disable-txtpages       do not build text documentation pages

Component options:
  --disable-avdevice       disable libavdevice build
  --disable-avcodec        disable libavcodec build
  --disable-avformat       disable libavformat build
  --disable-avutil         disable libavutil build
  --disable-swresample     disable libswresample build
  --disable-swscale        disable libswscale build
  --disable-postproc       disable libpostproc build
  --disable-avfilter       disable libavfilter build
  --enable-avresample      enable libavresample build [no]
  --disable-pthreads       disable pthreads [autodetect]
  --disable-w32threads     disable Win32 threads [autodetect]
  --disable-os2threads     disable OS/2 threads [autodetect]
  --disable-network        disable network support [no]
  --disable-dct            disable DCT code
  --disable-dwt            disable DWT code
  --disable-error-resilience disable error resilience code
  --disable-lsp            disable LSP code
  --disable-lzo            disable LZO decoder code
  --disable-mdct           disable MDCT code
  --disable-rdft           disable RDFT code
  --disable-fft            disable FFT code
  --disable-faan           disable floating point AAN (I)DCT code
  --disable-pixelutils     disable pixel utils in libavutil

Hardware accelerators:
  --disable-dxva2          disable DXVA2 code [autodetect]
  --disable-vaapi          disable VAAPI code [autodetect]
  --disable-vda            disable VDA code [autodetect]
  --disable-vdpau          disable VDPAU code [autodetect]

Individual component options:
  --disable-everything     disable all components listed below
  --disable-encoder=NAME   disable encoder NAME
  --enable-encoder=NAME    enable encoder NAME
  --disable-encoders       disable all encoders
  --disable-decoder=NAME   disable decoder NAME
  --enable-decoder=NAME    enable decoder NAME
  --disable-decoders       disable all decoders
  --disable-hwaccel=NAME   disable hwaccel NAME
  --enable-hwaccel=NAME    enable hwaccel NAME
  --disable-hwaccels       disable all hwaccels
  --disable-muxer=NAME     disable muxer NAME
  --enable-muxer=NAME      enable muxer NAME
  --disable-muxers         disable all muxers
  --disable-demuxer=NAME   disable demuxer NAME
  --enable-demuxer=NAME    enable demuxer NAME
  --disable-demuxers       disable all demuxers
  --enable-parser=NAME     enable parser NAME
  --disable-parser=NAME    disable parser NAME
  --disable-parsers        disable all parsers
  --enable-bsf=NAME        enable bitstream filter NAME
  --disable-bsf=NAME       disable bitstream filter NAME
  --disable-bsfs           disable all bitstream filters
  --enable-protocol=NAME   enable protocol NAME
  --disable-protocol=NAME  disable protocol NAME
  --disable-protocols      disable all protocols
  --enable-indev=NAME      enable input device NAME
  --disable-indev=NAME     disable input device NAME
  --disable-indevs         disable input devices
  --enable-outdev=NAME     enable output device NAME
  --disable-outdev=NAME    disable output device NAME
  --disable-outdevs        disable output devices
  --disable-devices        disable all devices
  --enable-filter=NAME     enable filter NAME
  --disable-filter=NAME    disable filter NAME
  --disable-filters        disable all filters

External library support:
  --enable-avisynth        enable reading of AviSynth script files [no]
  --disable-bzlib          disable bzlib [autodetect]
  --enable-fontconfig      enable fontconfig, useful for drawtext filter [no]
  --enable-frei0r          enable frei0r video filtering [no]
  --enable-gnutls          enable gnutls, needed for https support
                           if openssl is not used [no]
  --disable-iconv          disable iconv [autodetect]
  --enable-ladspa          enable LADSPA audio filtering [no]
  --enable-libaacplus      enable AAC+ encoding via libaacplus [no]
  --enable-libass          enable libass subtitles rendering,
                           needed for subtitles and ass filter [no]
  --enable-libbluray       enable BluRay reading using libbluray [no]
  --enable-libbs2b         enable bs2b DSP library [no]
  --enable-libcaca         enable textual display using libcaca [no]
  --enable-libcelt         enable CELT decoding via libcelt [no]
  --enable-libcdio         enable audio CD grabbing with libcdio [no]
  --enable-libdc1394       enable IIDC-1394 grabbing using libdc1394
                           and libraw1394 [no]
  --enable-libfaac         enable AAC encoding via libfaac [no]
  --enable-libfdk-aac      enable AAC de/encoding via libfdk-aac [no]
  --enable-libflite        enable flite (voice synthesis) support via libflite [no]
  --enable-libfreetype     enable libfreetype, needed for drawtext filter [no]
  --enable-libfribidi      enable libfribidi, improves drawtext filter [no]
  --enable-libgme          enable Game Music Emu via libgme [no]
  --enable-libgsm          enable GSM de/encoding via libgsm [no]
  --enable-libiec61883     enable iec61883 via libiec61883 [no]
  --enable-libilbc         enable iLBC de/encoding via libilbc [no]
  --enable-libmfx          enable HW acceleration through libmfx
  --enable-libmodplug      enable ModPlug via libmodplug [no]
  --enable-libmp3lame      enable MP3 encoding via libmp3lame [no]
  --enable-libnut          enable NUT (de)muxing via libnut,
                           native (de)muxer exists [no]
  --enable-libopencore-amrnb enable AMR-NB de/encoding via libopencore-amrnb [no]
  --enable-libopencore-amrwb enable AMR-WB decoding via libopencore-amrwb [no]
  --enable-libopencv       enable video filtering via libopencv [no]
  --enable-libopenh264     enable H.264 encoding via OpenH264 [no]
  --enable-libopenjpeg     enable JPEG 2000 de/encoding via OpenJPEG [no]
  --enable-libopus         enable Opus de/encoding via libopus [no]
  --enable-libpulse        enable Pulseaudio input via libpulse [no]
  --enable-libquvi         enable quvi input via libquvi [no]
  --enable-librtmp         enable RTMP[E] support via librtmp [no]
  --enable-libschroedinger enable Dirac de/encoding via libschroedinger [no]
  --enable-libshine        enable fixed-point MP3 encoding via libshine [no]
  --enable-libsmbclient    enable Samba protocol via libsmbclient [no]
  --enable-libsoxr         enable Include libsoxr resampling [no]
  --enable-libspeex        enable Speex de/encoding via libspeex [no]
  --enable-libssh          enable SFTP protocol via libssh [no]
  --enable-libstagefright-h264  enable H.264 decoding via libstagefright [no]
  --enable-libtheora       enable Theora encoding via libtheora [no]
  --enable-libtwolame      enable MP2 encoding via libtwolame [no]
  --enable-libutvideo      enable Ut Video encoding and decoding via libutvideo [no]
  --enable-libv4l2         enable libv4l2/v4l-utils [no]
  --enable-libvidstab      enable video stabilization using vid.stab [no]
  --enable-libvo-aacenc    enable AAC encoding via libvo-aacenc [no]
  --enable-libvo-amrwbenc  enable AMR-WB encoding via libvo-amrwbenc [no]
  --enable-libvorbis       enable Vorbis en/decoding via libvorbis,
                           native implementation exists [no]
  --enable-libvpx          enable VP8 and VP9 de/encoding via libvpx [no]
  --enable-libwavpack      enable wavpack encoding via libwavpack [no]
  --enable-libwebp         enable WebP encoding via libwebp [no]
  --enable-libx264         enable H.264 encoding via x264 [no]
  --enable-libx265         enable HEVC encoding via x265 [no]
  --enable-libxavs         enable AVS encoding via xavs [no]
  --enable-libxcb          enable X11 grabbing using XCB [autodetect]
  --enable-libxcb-shm      enable X11 grabbing shm communication [autodetect]
  --enable-libxcb-xfixes   enable X11 grabbing mouse rendering [autodetect]
  --enable-libxcb-shape    enable X11 grabbing shape rendering [autodetect]
  --enable-libxvid         enable Xvid encoding via xvidcore,
                           native MPEG-4/Xvid encoder exists [no]
  --enable-libzmq          enable message passing via libzmq [no]
  --enable-libzvbi         enable teletext support via libzvbi [no]
  --disable-lzma           disable lzma [autodetect]
  --enable-decklink        enable Blackmagick DeckLink I/O support [no]
  --enable-nvenc           enable NVIDIA NVENC support [no]
  --enable-openal          enable OpenAL 1.1 capture support [no]
  --enable-opencl          enable OpenCL code
  --enable-opengl          enable OpenGL rendering [no]
  --enable-openssl         enable openssl, needed for https support
                           if gnutls is not used [no]
  --disable-sdl            disable sdl [autodetect]
  --enable-x11grab         enable X11 grabbing (legacy) [no]
  --disable-xlib           disable xlib [autodetect]
  --disable-zlib           disable zlib [autodetect]

Toolchain options:
  --arch=ARCH              select architecture [$arch]
  --cpu=CPU                select the minimum required CPU (affects
                           instruction selection, may crash on older CPUs)
  --cross-prefix=PREFIX    use PREFIX for compilation tools [$cross_prefix]
  --progs-suffix=SUFFIX    program name suffix []
  --enable-cross-compile   assume a cross-compiler is used
  --sysroot=PATH           root of cross-build tree
  --sysinclude=PATH        location of cross-build system headers
  --target-os=OS           compiler targets OS [$target_os]
  --target-exec=CMD        command to run executables on target
  --target-path=DIR        path to view of build directory on target
  --target-samples=DIR     path to samples directory on target
  --tempprefix=PATH        force fixed dir/prefix instead of mktemp for checks
  --toolchain=NAME         set tool defaults according to NAME
  --nm=NM                  use nm tool NM [$nm_default]
  --ar=AR                  use archive tool AR [$ar_default]
  --as=AS                  use assembler AS [$as_default]
  --windres=WINDRES        use windows resource compiler WINDRES [$windres_default]
  --yasmexe=EXE            use yasm-compatible assembler EXE [$yasmexe_default]
  --cc=CC                  use C compiler CC [$cc_default]
  --cxx=CXX                use C compiler CXX [$cxx_default]
  --dep-cc=DEPCC           use dependency generator DEPCC [$cc_default]
  --ld=LD                  use linker LD [$ld_default]
  --pkg-config=PKGCONFIG   use pkg-config tool PKGCONFIG [$pkg_config_default]
  --pkg-config-flags=FLAGS pass additional flags to pkgconf []
  --ranlib=RANLIB          use ranlib RANLIB [$ranlib_default]
  --doxygen=DOXYGEN        use DOXYGEN to generate API doc [$doxygen_default]
  --host-cc=HOSTCC         use host C compiler HOSTCC
  --host-cflags=HCFLAGS    use HCFLAGS when compiling for host
  --host-cppflags=HCPPFLAGS use HCPPFLAGS when compiling for host
  --host-ld=HOSTLD         use host linker HOSTLD
  --host-ldflags=HLDFLAGS  use HLDFLAGS when linking for host
  --host-libs=HLIBS        use libs HLIBS when linking for host
  --host-os=OS             compiler host OS [$target_os]
  --extra-cflags=ECFLAGS   add ECFLAGS to CFLAGS [$CFLAGS]
  --extra-cxxflags=ECFLAGS add ECFLAGS to CXXFLAGS [$CXXFLAGS]
  --extra-ldflags=ELDFLAGS add ELDFLAGS to LDFLAGS [$LDFLAGS]
  --extra-ldexeflags=ELDFLAGS add ELDFLAGS to LDEXEFLAGS [$LDEXEFLAGS]
  --extra-libs=ELIBS       add ELIBS [$ELIBS]
  --extra-version=STRING   version string suffix []
  --optflags=OPTFLAGS      override optimization-related compiler flags
  --build-suffix=SUFFIX    library name suffix []
  --enable-pic             build position-independent code
  --enable-thumb           compile for Thumb instruction set
  --enable-lto             use link-time optimization

Advanced options (experts only):
  --malloc-prefix=PREFIX   prefix malloc and related names with PREFIX
  --disable-symver         disable symbol versioning
  --enable-hardcoded-tables use hardcoded tables instead of runtime generation
  --disable-safe-bitstream-reader
                           disable buffer boundary checking in bitreaders
                           (faster, but may crash)
  --enable-memalign-hack   emulate memalign, interferes with memory debuggers
  --sws-max-filter-size=N  the max filter size swscale uses [$sws_max_filter_size_default]

Optimization options (experts only):
  --disable-asm            disable all assembly optimizations
  --disable-altivec        disable AltiVec optimizations
  --disable-amd3dnow       disable 3DNow! optimizations
  --disable-amd3dnowext    disable 3DNow! extended optimizations
  --disable-mmx            disable MMX optimizations
  --disable-mmxext         disable MMXEXT optimizations
  --disable-sse            disable SSE optimizations
  --disable-sse2           disable SSE2 optimizations
  --disable-sse3           disable SSE3 optimizations
  --disable-ssse3          disable SSSE3 optimizations
  --disable-sse4           disable SSE4 optimizations
  --disable-sse42          disable SSE4.2 optimizations
  --disable-avx            disable AVX optimizations
  --disable-xop            disable XOP optimizations
  --disable-fma3           disable FMA3 optimizations
  --disable-fma4           disable FMA4 optimizations
  --disable-avx2           disable AVX2 optimizations
  --disable-armv5te        disable armv5te optimizations
  --disable-armv6          disable armv6 optimizations
  --disable-armv6t2        disable armv6t2 optimizations
  --disable-vfp            disable VFP optimizations
  --disable-neon           disable NEON optimizations
  --disable-inline-asm     disable use of inline assembly
  --disable-yasm           disable use of nasm/yasm assembly
  --disable-mipsdspr1      disable MIPS DSP ASE R1 optimizations
  --disable-mipsdspr2      disable MIPS DSP ASE R2 optimizations
  --disable-mipsfpu        disable floating point MIPS optimizations
  --disable-fast-unaligned consider unaligned accesses slow

Developer options (useful when working on FFmpeg itself):
  --disable-debug          disable debugging symbols
  --enable-debug=LEVEL     set the debug level [$debuglevel]
  --disable-optimizations  disable compiler optimizations
  --enable-extra-warnings  enable more compiler warnings
  --disable-stripping      disable stripping of executables and shared libraries
  --assert-level=level     0(default), 1 or 2, amount of assertion testing,
                           2 causes a slowdown at runtime.
  --enable-memory-poisoning fill heap uninitialized allocated space with arbitrary data
  --valgrind=VALGRIND      run "make fate" tests through valgrind to detect memory
                           leaks and errors, using the specified valgrind binary.
                           Cannot be combined with --target-exec
  --enable-ftrapv          Trap arithmetic overflows
  --samples=PATH           location of test samples for FATE, if not set use
                           \$FATE_SAMPLES at make invocation time.
  --enable-neon-clobber-test check NEON registers for clobbering (should be
                           used only for debugging purposes)
  --enable-xmm-clobber-test check XMM registers for clobbering (Win64-only;
                           should be used only for debugging purposes)
  --enable-random          randomly enable/disable components
  --disable-random
  --enable-random=LIST     randomly enable/disable specific components or
  --disable-random=LIST    component groups. LIST is a comma-separated list
                           of NAME[:PROB] entries where NAME is a component
                           (group) and PROB the probability associated with
                           NAME (default 0.5).
  --random-seed=VALUE      seed value for --enable/disable-random

NOTE: Object files are built at the place where configure is launched.
EOF
  exit 0
}

quotes='""'

log(){
    echo "$@" >> $logfile
}

log_file(){
    log BEGIN $1
    pr -n -t $1 >> $logfile
    log END $1
}

echolog(){
    log "$@"
    echo "$@"
}

warn(){
    log "WARNING: $*"
    WARNINGS="${WARNINGS}WARNING: $*\n"
}

die(){
    echolog "$@"
    cat <<EOF

If you think configure made a mistake, make sure you are using the latest
version from Git.  If the latest version fails, report the problem to the
ffmpeg-user@ffmpeg.org mailing list or IRC #ffmpeg on irc.freenode.net.
EOF
    if disabled logging; then
        cat <<EOF
Rerun configure with logging enabled (do not use --disable-logging), and
include the log this produces with your report.
EOF
    else
        cat <<EOF
Include the log file "$logfile" produced by configure as this will help
solve the problem.
EOF
    fi
    exit 1
}

# Avoid locale weirdness, besides we really just want to translate ASCII.
toupper(){
    echo "$@" | tr abcdefghijklmnopqrstuvwxyz ABCDEFGHIJKLMNOPQRSTUVWXYZ
}

tolower(){
    echo "$@" | tr ABCDEFGHIJKLMNOPQRSTUVWXYZ abcdefghijklmnopqrstuvwxyz
}

c_escape(){
    echo "$*" | sed 's/["\\]/\\\0/g'
}

sh_quote(){
    v=$(echo "$1" | sed "s/'/'\\\\''/g")
    test "x$v" = "x${v#*[!A-Za-z0-9_/.+-]}" || v="'$v'"
    echo "$v"
}

cleanws(){
    echo "$@" | sed 's/^ *//;s/  */ /g;s/ *$//;s/\\r//g'
}

filter(){
    pat=$1
    shift
    for v; do
        eval "case $v in $pat) echo $v ;; esac"
    done
}

filter_out(){
    pat=$1
    shift
    for v; do
        eval "case $v in $pat) ;; *) echo $v ;; esac"
    done
}

map(){
    m=$1
    shift
    for v; do eval $m; done
}

add_suffix(){
    suffix=$1
    shift
    for v; do echo ${v}${suffix}; done
}

set_all(){
    value=$1
    shift
    for var in $*; do
        eval $var=$value
    done
}

set_weak(){
    value=$1
    shift
    for var; do
        eval : \${$var:=$value}
    done
}

sanitize_var_name(){
    echo $@ | sed 's/[^A-Za-z0-9_]/_/g'
}

set_safe(){
    var=$1
    shift
    eval $(sanitize_var_name "$var")='$*'
}

get_safe(){
    eval echo \$$(sanitize_var_name "$1")
}

pushvar(){
    for pvar in $*; do
        eval level=\${${pvar}_level:=0}
        eval ${pvar}_${level}="\$$pvar"
        eval ${pvar}_level=$(($level+1))
    done
}

popvar(){
    for pvar in $*; do
        eval level=\${${pvar}_level:-0}
        test $level = 0 && continue
        eval level=$(($level-1))
        eval $pvar="\${${pvar}_${level}}"
        eval ${pvar}_level=$level
        eval unset ${pvar}_${level}
    done
}

enable(){
    set_all yes $*
}

disable(){
    set_all no $*
}

enable_weak(){
    set_weak yes $*
}

disable_weak(){
    set_weak no $*
}

enable_safe(){
    for var; do
        enable $(echo "$var" | sed 's/[^A-Za-z0-9_]/_/g')
    done
}

disable_safe(){
    for var; do
        disable $(echo "$var" | sed 's/[^A-Za-z0-9_]/_/g')
    done
}

do_enable_deep(){
    for var; do
        enabled $var && continue
        eval sel="\$${var}_select"
        eval sgs="\$${var}_suggest"
        pushvar var sgs
        enable_deep $sel
        popvar sgs
        enable_deep_weak $sgs
        popvar var
    done
}

enable_deep(){
    do_enable_deep $*
    enable $*
}

enable_deep_weak(){
    for var; do
        disabled $var && continue
        pushvar var
        do_enable_deep $var
        popvar var
        enable_weak $var
    done
}

enabled(){
    test "${1#!}" = "$1" && op== || op=!=
    eval test "x\$${1#!}" $op "xyes"
}

disabled(){
    test "${1#!}" = "$1" && op== || op=!=
    eval test "x\$${1#!}" $op "xno"
}

enabled_all(){
    for opt; do
        enabled $opt || return 1
    done
}

disabled_all(){
    for opt; do
        disabled $opt || return 1
    done
}

enabled_any(){
    for opt; do
        enabled $opt && return 0
    done
}

disabled_any(){
    for opt; do
        disabled $opt && return 0
    done
    return 1
}

set_default(){
    for opt; do
        eval : \${$opt:=\$${opt}_default}
    done
}

is_in(){
    value=$1
    shift
    for var in $*; do
        [ $var = $value ] && return 0
    done
    return 1
}

do_check_deps(){
    for cfg; do
        cfg="${cfg#!}"
        enabled ${cfg}_checking && die "Circular dependency for $cfg."
        disabled ${cfg}_checking && continue
        enable ${cfg}_checking
        append allopts $cfg

        eval dep_all="\$${cfg}_deps"
        eval dep_any="\$${cfg}_deps_any"
        eval dep_sel="\$${cfg}_select"
        eval dep_sgs="\$${cfg}_suggest"
        eval dep_ifa="\$${cfg}_if"
        eval dep_ifn="\$${cfg}_if_any"

        pushvar cfg dep_all dep_any dep_sel dep_sgs dep_ifa dep_ifn
        do_check_deps $dep_all $dep_any $dep_sel $dep_sgs $dep_ifa $dep_ifn
        popvar cfg dep_all dep_any dep_sel dep_sgs dep_ifa dep_ifn

        [ -n "$dep_ifa" ] && { enabled_all $dep_ifa && enable_weak $cfg; }
        [ -n "$dep_ifn" ] && { enabled_any $dep_ifn && enable_weak $cfg; }
        enabled_all  $dep_all || disable $cfg
        enabled_any  $dep_any || disable $cfg
        disabled_any $dep_sel && disable $cfg

        if enabled $cfg; then
            enable_deep $dep_sel
            enable_deep_weak $dep_sgs
        fi

        disable ${cfg}_checking
    done
}

check_deps(){
    unset allopts

    do_check_deps "$@"

    for cfg in $allopts; do
        enabled $cfg || continue
        eval dep_extralibs="\$${cfg}_extralibs"
        test -n "$dep_extralibs" && add_extralibs $dep_extralibs
    done
}

print_config(){
    pfx=$1
    files=$2
    shift 2
    map 'eval echo "$v \${$v:-no}"' "$@" |
    awk "BEGIN { split(\"$files\", files) }
        {
            c = \"$pfx\" toupper(\$1);
            v = \$2;
            sub(/yes/, 1, v);
            sub(/no/,  0, v);
            for (f in files) {
                file = files[f];
                if (file ~ /\\.h\$/) {
                    printf(\"#define %s %d\\n\", c, v) >>file;
                } else if (file ~ /\\.asm\$/) {
                    printf(\"%%define %s %d\\n\", c, v) >>file;
                } else if (file ~ /\\.mak\$/) {
                    n = -v ? \"\" : \"!\";
                    printf(\"%s%s=yes\\n\", n, c) >>file;
                } else if (file ~ /\\.texi\$/) {
                    pre = -v ? \"\" : \"@c \";
                    yesno = \$2;
                    c2 = tolower(c);
                    gsub(/_/, \"-\", c2);
                    printf(\"%s@set %s %s\\n\", pre, c2, yesno) >>file;
                }
            }
        }"
}

print_enabled(){
    suf=$1
    shift
    for v; do
        enabled $v && printf "%s\n" ${v%$suf};
    done
}

append(){
    var=$1
    shift
    eval "$var=\"\$$var $*\""
}

prepend(){
    var=$1
    shift
    eval "$var=\"$* \$$var\""
}

unique(){
    var=$1
    uniq_list=""
    for tok in $(eval echo \$$var); do
        uniq_list="$(filter_out $tok $uniq_list) $tok"
    done
    eval "$var=\"${uniq_list}\""
}

add_cppflags(){
    append CPPFLAGS "$@"
}

add_cflags(){
    append CFLAGS $($cflags_filter "$@")
}

add_cxxflags(){
    append CXXFLAGS $($cflags_filter "$@")
}

add_asflags(){
    append ASFLAGS $($asflags_filter "$@")
}

add_ldflags(){
    append LDFLAGS $($ldflags_filter "$@")
}

add_ldexeflags(){
    append LDEXEFLAGS $($ldflags_filter "$@")
}

add_stripflags(){
    append ASMSTRIPFLAGS "$@"
}

add_extralibs(){
    prepend extralibs $($ldflags_filter "$@")
}

add_host_cppflags(){
    append host_cppflags "$@"
}

add_host_cflags(){
    append host_cflags $($host_cflags_filter "$@")
}

add_host_ldflags(){
    append host_ldflags $($host_ldflags_filter "$@")
}

add_compat(){
    append compat_objs $1
    shift
    map 'add_cppflags -D$v' "$@"
}

check_cmd(){
    log "$@"
    "$@" >> $logfile 2>&1
}

check_stat(){
    log check_stat "$@"
    stat "$1" >> $logfile 2>&1
}

cc_o(){
    eval printf '%s\\n' $CC_O
}

cc_e(){
    eval printf '%s\\n' $CC_E
}

check_cc(){
    log check_cc "$@"
    cat > $TMPC
    log_file $TMPC
    check_cmd $cc $CPPFLAGS $CFLAGS "$@" $CC_C $(cc_o $TMPO) $TMPC
}

check_cxx(){
    log check_cxx "$@"
    cat > $TMPCPP
    log_file $TMPCPP
    check_cmd $cxx $CPPFLAGS $CFLAGS $CXXFLAGS "$@" $CXX_C -o $TMPO $TMPCPP
}

check_oc(){
    log check_oc "$@"
    cat > $TMPM
    log_file $TMPM
    check_cmd $cc -Werror=missing-prototypes $CPPFLAGS $CFLAGS "$@" $CC_C $(cc_o $TMPO) $TMPM
}

check_cpp(){
    log check_cpp "$@"
    cat > $TMPC
    log_file $TMPC
    check_cmd $cc $CPPFLAGS $CFLAGS "$@" $(cc_e $TMPO) $TMPC
}

as_o(){
    eval printf '%s\\n' $AS_O
}

check_as(){
    log check_as "$@"
    cat > $TMPS
    log_file $TMPS
    check_cmd $as $CPPFLAGS $ASFLAGS "$@" $AS_C $(as_o $TMPO) $TMPS
}

check_inline_asm(){
    log check_inline_asm "$@"
    name="$1"
    code="$2"
    shift 2
    disable $name
    check_cc "$@" <<EOF && enable $name
void foo(void){ __asm__ volatile($code); }
EOF
}

check_insn(){
    log check_insn "$@"
    check_inline_asm ${1}_inline "\"$2\""
    echo "$2" | check_as && enable ${1}_external || disable ${1}_external
}

check_yasm(){
    log check_yasm "$@"
    echo "$1" > $TMPS
    log_file $TMPS
    shift 1
    check_cmd $yasmexe $YASMFLAGS -Werror "$@" -o $TMPO $TMPS
}

ld_o(){
    eval printf '%s\\n' $LD_O
}

check_ld(){
    log check_ld "$@"
    type=$1
    shift 1
    flags=$(filter_out '-l*|*.so' $@)
    libs=$(filter '-l*|*.so' $@)
    check_$type $($cflags_filter $flags) || return
    flags=$($ldflags_filter $flags)
    libs=$($ldflags_filter $libs)
    check_cmd $ld $LDFLAGS $flags $(ld_o $TMPE) $TMPO $libs $extralibs
}

print_include(){
    hdr=$1
    test "${hdr%.h}" = "${hdr}" &&
        echo "#include $hdr"    ||
        echo "#include <$hdr>"
}

check_code(){
    log check_code "$@"
    check=$1
    headers=$2
    code=$3
    shift 3
    {
        for hdr in $headers; do
            print_include $hdr
        done
        echo "int main(void) { $code; return 0; }"
    } | check_$check "$@"
}

check_cppflags(){
    log check_cppflags "$@"
    check_cc "$@" <<EOF && append CPPFLAGS "$@"
int x;
EOF
}

test_cflags(){
    log test_cflags "$@"
    set -- $($cflags_filter "$@")
    check_cc "$@" <<EOF
int x;
EOF
}

check_cflags(){
    log check_cflags "$@"
    test_cflags "$@" && add_cflags "$@"
}

check_cxxflags(){
    log check_cxxflags "$@"
    set -- $($cflags_filter "$@")
    check_cxx "$@" <<EOF && append CXXFLAGS "$@"
int x;
EOF
}

test_ldflags(){
    log test_ldflags "$@"
    check_ld "cc" "$@" <<EOF
int main(void){ return 0; }
EOF
}

check_ldflags(){
    log check_ldflags "$@"
    test_ldflags "$@" && add_ldflags "$@"
}

test_stripflags(){
    log test_stripflags "$@"
    # call check_cc to get a fresh TMPO
    check_cc <<EOF
int main(void) { return 0; }
EOF
    check_cmd $strip $ASMSTRIPFLAGS "$@" $TMPO
}

check_stripflags(){
    log check_stripflags "$@"
    test_stripflags "$@" && add_stripflags "$@"
}

check_header(){
    log check_header "$@"
    header=$1
    shift
    disable_safe $header
    check_cpp "$@" <<EOF && enable_safe $header
#include <$header>
int x;
EOF
}

check_header_oc(){
    log check_header_oc "$@"
    rm -f -- "$TMPO"
    header=$1
    shift
    disable_safe $header
    {
       echo "#include <$header>"
       echo "int main(void) { return 0; }"
    } | check_oc && check_stat "$TMPO" && enable_safe $headers
}

check_func(){
    log check_func "$@"
    func=$1
    shift
    disable $func
    check_ld "cc" "$@" <<EOF && enable $func
extern int $func();
int main(void){ $func(); }
EOF
}

check_mathfunc(){
    log check_mathfunc "$@"
    func=$1
    narg=$2
    shift 2
    test $narg = 2 && args="f, g" || args="f"
    disable $func
    check_ld "cc" "$@" <<EOF && enable $func
#include <math.h>
float foo(float f, float g) { return $func($args); }
int main(void){ return (int) foo; }
EOF
}

check_func_headers(){
    log check_func_headers "$@"
    headers=$1
    funcs=$2
    shift 2
    {
        for hdr in $headers; do
            print_include $hdr
        done
        for func in $funcs; do
            echo "long check_$func(void) { return (long) $func; }"
        done
        echo "int main(void) { return 0; }"
    } | check_ld "cc" "$@" && enable $funcs && enable_safe $headers
}

check_class_headers_cpp(){
    log check_class_headers_cpp "$@"
    headers=$1
    classes=$2
    shift 2
    {
        for hdr in $headers; do
            echo "#include <$hdr>"
        done
        echo "int main(void) { "
        i=1
        for class in $classes; do
            echo "$class obj$i;"
            i=$(expr $i + 1)
        done
        echo "return 0; }"
    } | check_ld "cxx" "$@" && enable $funcs && enable_safe $headers
}

check_cpp_condition(){
    log check_cpp_condition "$@"
    header=$1
    condition=$2
    shift 2
    check_cpp "$@" <<EOF
#include <$header>
#if !($condition)
#error "unsatisfied condition: $condition"
#endif
EOF
}

check_lib(){
    log check_lib "$@"
    header="$1"
    func="$2"
    shift 2
    check_header $header && check_func $func "$@" && add_extralibs "$@"
}

check_lib2(){
    log check_lib2 "$@"
    headers="$1"
    funcs="$2"
    shift 2
    check_func_headers "$headers" "$funcs" "$@" && add_extralibs "$@"
}

check_lib_cpp(){
    log check_lib_cpp "$@"
    headers="$1"
    classes="$2"
    shift 2
    check_class_headers_cpp "$headers" "$classes" "$@" && add_extralibs "$@"
}

check_pkg_config(){
    log check_pkg_config "$@"
    pkgandversion="$1"
    pkg="${1%% *}"
    headers="$2"
    funcs="$3"
    shift 3
    check_cmd $pkg_config --exists --print-errors $pkgandversion || return
    pkg_cflags=$($pkg_config --cflags $pkg_config_flags $pkg)
    pkg_libs=$($pkg_config --libs $pkg_config_flags $pkg)
    check_func_headers "$headers" "$funcs" $pkg_cflags $pkg_libs "$@" &&
        set_safe ${pkg}_cflags $pkg_cflags   &&
        set_safe ${pkg}_libs   $pkg_libs
}

check_exec(){
    check_ld "cc" "$@" && { enabled cross_compile || $TMPE >> $logfile 2>&1; }
}

check_exec_crash(){
    code=$(cat)

    # exit() is not async signal safe.  _Exit (C99) and _exit (POSIX)
    # are safe but may not be available everywhere.  Thus we use
    # raise(SIGTERM) instead.  The check is run in a subshell so we
    # can redirect the "Terminated" message from the shell.  SIGBUS
    # is not defined by standard C so it is used conditionally.

    (check_exec "$@") >> $logfile 2>&1 <<EOF
#include <signal.h>
static void sighandler(int sig){
    raise(SIGTERM);
}
int foo(void){
    $code
}
int (*func_ptr)(void) = foo;
int main(void){
    signal(SIGILL, sighandler);
    signal(SIGFPE, sighandler);
    signal(SIGSEGV, sighandler);
#ifdef SIGBUS
    signal(SIGBUS, sighandler);
#endif
    return func_ptr();
}
EOF
}

check_type(){
    log check_type "$@"
    headers=$1
    type=$2
    shift 2
    disable_safe "$type"
    check_code cc "$headers" "$type v" "$@" && enable_safe "$type"
}

check_struct(){
    log check_struct "$@"
    headers=$1
    struct=$2
    member=$3
    shift 3
    disable_safe "${struct}_${member}"
    check_code cc "$headers" "const void *p = &(($struct *)0)->$member" "$@" &&
        enable_safe "${struct}_${member}"
}

check_builtin(){
    log check_builtin "$@"
    name=$1
    headers=$2
    builtin=$3
    shift 3
    disable "$name"
    check_code ld "$headers" "$builtin" "cc" "$@" && enable "$name"
}

check_compile_assert(){
    log check_compile_assert "$@"
    name=$1
    headers=$2
    condition=$3
    shift 3
    disable "$name"
    check_code cc "$headers" "char c[2 * !!($condition) - 1]" "$@" && enable "$name"
}

require(){
    name="$1"
    header="$2"
    func="$3"
    shift 3
    check_lib $header $func "$@" || die "ERROR: $name not found"
}

require2(){
    name="$1"
    headers="$2"
    func="$3"
    shift 3
    check_lib2 "$headers" $func "$@" || die "ERROR: $name not found"
}

require_cpp(){
    name="$1"
    headers="$2"
    classes="$3"
    shift 3
    check_lib_cpp "$headers" "$classes" "$@" || die "ERROR: $name not found"
}

use_pkg_config(){
    pkg="$1"
    check_pkg_config "$@" || return 1
    add_cflags    $(get_safe ${pkg}_cflags)
    add_extralibs $(get_safe ${pkg}_libs)
}

require_pkg_config(){
    use_pkg_config "$@" || die "ERROR: $pkg not found using pkg-config$pkg_config_fail_message"
}

require_libfreetype(){
    log require_libfreetype "$@"
    pkg="freetype2"
    check_cmd $pkg_config --exists --print-errors $pkg \
      || die "ERROR: $pkg not found"
    pkg_cflags=$($pkg_config --cflags $pkg_config_flags $pkg)
    pkg_libs=$($pkg_config --libs $pkg_config_flags $pkg)
    {
        echo "#include <ft2build.h>"
        echo "#include FT_FREETYPE_H"
        echo "long check_func(void) { return (long) FT_Init_FreeType; }"
        echo "int main(void) { return 0; }"
    } | check_ld "cc" $pkg_cflags $pkg_libs \
      && set_safe ${pkg}_cflags $pkg_cflags \
      && set_safe ${pkg}_libs   $pkg_libs \
      || die "ERROR: $pkg not found"
    add_cflags    $(get_safe ${pkg}_cflags)
    add_extralibs $(get_safe ${pkg}_libs)
}

hostcc_e(){
    eval printf '%s\\n' $HOSTCC_E
}

hostcc_o(){
    eval printf '%s\\n' $HOSTCC_O
}

check_host_cc(){
    log check_host_cc "$@"
    cat > $TMPC
    log_file $TMPC
    check_cmd $host_cc $host_cflags "$@" $HOSTCC_C $(hostcc_o $TMPO) $TMPC
}

check_host_cpp(){
    log check_host_cpp "$@"
    cat > $TMPC
    log_file $TMPC
    check_cmd $host_cc $host_cppflags $host_cflags "$@" $(hostcc_e $TMPO) $TMPC
}

check_host_cppflags(){
    log check_host_cppflags "$@"
    check_host_cc "$@" <<EOF && append host_cppflags "$@"
int x;
EOF
}

check_host_cflags(){
    log check_host_cflags "$@"
    set -- $($host_cflags_filter "$@")
    check_host_cc "$@" <<EOF && append host_cflags "$@"
int x;
EOF
}

check_host_cpp_condition(){
    log check_host_cpp_condition "$@"
    header=$1
    condition=$2
    shift 2
    check_host_cpp "$@" <<EOF
#include <$header>
#if !($condition)
#error "unsatisfied condition: $condition"
#endif
EOF
}

apply(){
    file=$1
    shift
    "$@" < "$file" > "$file.tmp" && mv "$file.tmp" "$file" || rm "$file.tmp"
}

cp_if_changed(){
    cmp -s "$1" "$2" && echo "$2 is unchanged" && return
    mkdir -p "$(dirname $2)"
    $cp_f "$1" "$2"
}

# CONFIG_LIST contains configurable options, while HAVE_LIST is for
# system-dependent things.

COMPONENT_LIST="
    bsfs
    decoders
    demuxers
    encoders
    filters
    hwaccels
    indevs
    muxers
    outdevs
    parsers
    protocols
"

EXAMPLE_LIST="
    avio_reading_example
    decoding_encoding_example
    demuxing_decoding_example
    extract_mvs_example
    filter_audio_example
    filtering_audio_example
    filtering_video_example
    metadata_example
    muxing_example
    qsvdec_example
    remuxing_example
    resampling_audio_example
    scaling_video_example
    transcode_aac_example
    transcoding_example
"

EXTERNAL_LIBRARY_LIST="
    avisynth
    bzlib
    crystalhd
    decklink
    frei0r
    gnutls
    iconv
    ladspa
    libaacplus
    libass
    libbluray
    libbs2b
    libcaca
    libcdio
    libcelt
    libdc1394
    libfaac
    libfdk_aac
    libflite
    libfontconfig
    libfreetype
    libfribidi
    libgme
    libgsm
    libiec61883
    libilbc
    libmfx
    libmodplug
    libmp3lame
    libnut
    libopencore_amrnb
    libopencore_amrwb
    libopencv
    libopenh264
    libopenjpeg
    libopus
    libpulse
    libquvi
    librtmp
    libschroedinger
    libshine
    libsmbclient
    libsoxr
    libspeex
    libssh
    libstagefright_h264
    libtheora
    libtwolame
    libutvideo
    libv4l2
    libvidstab
    libvo_aacenc
    libvo_amrwbenc
    libvorbis
    libvpx
    libwavpack
    libwebp
    libx264
    libx265
    libxavs
    libxcb
    libxcb_shm
    libxcb_shape
    libxcb_xfixes
    libxvid
    libzmq
    libzvbi
    lzma
    nvenc
    openal
    opencl
    opengl
    openssl
    sdl
    x11grab
    xlib
    zlib
"

DOCUMENT_LIST="
    doc
    htmlpages
    manpages
    podpages
    txtpages
"

FEATURE_LIST="
    ftrapv
    gray
    hardcoded_tables
    runtime_cpudetect
    safe_bitstream_reader
    shared
    small
    static
    swscale_alpha
"

HWACCEL_LIST="
    dxva2
    vaapi
    vda
    vdpau
    xvmc
"

LIBRARY_LIST="
    avcodec
    avdevice
    avfilter
    avformat
    avresample
    avutil
    postproc
    swresample
    swscale
"

LICENSE_LIST="
    gpl
    nonfree
    version3
"

PROGRAM_LIST="
    ffplay
    ffprobe
    ffserver
    ffmpeg
"

SUBSYSTEM_LIST="
    dct
    dwt
    error_resilience
    faan
    fast_unaligned
    fft
    lsp
    lzo
    mdct
    pixelutils
    network
    qsv
    rdft
"

CONFIG_LIST="
    $COMPONENT_LIST
    $DOCUMENT_LIST
    $EXAMPLE_LIST
    $EXTERNAL_LIBRARY_LIST
    $FEATURE_LIST
    $HWACCEL_LIST
    $LICENSE_LIST
    $LIBRARY_LIST
    $PROGRAM_LIST
    $SUBSYSTEM_LIST
    fontconfig
    incompatible_libav_abi
    memalign_hack
    memory_poisoning
    neon_clobber_test
    pic
    pod2man
    raise_major
    thumb
    xmm_clobber_test
"

THREADS_LIST="
    pthreads
    os2threads
    w32threads
"

ATOMICS_LIST="
    atomics_gcc
    atomics_suncc
    atomics_win32
"

ARCH_LIST="
    aarch64
    alpha
    arm
    avr32
    avr32_ap
    avr32_uc
    bfin
    ia64
    m68k
    mips
    mips64
    parisc
    ppc
    ppc64
    s390
    sh4
    sparc
    sparc64
    tilegx
    tilepro
    tomi
    x86
    x86_32
    x86_64
"

ARCH_EXT_LIST_ARM="
    armv5te
    armv6
    armv6t2
    armv8
    neon
    vfp
    vfpv3
    setend
"

ARCH_EXT_LIST_MIPS="
    mipsfpu
    mips32r2
    mipsdspr1
    mipsdspr2
"

ARCH_EXT_LIST_X86_SIMD="
    amd3dnow
    amd3dnowext
    avx
    avx2
    fma3
    fma4
    mmx
    mmxext
    sse
    sse2
    sse3
    sse4
    sse42
    ssse3
    xop
"

ARCH_EXT_LIST_PPC="
    altivec
    dcbzl
    ldbrx
    ppc4xx
    vsx
"

ARCH_EXT_LIST_X86="
    $ARCH_EXT_LIST_X86_SIMD
    cpunop
    i686
"

ARCH_EXT_LIST="
    $ARCH_EXT_LIST_ARM
    $ARCH_EXT_LIST_PPC
    $ARCH_EXT_LIST_X86
    $ARCH_EXT_LIST_MIPS
    loongson
"

ARCH_FEATURES="
    aligned_stack
    fast_64bit
    fast_clz
    fast_cmov
    local_aligned_8
    local_aligned_16
    local_aligned_32
    simd_align_16
"

BUILTIN_LIST="
    atomic_cas_ptr
    atomic_compare_exchange
    machine_rw_barrier
    MemoryBarrier
    mm_empty
    rdtsc
    sarestart
    sync_val_compare_and_swap
"
HAVE_LIST_CMDLINE="
    inline_asm
    symver
    yasm
"

HAVE_LIST_PUB="
    bigendian
    fast_unaligned
    incompatible_libav_abi
"

HEADERS_LIST="
    alsa_asoundlib_h
    altivec_h
    arpa_inet_h
    asm_types_h
    cdio_paranoia_h
    cdio_paranoia_paranoia_h
    dev_bktr_ioctl_bt848_h
    dev_bktr_ioctl_meteor_h
    dev_ic_bt8xx_h
    dev_video_bktr_ioctl_bt848_h
    dev_video_meteor_ioctl_meteor_h
    direct_h
    dlfcn_h
    dxva_h
    ES2_gl_h
    gsm_h
    io_h
    mach_mach_time_h
    machine_ioctl_bt848_h
    machine_ioctl_meteor_h
    malloc_h
    openjpeg_1_5_openjpeg_h
    OpenGL_gl3_h
    poll_h
    sndio_h
    soundcard_h
    sys_mman_h
    sys_param_h
    sys_resource_h
    sys_select_h
    sys_soundcard_h
    sys_time_h
    sys_un_h
    sys_videoio_h
    termios_h
    udplite_h
    unistd_h
    windows_h
    winsock2_h
"

INTRINSICS_LIST="
    intrinsics_neon
"

MATH_FUNCS="
    atanf
    atan2f
    cbrt
    cbrtf
    cosf
    exp2
    exp2f
    expf
    isinf
    isnan
    ldexpf
    llrint
    llrintf
    log2
    log2f
    log10f
    lrint
    lrintf
    powf
    rint
    round
    roundf
    sinf
    trunc
    truncf
"

SYSTEM_FUNCS="
    access
    aligned_malloc
    clock_gettime
    closesocket
    CommandLineToArgvW
    CoTaskMemFree
    CryptGenRandom
    dlopen
    fcntl
    flt_lim
    fork
    getaddrinfo
    gethrtime
    getopt
    GetProcessAffinityMask
    GetProcessMemoryInfo
    GetProcessTimes
    getrusage
    getservbyport
    GetSystemTimeAsFileTime
    gettimeofday
    glob
    glXGetProcAddress
    gmtime_r
    inet_aton
    isatty
    jack_port_get_latency_range
    kbhit
    localtime_r
    lzo1x_999_compress
    mach_absolute_time
    MapViewOfFile
    memalign
    mkstemp
    mmap
    mprotect
    nanosleep
    PeekNamedPipe
    posix_memalign
    pthread_cancel
    sched_getaffinity
    SetConsoleTextAttribute
    setmode
    setrlimit
    Sleep
    strerror_r
    sysconf
    sysctl
    usleep
    VirtualAlloc
    wglGetProcAddress
"

TOOLCHAIN_FEATURES="
    as_dn_directive
    as_func
    as_object_arch
    asm_mod_q
    attribute_may_alias
    attribute_packed
    ebp_available
    ebx_available
    gnu_as
    gnu_windres
    ibm_asm
    inline_asm_labels
    inline_asm_nonlocal_labels
    inline_asm_direct_symbol_refs
    pragma_deprecated
    rsync_contimeout
    symver_asm_label
    symver_gnu_asm
    vfp_args
    xform_asm
    xmm_clobbers
"

TYPES_LIST="
    CONDITION_VARIABLE_Ptr
    DXVA_PicParams_HEVC
    socklen_t
    struct_addrinfo
    struct_group_source_req
    struct_ip_mreq_source
    struct_ipv6_mreq
    struct_pollfd
    struct_rusage_ru_maxrss
    struct_sctp_event_subscribe
    struct_sockaddr_in6
    struct_sockaddr_sa_len
    struct_sockaddr_storage
    struct_stat_st_mtim_tv_nsec
    struct_v4l2_frmivalenum_discrete
"

HAVE_LIST="
    $ARCH_EXT_LIST
    $(add_suffix _external $ARCH_EXT_LIST)
    $(add_suffix _inline   $ARCH_EXT_LIST)
    $ARCH_FEATURES
    $ATOMICS_LIST
    $BUILTIN_LIST
    $HAVE_LIST_CMDLINE
    $HAVE_LIST_PUB
    $HEADERS_LIST
    $INTRINSICS_LIST
    $MATH_FUNCS
    $SYSTEM_FUNCS
    $THREADS_LIST
    $TOOLCHAIN_FEATURES
    $TYPES_LIST
    atomics_native
    dos_paths
    dxva2api_cobj
    dxva2_lib
    libc_msvcrt
    libdc1394_1
    libdc1394_2
    makeinfo
    makeinfo_html
    perl
    pod2man
    sdl
    section_data_rel_ro
    texi2html
    threads
    vaapi_x11
    vdpau_x11
    xlib
"

# options emitted with CONFIG_ prefix but not available on the command line
CONFIG_EXTRA="
    aandcttables
    ac3dsp
    audio_frame_queue
    audiodsp
    blockdsp
    bswapdsp
    cabac
    dvprofile
    exif
    faandct
    faanidct
    fdctdsp
    fmtconvert
    frame_thread_encoder
    gcrypt
    golomb
    gplv3
    h263dsp
    h264chroma
    h264dsp
    h264pred
    h264qpel
    hpeldsp
    huffman
    huffyuvdsp
    huffyuvencdsp
    idctdsp
    iirfilter
    imdct15
    intrax8
    lgplv3
    llauddsp
    llviddsp
    lpc
    me_cmp
    mpeg_er
    mpegaudio
    mpegaudiodsp
    mpegvideo
    mpegvideoenc
    nettle
    pixblockdsp
    qpeldsp
    rangecoder
    riffdec
    riffenc
    rtpdec
    rtpenc_chain
    sinewin
    startcode
    tpeldsp
    videodsp
    vp3dsp
    wma_freqs
"

CMDLINE_SELECT="
    $ARCH_EXT_LIST
    $CONFIG_LIST
    $HAVE_LIST_CMDLINE
    $THREADS_LIST
    asm
    cross_compile
    debug
    extra_warnings
    logging
    lto
    optimizations
    rpath
    stripping
"

PATHS_LIST="
    bindir
    datadir
    docdir
    incdir
    libdir
    mandir
    prefix
    shlibdir
"

CMDLINE_SET="
    $PATHS_LIST
    ar
    arch
    as
    assert_level
    build_suffix
    cc
    cpu
    cross_prefix
    cxx
    dep_cc
    doxygen
    extra_version
    gas
    host_cc
    host_cflags
    host_ld
    host_ldflags
    host_libs
    host_os
    install
    ld
    logfile
    malloc_prefix
    nm
    optflags
    pkg_config
    pkg_config_flags
    progs_suffix
    random_seed
    ranlib
    samples
    strip
    sws_max_filter_size
    sysinclude
    sysroot
    target_exec
    target_os
    target_path
    target_samples
    tempprefix
    toolchain
    valgrind
    yasmexe
"

CMDLINE_APPEND="
    extra_cflags
    extra_cxxflags
    host_cppflags
"

# code dependency declarations

# architecture extensions

armv5te_deps="arm"
armv6_deps="arm"
armv6t2_deps="arm"
armv8_deps="aarch64"
neon_deps_any="aarch64 arm"
intrinsics_neon_deps="neon"
vfp_deps_any="aarch64 arm"
vfpv3_deps="vfp"
setend_deps="arm"

map 'eval ${v}_inline_deps=inline_asm' $ARCH_EXT_LIST_ARM

mipsfpu_deps="mips"
mipsdspr1_deps="mips"
mipsdspr2_deps="mips"

altivec_deps="ppc"
ppc4xx_deps="ppc"
vsx_deps="ppc"

cpunop_deps="i686"
x86_64_select="i686"
x86_64_suggest="fast_cmov"

amd3dnow_deps="mmx"
amd3dnowext_deps="amd3dnow"
i686_deps="x86"
mmx_deps="x86"
mmxext_deps="mmx"
sse_deps="mmxext"
sse2_deps="sse"
sse3_deps="sse2"
ssse3_deps="sse3"
sse4_deps="ssse3"
sse42_deps="sse4"
avx_deps="sse42"
xop_deps="avx"
fma3_deps="avx"
fma4_deps="avx"
avx2_deps="avx"

mmx_external_deps="yasm"
mmx_inline_deps="inline_asm"
mmx_suggest="mmx_external mmx_inline"

for ext in $(filter_out mmx $ARCH_EXT_LIST_X86_SIMD); do
    eval dep=\$${ext}_deps
    eval ${ext}_external_deps='"${dep}_external"'
    eval ${ext}_inline_deps='"${dep}_inline"'
    eval ${ext}_suggest='"${ext}_external ${ext}_inline"'
done

aligned_stack_if_any="aarch64 ppc x86"
fast_64bit_if_any="aarch64 alpha ia64 mips64 parisc64 ppc64 sparc64 x86_64"
fast_clz_if_any="aarch64 alpha avr32 mips ppc x86"
fast_unaligned_if_any="aarch64 ppc x86"
simd_align_16_if_any="altivec neon sse"

# system capabilities

symver_if_any="symver_asm_label symver_gnu_asm"

# threading support
atomics_gcc_if_any="sync_val_compare_and_swap atomic_compare_exchange"
atomics_suncc_if="atomic_cas_ptr machine_rw_barrier"
atomics_win32_if="MemoryBarrier"
atomics_native_if_any="$ATOMICS_LIST"
w32threads_deps="atomics_native"
threads_if_any="$THREADS_LIST"

# subsystems
dct_select="rdft"
error_resilience_select="me_cmp"
faandct_deps="faan fdctdsp"
faanidct_deps="faan idctdsp"
frame_thread_encoder_deps="encoders threads"
intrax8_select="error_resilience"
mdct_select="fft"
rdft_select="fft"
me_cmp_select="fdctdsp idctdsp pixblockdsp"
mpeg_er_select="error_resilience"
mpegaudio_select="mpegaudiodsp"
mpegaudiodsp_select="dct"
mpegvideo_select="blockdsp h264chroma hpeldsp idctdsp me_cmp videodsp"
mpegvideoenc_select="me_cmp mpegvideo pixblockdsp qpeldsp"

# decoders / encoders
aac_decoder_select="imdct15 mdct sinewin"
aac_encoder_select="audio_frame_queue iirfilter mdct sinewin"
aac_latm_decoder_select="aac_decoder aac_latm_parser"
ac3_decoder_select="ac3_parser ac3dsp bswapdsp fmtconvert mdct"
ac3_fixed_decoder_select="ac3_parser ac3dsp bswapdsp mdct"
ac3_encoder_select="ac3dsp audiodsp mdct me_cmp"
ac3_fixed_encoder_select="ac3dsp audiodsp mdct me_cmp"
aic_decoder_select="golomb idctdsp"
alac_encoder_select="lpc"
als_decoder_select="bswapdsp"
amrnb_decoder_select="lsp"
amrwb_decoder_select="lsp"
amv_decoder_select="sp5x_decoder exif"
amv_encoder_select="aandcttables mpegvideoenc"
ape_decoder_select="bswapdsp llauddsp"
apng_decoder_select="zlib"
asv1_decoder_select="blockdsp bswapdsp idctdsp"
asv1_encoder_select="bswapdsp fdctdsp pixblockdsp"
asv2_decoder_select="blockdsp bswapdsp idctdsp"
asv2_encoder_select="bswapdsp fdctdsp pixblockdsp"
atrac1_decoder_select="mdct sinewin"
atrac3_decoder_select="mdct"
atrac3p_decoder_select="mdct sinewin"
avrn_decoder_select="exif"
bink_decoder_select="blockdsp hpeldsp"
binkaudio_dct_decoder_select="mdct rdft dct sinewin wma_freqs"
binkaudio_rdft_decoder_select="mdct rdft sinewin wma_freqs"
cavs_decoder_select="blockdsp golomb h264chroma idctdsp qpeldsp videodsp"
cllc_decoder_select="bswapdsp"
comfortnoise_encoder_select="lpc"
cook_decoder_select="audiodsp mdct sinewin"
cscd_decoder_select="lzo"
cscd_decoder_suggest="zlib"
dca_decoder_select="fmtconvert mdct"
dirac_decoder_select="dwt golomb videodsp mpegvideoenc"
dnxhd_decoder_select="blockdsp idctdsp"
dnxhd_encoder_select="aandcttables blockdsp fdctdsp idctdsp mpegvideoenc pixblockdsp"
dvvideo_decoder_select="dvprofile idctdsp"
dvvideo_encoder_select="dvprofile fdctdsp me_cmp pixblockdsp"
dxa_decoder_select="zlib"
eac3_decoder_select="ac3_decoder"
eac3_encoder_select="ac3_encoder"
eamad_decoder_select="aandcttables blockdsp bswapdsp idctdsp mpegvideo"
eatgq_decoder_select="aandcttables"
eatqi_decoder_select="aandcttables blockdsp bswapdsp idctdsp mpeg1video_decoder"
exr_decoder_select="zlib"
ffv1_decoder_select="golomb rangecoder"
ffv1_encoder_select="rangecoder"
ffvhuff_decoder_select="huffyuv_decoder"
ffvhuff_encoder_select="huffyuv_encoder"
fic_decoder_select="golomb"
flac_decoder_select="golomb"
flac_encoder_select="bswapdsp golomb lpc"
flashsv_decoder_select="zlib"
flashsv_encoder_select="zlib"
flashsv2_encoder_select="zlib"
flashsv2_decoder_select="zlib"
flv_decoder_select="h263_decoder"
flv_encoder_select="h263_encoder"
fourxm_decoder_select="blockdsp bswapdsp"
fraps_decoder_select="bswapdsp huffman"
g2m_decoder_select="blockdsp idctdsp zlib"
g729_decoder_select="audiodsp"
h261_decoder_select="mpeg_er mpegvideo"
h261_encoder_select="aandcttables mpegvideoenc"
h263_decoder_select="error_resilience h263_parser h263dsp mpeg_er mpegvideo qpeldsp"
h263_encoder_select="aandcttables h263dsp mpegvideoenc"
h263i_decoder_select="h263_decoder"
h263p_encoder_select="h263_encoder"
h264_decoder_select="cabac golomb h264chroma h264dsp h264pred h264qpel startcode videodsp"
h264_decoder_suggest="error_resilience"
h264_qsv_decoder_deps="libmfx"
h264_qsv_decoder_select="h264_mp4toannexb_bsf h264_parser qsv h264_qsv_hwaccel"
hevc_decoder_select="bswapdsp cabac golomb videodsp"
huffyuv_decoder_select="bswapdsp huffyuvdsp llviddsp"
huffyuv_encoder_select="bswapdsp huffman huffyuvencdsp llviddsp"
iac_decoder_select="imc_decoder"
imc_decoder_select="bswapdsp fft mdct sinewin"
indeo3_decoder_select="hpeldsp"
interplay_video_decoder_select="hpeldsp"
jpegls_decoder_select="golomb mjpeg_decoder"
jpegls_encoder_select="golomb"
jv_decoder_select="blockdsp"
lagarith_decoder_select="huffyuvdsp"
ljpeg_encoder_select="aandcttables idctdsp"
loco_decoder_select="golomb"
mdec_decoder_select="blockdsp idctdsp mpegvideo"
metasound_decoder_select="lsp mdct sinewin"
mimic_decoder_select="blockdsp bswapdsp hpeldsp idctdsp"
mjpeg_decoder_select="blockdsp hpeldsp exif idctdsp"
mjpeg_encoder_select="aandcttables mpegvideoenc"
mjpegb_decoder_select="mjpeg_decoder"
mlp_decoder_select="mlp_parser"
motionpixels_decoder_select="bswapdsp"
mp1_decoder_select="mpegaudio"
mp1float_decoder_select="mpegaudio"
mp2_decoder_select="mpegaudio"
mp2float_decoder_select="mpegaudio"
mp3_decoder_select="mpegaudio"
mp3adu_decoder_select="mpegaudio"
mp3adufloat_decoder_select="mpegaudio"
mp3float_decoder_select="mpegaudio"
mp3on4_decoder_select="mpegaudio"
mp3on4float_decoder_select="mpegaudio"
mpc7_decoder_select="bswapdsp mpegaudiodsp"
mpc8_decoder_select="mpegaudiodsp"
mpeg_xvmc_decoder_deps="X11_extensions_XvMClib_h"
mpeg_xvmc_decoder_select="mpeg2video_decoder"
mpegvideo_decoder_select="error_resilience mpeg_er mpegvideo"
mpeg1video_decoder_select="error_resilience mpeg_er mpegvideo"
mpeg1video_encoder_select="aandcttables mpegvideoenc h263dsp"
mpeg2video_decoder_select="error_resilience mpeg_er mpegvideo"
mpeg2video_encoder_select="aandcttables mpegvideoenc h263dsp"
mpeg4_decoder_select="h263_decoder mpeg4video_parser"
mpeg4_encoder_select="h263_encoder"
msmpeg4v1_decoder_select="h263_decoder"
msmpeg4v2_decoder_select="h263_decoder"
msmpeg4v2_encoder_select="h263_encoder"
msmpeg4v3_decoder_select="h263_decoder"
msmpeg4v3_encoder_select="h263_encoder"
mss2_decoder_select="error_resilience mpeg_er qpeldsp vc1_decoder"
mxpeg_decoder_select="mjpeg_decoder"
nellymoser_decoder_select="mdct sinewin"
nellymoser_encoder_select="audio_frame_queue mdct sinewin"
nuv_decoder_select="idctdsp lzo"
on2avc_decoder_select="mdct"
opus_decoder_deps="swresample"
opus_decoder_select="imdct15"
png_decoder_select="zlib"
png_encoder_select="huffyuvencdsp zlib"
prores_decoder_select="blockdsp idctdsp"
prores_encoder_select="fdctdsp"
qcelp_decoder_select="lsp"
qdm2_decoder_select="mdct rdft mpegaudiodsp"
ra_144_encoder_select="audio_frame_queue lpc audiodsp"
ra_144_decoder_select="audiodsp"
ralf_decoder_select="golomb"
rawvideo_decoder_select="bswapdsp"
rtjpeg_decoder_select="me_cmp"
rv10_decoder_select="error_resilience h263_decoder h263dsp mpeg_er"
rv10_encoder_select="h263_encoder"
rv20_decoder_select="error_resilience h263_decoder h263dsp mpeg_er"
rv20_encoder_select="h263_encoder"
rv30_decoder_select="error_resilience golomb h264chroma h264pred h264qpel mpeg_er mpegvideo videodsp"
rv40_decoder_select="error_resilience golomb h264chroma h264pred h264qpel mpeg_er mpegvideo videodsp"
shorten_decoder_select="golomb"
sipr_decoder_select="lsp"
snow_decoder_select="dwt h264qpel hpeldsp me_cmp rangecoder videodsp"
snow_encoder_select="aandcttables dwt h264qpel hpeldsp me_cmp mpegvideoenc rangecoder"
sonic_decoder_select="golomb rangecoder"
sonic_encoder_select="golomb rangecoder"
sonic_ls_encoder_select="golomb rangecoder"
sp5x_decoder_select="mjpeg_decoder"
svq1_decoder_select="hpeldsp"
svq1_encoder_select="aandcttables hpeldsp me_cmp mpegvideoenc"
svq3_decoder_select="h264_decoder hpeldsp tpeldsp"
svq3_decoder_suggest="zlib"
tak_decoder_select="audiodsp"
theora_decoder_select="vp3_decoder"
thp_decoder_select="mjpeg_decoder"
tiff_decoder_suggest="zlib lzma"
tiff_encoder_suggest="zlib"
truehd_decoder_select="mlp_parser"
truemotion2_decoder_select="bswapdsp"
truespeech_decoder_select="bswapdsp"
tscc_decoder_select="zlib"
twinvq_decoder_select="mdct lsp sinewin"
utvideo_decoder_select="bswapdsp"
utvideo_encoder_select="bswapdsp huffman huffyuvencdsp"
vble_decoder_select="huffyuvdsp"
vc1_decoder_select="blockdsp error_resilience h263_decoder h264chroma h264qpel intrax8 mpeg_er qpeldsp startcode"
vc1image_decoder_select="vc1_decoder"
vorbis_decoder_select="mdct"
vorbis_encoder_select="mdct"
vp3_decoder_select="hpeldsp vp3dsp videodsp"
vp5_decoder_select="h264chroma hpeldsp videodsp vp3dsp"
vp6_decoder_select="h264chroma hpeldsp huffman videodsp vp3dsp"
vp6a_decoder_select="vp6_decoder"
vp6f_decoder_select="vp6_decoder"
vp7_decoder_select="h264pred videodsp"
vp8_decoder_select="h264pred videodsp"
vp9_decoder_select="videodsp vp9_parser"
webp_decoder_select="vp8_decoder"
wmalossless_decoder_select="llauddsp"
wmapro_decoder_select="mdct sinewin wma_freqs"
wmav1_decoder_select="mdct sinewin wma_freqs"
wmav1_encoder_select="mdct sinewin wma_freqs"
wmav2_decoder_select="mdct sinewin wma_freqs"
wmav2_encoder_select="mdct sinewin wma_freqs"
wmavoice_decoder_select="lsp rdft dct mdct sinewin"
wmv1_decoder_select="h263_decoder"
wmv1_encoder_select="h263_encoder"
wmv2_decoder_select="blockdsp h263_decoder idctdsp intrax8 videodsp"
wmv2_encoder_select="h263_encoder"
wmv3_decoder_select="vc1_decoder"
wmv3image_decoder_select="wmv3_decoder"
zerocodec_decoder_select="zlib"
zlib_decoder_select="zlib"
zlib_encoder_select="zlib"
zmbv_decoder_select="zlib"
zmbv_encoder_select="zlib"

# hardware accelerators
crystalhd_deps="libcrystalhd_libcrystalhd_if_h"
dxva2_deps="dxva2api_h"
vaapi_deps="va_va_h"
vda_deps="VideoDecodeAcceleration_VDADecoder_h pthreads"
vda_extralibs="-framework CoreFoundation -framework VideoDecodeAcceleration -framework QuartzCore"
vdpau_deps="vdpau_vdpau_h vdpau_vdpau_x11_h"
xvmc_deps="X11_extensions_XvMClib_h"

h263_vaapi_hwaccel_deps="vaapi"
h263_vaapi_hwaccel_select="h263_decoder"
h263_vdpau_hwaccel_deps="vdpau"
h263_vdpau_hwaccel_select="h263_decoder"
h264_crystalhd_decoder_select="crystalhd h264_mp4toannexb_bsf h264_parser"
h264_dxva2_hwaccel_deps="dxva2"
h264_dxva2_hwaccel_select="h264_decoder"
h264_qsv_hwaccel_deps="libmfx"
h264_vaapi_hwaccel_deps="vaapi"
h264_vaapi_hwaccel_select="h264_decoder"
h264_vda_decoder_deps="vda"
h264_vda_decoder_select="h264_decoder"
h264_vda_hwaccel_deps="vda"
h264_vda_hwaccel_select="h264_decoder"
h264_vda_old_hwaccel_deps="vda"
h264_vda_old_hwaccel_select="h264_decoder"
h264_vdpau_decoder_deps="vdpau"
h264_vdpau_decoder_select="h264_decoder"
h264_vdpau_hwaccel_deps="vdpau"
h264_vdpau_hwaccel_select="h264_decoder"
hevc_dxva2_hwaccel_deps="dxva2 DXVA_PicParams_HEVC"
hevc_dxva2_hwaccel_select="hevc_decoder"
mpeg_vdpau_decoder_deps="vdpau"
mpeg_vdpau_decoder_select="mpeg2video_decoder"
mpeg_xvmc_hwaccel_deps="xvmc"
mpeg_xvmc_hwaccel_select="mpeg2video_decoder"
mpeg1_vdpau_decoder_deps="vdpau"
mpeg1_vdpau_decoder_select="mpeg1video_decoder"
mpeg1_vdpau_hwaccel_deps="vdpau"
mpeg1_vdpau_hwaccel_select="mpeg1video_decoder"
mpeg1_xvmc_hwaccel_deps="xvmc"
mpeg1_xvmc_hwaccel_select="mpeg1video_decoder"
mpeg2_crystalhd_decoder_select="crystalhd"
mpeg2_dxva2_hwaccel_deps="dxva2"
mpeg2_dxva2_hwaccel_select="mpeg2video_decoder"
mpeg2_vaapi_hwaccel_deps="vaapi"
mpeg2_vaapi_hwaccel_select="mpeg2video_decoder"
mpeg2_vdpau_hwaccel_deps="vdpau"
mpeg2_vdpau_hwaccel_select="mpeg2video_decoder"
mpeg2_xvmc_hwaccel_deps="xvmc"
mpeg2_xvmc_hwaccel_select="mpeg2video_decoder"
mpeg4_crystalhd_decoder_select="crystalhd"
mpeg4_vaapi_hwaccel_deps="vaapi"
mpeg4_vaapi_hwaccel_select="mpeg4_decoder"
mpeg4_vdpau_decoder_deps="vdpau"
mpeg4_vdpau_decoder_select="mpeg4_decoder"
mpeg4_vdpau_hwaccel_deps="vdpau"
mpeg4_vdpau_hwaccel_select="mpeg4_decoder"
msmpeg4_crystalhd_decoder_select="crystalhd"
vc1_crystalhd_decoder_select="crystalhd"
vc1_dxva2_hwaccel_deps="dxva2"
vc1_dxva2_hwaccel_select="vc1_decoder"
vc1_vaapi_hwaccel_deps="vaapi"
vc1_vaapi_hwaccel_select="vc1_decoder"
vc1_vdpau_decoder_deps="vdpau"
vc1_vdpau_decoder_select="vc1_decoder"
vc1_vdpau_hwaccel_deps="vdpau"
vc1_vdpau_hwaccel_select="vc1_decoder"
wmv3_crystalhd_decoder_select="crystalhd"
wmv3_dxva2_hwaccel_select="vc1_dxva2_hwaccel"
wmv3_vaapi_hwaccel_select="vc1_vaapi_hwaccel"
wmv3_vdpau_decoder_select="vc1_vdpau_decoder"
wmv3_vdpau_hwaccel_select="vc1_vdpau_hwaccel"

# parsers
h264_parser_select="h264_decoder"
hevc_parser_select="hevc_decoder"
mpegvideo_parser_select="mpegvideo"
mpeg4video_parser_select="error_resilience h263dsp mpeg_er mpegvideo qpeldsp"
vc1_parser_select="mpegvideo startcode vc1_decoder"

# external libraries
libaacplus_encoder_deps="libaacplus"
libcelt_decoder_deps="libcelt"
libfaac_encoder_deps="libfaac"
libfaac_encoder_select="audio_frame_queue"
libfdk_aac_decoder_deps="libfdk_aac"
libfdk_aac_encoder_deps="libfdk_aac"
libfdk_aac_encoder_select="audio_frame_queue"
libgme_demuxer_deps="libgme"
libgsm_decoder_deps="libgsm"
libgsm_encoder_deps="libgsm"
libgsm_ms_decoder_deps="libgsm"
libgsm_ms_encoder_deps="libgsm"
libilbc_decoder_deps="libilbc"
libilbc_encoder_deps="libilbc"
libmodplug_demuxer_deps="libmodplug"
libmp3lame_encoder_deps="libmp3lame"
libmp3lame_encoder_select="audio_frame_queue"
libopencore_amrnb_decoder_deps="libopencore_amrnb"
libopencore_amrnb_encoder_deps="libopencore_amrnb"
libopencore_amrnb_encoder_select="audio_frame_queue"
libopencore_amrwb_decoder_deps="libopencore_amrwb"
libopenh264_encoder_deps="libopenh264"
libopenjpeg_decoder_deps="libopenjpeg"
libopenjpeg_encoder_deps="libopenjpeg"
libopus_decoder_deps="libopus"
libopus_encoder_deps="libopus"
libopus_encoder_select="audio_frame_queue"
libquvi_demuxer_deps="libquvi"
libschroedinger_decoder_deps="libschroedinger"
libschroedinger_encoder_deps="libschroedinger"
libshine_encoder_deps="libshine"
libshine_encoder_select="audio_frame_queue"
libspeex_decoder_deps="libspeex"
libspeex_encoder_deps="libspeex"
libspeex_encoder_select="audio_frame_queue"
libstagefright_h264_decoder_deps="libstagefright_h264"
libtheora_encoder_deps="libtheora"
libtwolame_encoder_deps="libtwolame"
libvo_aacenc_encoder_deps="libvo_aacenc"
libvo_aacenc_encoder_select="audio_frame_queue"
libvo_amrwbenc_encoder_deps="libvo_amrwbenc"
libvorbis_decoder_deps="libvorbis"
libvorbis_encoder_deps="libvorbis"
libvorbis_encoder_select="audio_frame_queue"
libvpx_vp8_decoder_deps="libvpx"
libvpx_vp8_encoder_deps="libvpx"
libvpx_vp9_decoder_deps="libvpx"
libvpx_vp9_encoder_deps="libvpx"
libwavpack_encoder_deps="libwavpack"
libwebp_encoder_deps="libwebp"
libx264_encoder_deps="libx264"
libx264rgb_encoder_deps="libx264"
libx264rgb_encoder_select="libx264_encoder"
libx265_encoder_deps="libx265"
libxavs_encoder_deps="libxavs"
libxvid_encoder_deps="libxvid"
libutvideo_decoder_deps="libutvideo"
libutvideo_encoder_deps="libutvideo"
libzvbi_teletext_decoder_deps="libzvbi"
nvenc_encoder_deps="nvenc"

# demuxers / muxers
ac3_demuxer_select="ac3_parser"
asf_demuxer_select="riffdec"
asf_muxer_select="riffenc"
asf_stream_muxer_select="asf_muxer"
avi_demuxer_select="riffdec exif"
avi_muxer_select="riffenc"
avisynth_demuxer_deps="avisynth"
avisynth_demuxer_select="riffdec"
caf_demuxer_select="riffdec"
dash_muxer_select="mp4_muxer"
dirac_demuxer_select="dirac_parser"
dts_demuxer_select="dca_parser"
dtshd_demuxer_select="dca_parser"
dv_demuxer_select="dvprofile"
dv_muxer_select="dvprofile"
dxa_demuxer_select="riffdec"
eac3_demuxer_select="ac3_parser"
f4v_muxer_select="mov_muxer"
flac_demuxer_select="flac_parser"
hds_muxer_select="flv_muxer"
hls_muxer_select="mpegts_muxer"
image2_alias_pix_demuxer_select="image2_demuxer"
image2_brender_pix_demuxer_select="image2_demuxer"
ipod_muxer_select="mov_muxer"
ismv_muxer_select="mov_muxer"
libnut_demuxer_deps="libnut"
libnut_muxer_deps="libnut"
matroska_audio_muxer_select="matroska_muxer"
matroska_demuxer_select="riffdec"
matroska_demuxer_suggest="bzlib lzo zlib"
matroska_muxer_select="riffenc"
mmf_muxer_select="riffenc"
mov_demuxer_select="riffdec"
mov_demuxer_suggest="zlib"
mov_muxer_select="riffenc rtpenc_chain"
mp3_demuxer_select="mpegaudio_parser"
mp4_muxer_select="mov_muxer"
mpegts_muxer_select="adts_muxer latm_muxer"
mpegtsraw_demuxer_select="mpegts_demuxer"
mxf_d10_muxer_select="mxf_muxer"
mxf_opatom_muxer_select="mxf_muxer"
nut_muxer_select="riffenc"
nuv_demuxer_select="riffdec"
oga_muxer_select="ogg_muxer"
ogg_demuxer_select="golomb"
opus_muxer_select="ogg_muxer"
psp_muxer_select="mov_muxer"
rtp_demuxer_select="sdp_demuxer"
rtpdec_select="asf_demuxer rm_demuxer rtp_protocol mpegts_demuxer mov_demuxer"
rtsp_demuxer_select="http_protocol rtpdec"
rtsp_muxer_select="rtp_muxer http_protocol rtp_protocol rtpenc_chain"
sap_demuxer_select="sdp_demuxer"
sap_muxer_select="rtp_muxer rtp_protocol rtpenc_chain"
sdp_demuxer_select="rtpdec"
smoothstreaming_muxer_select="ismv_muxer"
spdif_muxer_select="aac_parser"
spx_muxer_select="ogg_muxer"
tak_demuxer_select="tak_parser"
tg2_muxer_select="mov_muxer"
tgp_muxer_select="mov_muxer"
vobsub_demuxer_select="mpegps_demuxer"
w64_demuxer_select="wav_demuxer"
w64_muxer_select="wav_muxer"
wav_demuxer_select="riffdec"
wav_muxer_select="riffenc"
webm_muxer_select="riffenc"
wtv_demuxer_select="riffdec"
wtv_muxer_select="riffenc"
xmv_demuxer_select="riffdec"
xwma_demuxer_select="riffdec"

# indevs / outdevs
alsa_indev_deps="alsa_asoundlib_h snd_pcm_htimestamp"
alsa_outdev_deps="alsa_asoundlib_h"
avfoundation_indev_extralibs="-framework CoreVideo -framework Foundation -framework AVFoundation -framework CoreMedia"
avfoundation_indev_select="avfoundation"
bktr_indev_deps_any="dev_bktr_ioctl_bt848_h machine_ioctl_bt848_h dev_video_bktr_ioctl_bt848_h dev_ic_bt8xx_h"
caca_outdev_deps="libcaca"
decklink_outdev_deps="decklink pthreads"
decklink_outdev_extralibs="-lstdc++"
decklink_indev_deps="decklink pthreads"
decklink_indev_extralibs="-lstdc++"
dshow_indev_deps="IBaseFilter"
dshow_indev_extralibs="-lpsapi -lole32 -lstrmiids -luuid -loleaut32"
dv1394_indev_deps="dv1394"
dv1394_indev_select="dv_demuxer"
fbdev_indev_deps="linux_fb_h"
fbdev_outdev_deps="linux_fb_h"
gdigrab_indev_deps="CreateDIBSection"
gdigrab_indev_extralibs="-lgdi32"
gdigrab_indev_select="bmp_decoder"
iec61883_indev_deps="libiec61883"
jack_indev_deps="jack_jack_h sem_timedwait"
lavfi_indev_deps="avfilter"
libcdio_indev_deps="libcdio"
libdc1394_indev_deps="libdc1394"
libv4l2_indev_deps="libv4l2"
openal_indev_deps="openal"
opengl_outdev_deps="opengl"
oss_indev_deps_any="soundcard_h sys_soundcard_h"
oss_outdev_deps_any="soundcard_h sys_soundcard_h"
pulse_indev_deps="libpulse"
pulse_outdev_deps="libpulse"
qtkit_indev_extralibs="-framework QTKit -framework Foundation -framework QuartzCore"
qtkit_indev_select="qtkit"
sdl_outdev_deps="sdl"
sndio_indev_deps="sndio_h"
sndio_outdev_deps="sndio_h"
v4l_indev_deps="linux_videodev_h"
v4l2_indev_deps_any="linux_videodev2_h sys_videoio_h"
v4l2_outdev_deps_any="linux_videodev2_h sys_videoio_h"
vfwcap_indev_deps="capCreateCaptureWindow vfwcap_defines"
vfwcap_indev_extralibs="-lavicap32"
xv_outdev_deps="X11_extensions_Xvlib_h XvGetPortAttribute"
xv_outdev_extralibs="-lXv -lX11 -lXext"
x11grab_indev_deps="x11grab"
x11grab_xcb_indev_deps="libxcb"

# protocols
bluray_protocol_deps="libbluray"
ffrtmpcrypt_protocol_deps="!librtmp_protocol"
ffrtmpcrypt_protocol_deps_any="gcrypt nettle openssl"
ffrtmpcrypt_protocol_select="tcp_protocol"
ffrtmphttp_protocol_deps="!librtmp_protocol"
ffrtmphttp_protocol_select="http_protocol"
ftp_protocol_select="tcp_protocol"
gopher_protocol_select="network"
http_protocol_select="tcp_protocol"
httpproxy_protocol_select="tcp_protocol"
https_protocol_select="tls_protocol"
icecast_protocol_select="http_protocol"
librtmp_protocol_deps="librtmp"
librtmpe_protocol_deps="librtmp"
librtmps_protocol_deps="librtmp"
librtmpt_protocol_deps="librtmp"
librtmpte_protocol_deps="librtmp"
libsmbclient_protocol_deps="libsmbclient gplv3"
libssh_protocol_deps="libssh"
mmsh_protocol_select="http_protocol"
mmst_protocol_select="network"
rtmp_protocol_deps="!librtmp_protocol"
rtmp_protocol_select="tcp_protocol"
rtmpe_protocol_select="ffrtmpcrypt_protocol"
rtmps_protocol_deps="!librtmp_protocol"
rtmps_protocol_select="tls_protocol"
rtmpt_protocol_select="ffrtmphttp_protocol"
rtmpte_protocol_select="ffrtmpcrypt_protocol ffrtmphttp_protocol"
rtmpts_protocol_select="ffrtmphttp_protocol https_protocol"
rtp_protocol_select="udp_protocol"
sctp_protocol_deps="struct_sctp_event_subscribe"
sctp_protocol_select="network"
srtp_protocol_select="rtp_protocol"
tcp_protocol_select="network"
tls_protocol_deps_any="openssl gnutls"
tls_protocol_select="tcp_protocol"
udp_protocol_select="network"
udplite_protocol_select="network"
unix_protocol_deps="sys_un_h"
unix_protocol_select="network"

# filters
amovie_filter_deps="avcodec avformat"
aresample_filter_deps="swresample"
ass_filter_deps="libass"
asyncts_filter_deps="avresample"
atempo_filter_deps="avcodec"
atempo_filter_select="rdft"
azmq_filter_deps="libzmq"
blackframe_filter_deps="gpl"
boxblur_filter_deps="gpl"
bs2b_filter_deps="libbs2b"
colormatrix_filter_deps="gpl"
cropdetect_filter_deps="gpl"
delogo_filter_deps="gpl"
deshake_filter_select="pixelutils"
drawtext_filter_deps="libfreetype"
ebur128_filter_deps="gpl"
eq_filter_deps="gpl"
fftfilt_filter_deps="avcodec"
fftfilt_filter_select="rdft"
flite_filter_deps="libflite"
frei0r_filter_deps="frei0r dlopen"
frei0r_src_filter_deps="frei0r dlopen"
fspp_filter_deps="gpl"
geq_filter_deps="gpl"
histeq_filter_deps="gpl"
hqdn3d_filter_deps="gpl"
interlace_filter_deps="gpl"
kerndeint_filter_deps="gpl"
ladspa_filter_deps="ladspa dlopen"
mcdeint_filter_deps="avcodec gpl"
movie_filter_deps="avcodec avformat"
mpdecimate_filter_deps="gpl"
mpdecimate_filter_select="pixelutils"
mptestsrc_filter_deps="gpl"
negate_filter_deps="lut_filter"
perspective_filter_deps="gpl"
pp7_filter_deps="gpl"
ocv_filter_deps="libopencv"
owdenoise_filter_deps="gpl"
pan_filter_deps="swresample"
phase_filter_deps="gpl"
pp_filter_deps="gpl postproc"
pullup_filter_deps="gpl"
removelogo_filter_deps="avcodec avformat swscale"
repeatfields_filter_deps="gpl"
resample_filter_deps="avresample"
sab_filter_deps="gpl swscale"
scale_filter_deps="swscale"
select_filter_select="pixelutils"
smartblur_filter_deps="gpl swscale"
showspectrum_filter_deps="avcodec"
showspectrum_filter_select="rdft"
spp_filter_deps="gpl avcodec"
spp_filter_select="fft idctdsp fdctdsp me_cmp pixblockdsp"
stereo3d_filter_deps="gpl"
subtitles_filter_deps="avformat avcodec libass"
super2xsai_filter_deps="gpl"
tinterlace_filter_deps="gpl"
vidstabdetect_filter_deps="libvidstab"
vidstabtransform_filter_deps="libvidstab"
pixfmts_super2xsai_test_deps="super2xsai_filter"
tinterlace_merge_test_deps="tinterlace_filter"
tinterlace_pad_test_deps="tinterlace_filter"
uspp_filter_deps="gpl avcodec"
zmq_filter_deps="libzmq"
zoompan_filter_deps="swscale"

# examples
avio_reading="avformat avcodec avutil"
avcodec_example_deps="avcodec avutil"
decoding_encoding_example_deps="avcodec avformat avutil"
demuxing_decoding_example_deps="avcodec avformat avutil"
extract_mvs_example_deps="avcodec avformat avutil"
filter_audio_example_deps="avfilter avutil"
filtering_audio_example_deps="avfilter avcodec avformat avutil"
filtering_video_example_deps="avfilter avcodec avformat avutil"
metadata_example_deps="avformat avutil"
muxing_example_deps="avcodec avformat avutil swscale"
qsvdec_example_deps="avcodec avutil libmfx h264_qsv_decoder vaapi_x11"
remuxing_example_deps="avcodec avformat avutil"
resampling_audio_example_deps="avutil swresample"
scaling_video_example_deps="avutil swscale"
transcode_aac_example_deps="avcodec avformat swresample"
transcoding_example_deps="avfilter avcodec avformat avutil"

# libraries, in linking order
avcodec_deps="avutil"
avdevice_deps="avformat avcodec avutil"
avfilter_deps="avutil"
avformat_deps="avcodec avutil"
avresample_deps="avutil"
postproc_deps="avutil gpl"
swresample_deps="avutil"
swscale_deps="avutil"

# programs
ffmpeg_deps="avcodec avfilter avformat swresample"
ffmpeg_select="aformat_filter anull_filter atrim_filter format_filter
               null_filter
               setpts_filter trim_filter"
ffplay_deps="avcodec avformat swscale swresample sdl"
ffplay_libs='$sdl_libs'
ffplay_select="rdft crop_filter transpose_filter hflip_filter vflip_filter rotate_filter"
ffprobe_deps="avcodec avformat"
ffserver_deps="avformat fork sarestart"
ffserver_select="ffm_muxer rtp_protocol rtsp_demuxer"

# documentation
podpages_deps="perl"
manpages_deps="perl pod2man"
htmlpages_deps="perl"
htmlpages_deps_any="makeinfo_html texi2html"
txtpages_deps="perl makeinfo"
doc_deps_any="manpages htmlpages podpages txtpages"

# default parameters

logfile="config.log"

# installation paths
prefix_default="/usr/local"
bindir_default='${prefix}/bin'
datadir_default='${prefix}/share/ffmpeg'
docdir_default='${prefix}/share/doc/ffmpeg'
incdir_default='${prefix}/include'
libdir_default='${prefix}/lib'
mandir_default='${prefix}/share/man'

# toolchain
ar_default="ar"
cc_default="gcc"
cxx_default="g++"
host_cc_default="gcc"
cp_f="cp -f"
doxygen_default="doxygen"
install="install"
ln_s="ln -s -f"
nm_default="nm -g"
objformat="elf"
pkg_config_default=pkg-config
if ranlib 2>&1 | grep -q "\-D "; then
    ranlib_default="ranlib -D"
else
    ranlib_default="ranlib"
fi
strip_default="strip"
yasmexe_default="yasm"
windres_default="windres"

# OS
target_os_default=$(tolower $(uname -s))
host_os=$target_os_default

# machine
if test "$target_os_default" = aix; then
    arch_default=$(uname -p)
    strip_default="strip -X32_64"
else
    arch_default=$(uname -m)
fi
cpu="generic"
intrinsics="none"

# configurable options
enable $PROGRAM_LIST
enable $DOCUMENT_LIST
enable $EXAMPLE_LIST
enable $(filter_out avresample $LIBRARY_LIST)
enable stripping

enable asm
enable debug
enable doc
enable faan faandct faanidct
enable optimizations
enable runtime_cpudetect
enable safe_bitstream_reader
enable static
enable swscale_alpha

sws_max_filter_size_default=256
set_default sws_max_filter_size

# Enable hwaccels by default.
enable dxva2 vaapi vda vdpau xvmc
enable xlib

# build settings
SHFLAGS='-shared -Wl,-soname,$$(@F)'
LIBPREF="lib"
LIBSUF=".a"
FULLNAME='$(NAME)$(BUILDSUF)'
LIBNAME='$(LIBPREF)$(FULLNAME)$(LIBSUF)'
SLIBPREF="lib"
SLIBSUF=".so"
SLIBNAME='$(SLIBPREF)$(FULLNAME)$(SLIBSUF)'
SLIBNAME_WITH_VERSION='$(SLIBNAME).$(LIBVERSION)'
SLIBNAME_WITH_MAJOR='$(SLIBNAME).$(LIBMAJOR)'
LIB_INSTALL_EXTRA_CMD='$$(RANLIB) "$(LIBDIR)/$(LIBNAME)"'
SLIB_INSTALL_NAME='$(SLIBNAME_WITH_VERSION)'
SLIB_INSTALL_LINKS='$(SLIBNAME_WITH_MAJOR) $(SLIBNAME)'

asflags_filter=echo
cflags_filter=echo
ldflags_filter=echo

AS_C='-c'
AS_O='-o $@'
CC_C='-c'
CC_E='-E -o $@'
CC_O='-o $@'
CXX_C='-c'
CXX_O='-o $@'
LD_O='-o $@'
LD_LIB='-l%'
LD_PATH='-L'
HOSTCC_C='-c'
HOSTCC_E='-E -o $@'
HOSTCC_O='-o $@'
HOSTLD_O='-o $@'

host_libs='-lm'
host_cflags_filter=echo
host_ldflags_filter=echo

target_path='$(CURDIR)'

# since the object filename is not given with the -MM flag, the compiler
# is only able to print the basename, and we must add the path ourselves
DEPCMD='$(DEP$(1)) $(DEP$(1)FLAGS) $($(1)DEP_FLAGS) $< | sed -e "/^\#.*/d" -e "s,^[[:space:]]*$(*F)\\.o,$(@D)/$(*F).o," > $(@:.o=.d)'
DEPFLAGS='-MM'

# find source path
if test -f configure; then
    source_path=.
else
    source_path=$(cd $(dirname "$0"); pwd)
    echo "$source_path" | grep -q '[[:blank:]]' &&
        die "Out of tree builds are impossible with whitespace in source path."
    test -e "$source_path/config.h" &&
        die "Out of tree builds are impossible with config.h in source dir."
fi

for v in "$@"; do
    r=${v#*=}
    l=${v%"$r"}
    r=$(sh_quote "$r")
    FFMPEG_CONFIGURATION="${FFMPEG_CONFIGURATION# } ${l}${r}"
done

find_things(){
    thing=$1
    pattern=$2
    file=$source_path/$3
    sed -n "s/^[^#]*$pattern.*([^,]*, *\([^,]*\)\(,.*\)*).*/\1_$thing/p" "$file"
}

ENCODER_LIST=$(find_things  encoder  ENC      libavcodec/allcodecs.c)
DECODER_LIST=$(find_things  decoder  DEC      libavcodec/allcodecs.c)
HWACCEL_LIST=$(find_things  hwaccel  HWACCEL  libavcodec/allcodecs.c)
PARSER_LIST=$(find_things   parser   PARSER   libavcodec/allcodecs.c)
BSF_LIST=$(find_things      bsf      BSF      libavcodec/allcodecs.c)
MUXER_LIST=$(find_things    muxer    _MUX     libavformat/allformats.c)
DEMUXER_LIST=$(find_things  demuxer  DEMUX    libavformat/allformats.c)
OUTDEV_LIST=$(find_things   outdev   OUTDEV   libavdevice/alldevices.c)
INDEV_LIST=$(find_things    indev    _IN      libavdevice/alldevices.c)
PROTOCOL_LIST=$(find_things protocol PROTOCOL libavformat/allformats.c)
FILTER_LIST=$(find_things   filter   FILTER   libavfilter/allfilters.c)

ALL_COMPONENTS="
    $BSF_LIST
    $DECODER_LIST
    $DEMUXER_LIST
    $ENCODER_LIST
    $FILTER_LIST
    $HWACCEL_LIST
    $INDEV_LIST
    $MUXER_LIST
    $OUTDEV_LIST
    $PARSER_LIST
    $PROTOCOL_LIST
"

for n in $COMPONENT_LIST; do
    v=$(toupper ${n%s})_LIST
    eval enable \$$v
    eval ${n}_if_any="\$$v"
done

enable $ARCH_EXT_LIST

die_unknown(){
    echo "Unknown option \"$1\"."
    echo "See $0 --help for available options."
    exit 1
}

print_3_columns() {
    cat | tr ' ' '\n' | sort | pr -r -3 -t
}

show_list() {
    suffix=_$1
    shift
    echo $* | sed s/$suffix//g | print_3_columns
    exit 0
}

rand_list(){
    IFS=', '
    set -- $*
    unset IFS
    for thing; do
        comp=${thing%:*}
        prob=${thing#$comp}
        prob=${prob#:}
        is_in ${comp} $COMPONENT_LIST && eval comp=\$$(toupper ${comp%s})_LIST
        echo "prob ${prob:-0.5}"
        printf '%s\n' $comp
    done
}

do_random(){
    action=$1
    shift
    random_seed=$(awk "BEGIN { srand($random_seed); print srand() }")
    $action $(rand_list "$@" | awk "BEGIN { srand($random_seed) } \$1 == \"prob\" { prob = \$2; next } rand() < prob { print }")
}

for opt do
    optval="${opt#*=}"
    case "$opt" in
        --extra-ldflags=*)
            add_ldflags $optval
        ;;
        --extra-ldexeflags=*)
            add_ldexeflags $optval
        ;;
        --extra-libs=*)
            add_extralibs $optval
        ;;
        --disable-devices)
            disable $INDEV_LIST $OUTDEV_LIST
        ;;
        --enable-debug=*)
            debuglevel="$optval"
        ;;
        --disable-programs)
            disable $PROGRAM_LIST
        ;;
        --disable-everything)
            map 'eval unset \${$(toupper ${v%s})_LIST}' $COMPONENT_LIST
        ;;
        --disable-all)
            map 'eval unset \${$(toupper ${v%s})_LIST}' $COMPONENT_LIST
            disable $LIBRARY_LIST $PROGRAM_LIST doc
        ;;
        --enable-random|--disable-random)
            action=${opt%%-random}
            do_random ${action#--} $COMPONENT_LIST
        ;;
        --enable-random=*|--disable-random=*)
            action=${opt%%-random=*}
            do_random ${action#--} $optval
        ;;
        --enable-*=*|--disable-*=*)
            eval $(echo "${opt%%=*}" | sed 's/--/action=/;s/-/ thing=/')
            is_in "${thing}s" $COMPONENT_LIST || die_unknown "$opt"
            eval list=\$$(toupper $thing)_LIST
            name=$(echo "${optval}" | sed "s/,/_${thing}|/g")_${thing}
            list=$(filter "$name" $list)
            [ "$list" = "" ] && warn "Option $opt did not match anything"
            $action $list
        ;;
        --enable-?*|--disable-?*)
            eval $(echo "$opt" | sed 's/--/action=/;s/-/ option=/;s/-/_/g')
            if is_in $option $COMPONENT_LIST; then
                test $action = disable && action=unset
                eval $action \$$(toupper ${option%s})_LIST
            elif is_in $option $CMDLINE_SELECT; then
                $action $option
            else
                die_unknown $opt
            fi
        ;;
        --list-*)
            NAME="${opt#--list-}"
            is_in $NAME $COMPONENT_LIST || die_unknown $opt
            NAME=${NAME%s}
            eval show_list $NAME \$$(toupper $NAME)_LIST
        ;;
        --help|-h) show_help
        ;;
        --fatal-warnings) enable fatal_warnings
        ;;
        *)
            optname="${opt%%=*}"
            optname="${optname#--}"
            optname=$(echo "$optname" | sed 's/-/_/g')
            if is_in $optname $CMDLINE_SET; then
                eval $optname='$optval'
            elif is_in $optname $CMDLINE_APPEND; then
                append $optname "$optval"
            else
                die_unknown $opt
            fi
        ;;
    esac
done

disabled logging && logfile=/dev/null

echo "# $0 $FFMPEG_CONFIGURATION" > $logfile
set >> $logfile

test -n "$cross_prefix" && enable cross_compile

if enabled cross_compile; then
    test -n "$arch" && test -n "$target_os" ||
        die "Must specify target arch and OS when cross-compiling"
fi

test -n "$valgrind" && toolchain="valgrind-memcheck"

case "$toolchain" in
    clang-asan)
        cc_default="clang"
        add_cflags  -fsanitize=address
        add_ldflags -fsanitize=address
    ;;
    clang-tsan)
        cc_default="clang"
        add_cflags  -fsanitize=thread -pie
        add_ldflags -fsanitize=thread -pie
    ;;
    clang-usan)
        cc_default="clang"
        add_cflags  -fsanitize=undefined
        add_ldflags -fsanitize=undefined
    ;;
    gcc-asan)
        cc_default="gcc"
        add_cflags  -fsanitize=address
        add_ldflags -fsanitize=address
    ;;
    gcc-tsan)
        cc_default="gcc"
        add_cflags  -fsanitize=thread -pie -fPIC
        add_ldflags -fsanitize=thread -pie -fPIC
    ;;
    gcc-usan)
        cc_default="gcc"
        add_cflags  -fsanitize=undefined
        add_ldflags -fsanitize=undefined
    ;;
    valgrind-massif)
        target_exec_default=${valgrind:-"valgrind"}
        target_exec_args="--tool=massif --alloc-fn=av_malloc --alloc-fn=av_mallocz --alloc-fn=av_calloc --alloc-fn=av_fast_padded_malloc --alloc-fn=av_fast_malloc --alloc-fn=av_realloc_f --alloc-fn=av_fast_realloc --alloc-fn=av_realloc"
    ;;
    valgrind-memcheck)
        target_exec_default=${valgrind:-"valgrind"}
        target_exec_args="--error-exitcode=1 --malloc-fill=0x2a --track-origins=yes --leak-check=full --gen-suppressions=all --suppressions=$source_path/tests/fate-valgrind.supp"
    ;;
    msvc)
        # Check whether the current MSVC version needs the C99 converter.
        # From MSVC 2013 (compiler major version 18) onwards, it does actually
        # support enough of C99 to build ffmpeg. Default to the new
        # behaviour if the regexp was unable to match anything, since this
        # successfully parses the version number of existing supported
        # versions that require the converter (MSVC 2010 and 2012).
        cl_major_ver=$(cl 2>&1 | sed -n 's/.*Version \([[:digit:]]\{1,\}\)\..*/\1/p')
        if [ -z "$cl_major_ver" ] || [ $cl_major_ver -ge 18 ]; then
            cc_default="cl"
        else
            cc_default="c99wrap cl"
        fi
        ld_default="link"
        nm_default="dumpbin -symbols"
        ar_default="lib"
        target_os_default="win32"
        # Use a relative path for TMPDIR. This makes sure all the
        # ffconf temp files are written with a relative path, avoiding
        # issues with msys/win32 path conversion for MSVC parameters
        # such as -Fo<file> or -out:<file>.
        TMPDIR=.
    ;;
    icl)
        cc_default="icl"
        ld_default="xilink"
        nm_default="dumpbin -symbols"
        ar_default="xilib"
        target_os_default="win32"
        TMPDIR=.
    ;;
    gcov)
        add_cflags  -fprofile-arcs -ftest-coverage
        add_ldflags -fprofile-arcs -ftest-coverage
    ;;
    hardened)
        add_cppflags -U_FORTIFY_SOURCE -D_FORTIFY_SOURCE=2
        add_cflags   -fno-strict-overflow -fstack-protector-all
        add_ldflags  -Wl,-z,relro -Wl,-z,now
    ;;
    ?*)
        die "Unknown toolchain $toolchain"
    ;;
esac

ar_default="${cross_prefix}${ar_default}"
cc_default="${cross_prefix}${cc_default}"
cxx_default="${cross_prefix}${cxx_default}"
nm_default="${cross_prefix}${nm_default}"
pkg_config_default="${cross_prefix}${pkg_config_default}"
ranlib_default="${cross_prefix}${ranlib_default}"
strip_default="${cross_prefix}${strip_default}"
windres_default="${cross_prefix}${windres_default}"

sysinclude_default="${sysroot}/usr/include"

set_default arch cc cxx doxygen pkg_config ranlib strip sysinclude \
    target_exec target_os yasmexe
enabled cross_compile || host_cc_default=$cc
set_default host_cc

pkg_config_fail_message=""
if ! $pkg_config --version >/dev/null 2>&1; then
    warn "$pkg_config not found, library detection may fail."
    pkg_config=false
elif is_in -static $cc $LDFLAGS && ! is_in --static $pkg_config $pkg_config_flags; then
    pkg_config_fail_message="
Note: When building a static binary, add --pkg-config-flags=\"--static\"."
fi

if test $doxygen != $doxygen_default && \
  ! $doxygen --version >/dev/null 2>&1; then
    warn "Specified doxygen \"$doxygen\" not found, API documentation will fail to build."
fi

exesuf() {
    case $1 in
        mingw32*|win32|win64|cygwin*|*-dos|freedos|opendos|os/2*|symbian) echo .exe ;;
    esac
}

EXESUF=$(exesuf $target_os)
HOSTEXESUF=$(exesuf $host_os)

# set temporary file name
: ${TMPDIR:=$TEMPDIR}
: ${TMPDIR:=$TMP}
: ${TMPDIR:=/tmp}

if [ -n "$tempprefix" ] ; then
    mktemp(){
        echo $tempprefix.${HOSTNAME}.${UID}
    }
elif ! check_cmd mktemp -u XXXXXX; then
    # simple replacement for missing mktemp
    # NOT SAFE FOR GENERAL USE
    mktemp(){
        echo "${2%%XXX*}.${HOSTNAME}.${UID}.$$"
    }
fi

tmpfile(){
    tmp=$(mktemp -u "${TMPDIR}/ffconf.XXXXXXXX")$2 &&
        (set -C; exec > $tmp) 2>/dev/null ||
        die "Unable to create temporary file in $TMPDIR."
    append TMPFILES $tmp
    eval $1=$tmp
}

trap 'rm -f -- $TMPFILES' EXIT

tmpfile TMPASM .asm
tmpfile TMPC   .c
tmpfile TMPCPP .cpp
tmpfile TMPE   $EXESUF
tmpfile TMPH   .h
tmpfile TMPM   .m
tmpfile TMPO   .o
tmpfile TMPS   .S
tmpfile TMPSH  .sh
tmpfile TMPV   .ver

unset -f mktemp

chmod +x $TMPE

# make sure we can execute files in $TMPDIR
cat > $TMPSH 2>> $logfile <<EOF
#! /bin/sh
EOF
chmod +x $TMPSH >> $logfile 2>&1
if ! $TMPSH >> $logfile 2>&1; then
    cat <<EOF
Unable to create and execute files in $TMPDIR.  Set the TMPDIR environment
variable to another directory and make sure that it is not mounted noexec.
EOF
    die "Sanity test failed."
fi

armasm_flags(){
    for flag; do
        case $flag in
            # Filter out MSVC cl.exe options from cflags that shouldn't
            # be passed to gas-preprocessor
            -M[TD]*)                                            ;;
            *)                  echo $flag                      ;;
        esac
   done
}

ccc_flags(){
    for flag; do
        case $flag in
            -std=c99)           echo -c99                       ;;
            -mcpu=*)            echo -arch ${flag#*=}           ;;
            -mieee)             echo -ieee                      ;;
            -O*|-fast)          echo $flag                      ;;
            -fno-math-errno)    echo -assume nomath_errno       ;;
            -g)                 echo -g3                        ;;
            -Wall)              echo -msg_enable level2         ;;
            -Wno-pointer-sign)  echo -msg_disable ptrmismatch1  ;;
            -Wl,*)              echo $flag                      ;;
            -f*|-W*)                                            ;;
            *)                  echo $flag                      ;;
        esac
   done
}

cparser_flags(){
    for flag; do
        case $flag in
            -Wno-switch)             echo -Wno-switch-enum ;;
            -Wno-format-zero-length) ;;
            -Wdisabled-optimization) ;;
            -Wno-pointer-sign)       echo -Wno-other ;;
            *)                       echo $flag ;;
        esac
    done
}

msvc_common_flags(){
    for flag; do
        case $flag in
            # In addition to specifying certain flags under the compiler
            # specific filters, they must be specified here as well or else the
            # generic catch all at the bottom will print the original flag.
            -Wall)                ;;
            -std=c99)             ;;
            # Common flags
            -fomit-frame-pointer) ;;
            -g)                   echo -Z7 ;;
            -fno-math-errno)      ;;
            -fno-common)          ;;
            -fno-signed-zeros)    ;;
            -fPIC)                ;;
            -mthumb)              ;;
            -march=*)             ;;
            -lz)                  echo zlib.lib ;;
            -lavifil32)           echo vfw32.lib ;;
            -lavicap32)           echo vfw32.lib user32.lib ;;
            -l*)                  echo ${flag#-l}.lib ;;
            -L*)                  echo -libpath:${flag#-L} ;;
            *)                    echo $flag ;;
        esac
    done
}

msvc_flags(){
    msvc_common_flags "$@"
    for flag; do
        case $flag in
            -Wall)                echo -W4 -wd4244 -wd4127 -wd4018 -wd4389     \
                                       -wd4146 -wd4057 -wd4204 -wd4706 -wd4305 \
                                       -wd4152 -wd4324 -we4013 -wd4100 -wd4214 \
                                       -wd4554 \
                                       -wd4273 -wd4701 ;;
        esac
    done
}

icl_flags(){
    msvc_common_flags "$@"
    for flag; do
        case $flag in
            # Despite what Intel's documentation says -Wall, which is supported
            # on Windows, does enable remarks so disable them here.
            -Wall)                echo $flag -Qdiag-disable:remark ;;
            -std=c99)             echo -Qstd=c99 ;;
            -flto)                echo -ipo ;;
        esac
    done
}

icc_flags(){
    for flag; do
        case $flag in
            -flto)                echo -ipo ;;
            *)                    echo $flag ;;
        esac
    done
}

pgi_flags(){
    for flag; do
        case $flag in
            -flto)                echo -Mipa=fast,libopt,libinline,vestigial ;;
            -fomit-frame-pointer) echo -Mnoframe ;;
            -g)                   echo -gopt ;;
            *)                    echo $flag ;;
        esac
    done
}

suncc_flags(){
    for flag; do
        case $flag in
            -march=*|-mcpu=*)
                case "${flag#*=}" in
                    native)                   echo -xtarget=native       ;;
                    v9|niagara)               echo -xarch=sparc          ;;
                    ultrasparc)               echo -xarch=sparcvis       ;;
                    ultrasparc3|niagara2)     echo -xarch=sparcvis2      ;;
                    i586|pentium)             echo -xchip=pentium        ;;
                    i686|pentiumpro|pentium2) echo -xtarget=pentium_pro  ;;
                    pentium3*|c3-2)           echo -xtarget=pentium3     ;;
                    pentium-m)          echo -xarch=sse2 -xchip=pentium3 ;;
                    pentium4*)          echo -xtarget=pentium4           ;;
                    prescott|nocona)    echo -xarch=sse3 -xchip=pentium4 ;;
                    *-sse3)             echo -xarch=sse3                 ;;
                    core2)              echo -xarch=ssse3 -xchip=core2   ;;
                    bonnell)                   echo -xarch=ssse3         ;;
                    corei7|nehalem)            echo -xtarget=nehalem     ;;
                    westmere)                  echo -xtarget=westmere    ;;
                    silvermont)                echo -xarch=sse4_2        ;;
                    corei7-avx|sandybridge)    echo -xtarget=sandybridge ;;
                    core-avx*|ivybridge|haswell|broadwell)
                                               echo -xarch=avx           ;;
                    amdfam10|barcelona)        echo -xtarget=barcelona   ;;
                    btver1)                    echo -xarch=amdsse4a      ;;
                    btver2|bdver*)             echo -xarch=avx           ;;
                    athlon-4|athlon-[mx]p)     echo -xarch=ssea          ;;
                    k8|opteron|athlon64|athlon-fx)
                                               echo -xarch=sse2a         ;;
                    athlon*)                   echo -xarch=pentium_proa  ;;
                esac
                ;;
            -std=c99)             echo -xc99              ;;
            -fomit-frame-pointer) echo -xregs=frameptr    ;;
            -fPIC)                echo -KPIC -xcode=pic32 ;;
            -W*,*)                echo $flag              ;;
            -f*-*|-W*|-mimpure-text)                      ;;
            -shared)              echo -G                 ;;
            *)                    echo $flag              ;;
        esac
    done
}

tms470_flags(){
    for flag; do
        case $flag in
            -march=*|-mcpu=*)
                case "${flag#*=}" in
                    armv7-a|cortex-a*)      echo -mv=7a8 ;;
                    armv7-r|cortex-r*)      echo -mv=7r4 ;;
                    armv7-m|cortex-m*)      echo -mv=7m3 ;;
                    armv6*|arm11*)          echo -mv=6   ;;
                    armv5*e|arm[79]*e*|arm9[24]6*|arm96*|arm102[26])
                                            echo -mv=5e  ;;
                    armv4*|arm7*|arm9[24]*) echo -mv=4   ;;
                esac
                ;;
            -mfpu=neon)     echo --float_support=vfpv3 --neon ;;
            -mfpu=vfp)      echo --float_support=vfpv2        ;;
            -mfpu=vfpv3)    echo --float_support=vfpv3        ;;
            -mfpu=vfpv3-d16) echo --float_support=vfpv3d16    ;;
            -msoft-float)   echo --float_support=vfplib       ;;
            -O[0-3]|-mf=*)  echo $flag                        ;;
            -g)             echo -g -mn                       ;;
            -pds=*)         echo $flag                        ;;
            -D*|-I*)        echo $flag                        ;;
            --gcc|--abi=*)  echo $flag                        ;;
            -me)            echo $flag                        ;;
        esac
    done
}

probe_cc(){
    pfx=$1
    _cc=$2

    unset _type _ident _cc_c _cc_e _cc_o _flags _cflags
    unset _ld_o _ldflags _ld_lib _ld_path
    unset _depflags _DEPCMD _DEPFLAGS
    _flags_filter=echo

    if $_cc --version 2>&1 | grep -q '^GNU assembler'; then
        true # no-op to avoid reading stdin in following checks
    elif $_cc -v 2>&1 | grep -q '^gcc.*LLVM'; then
        _type=llvm_gcc
        gcc_extra_ver=$(expr "$($_cc --version | head -n1)" : '.*\((.*)\)')
        _ident="llvm-gcc $($_cc -dumpversion) $gcc_extra_ver"
        _depflags='-MMD -MF $(@:.o=.d) -MT $@'
        _cflags_speed='-O3'
        _cflags_size='-Os'
    elif $_cc -v 2>&1 | grep -qi ^gcc; then
        _type=gcc
        gcc_version=$($_cc --version | head -n1)
        gcc_basever=$($_cc -dumpversion)
        gcc_pkg_ver=$(expr "$gcc_version" : '[^ ]* \(([^)]*)\)')
        gcc_ext_ver=$(expr "$gcc_version" : ".*$gcc_pkg_ver $gcc_basever \\(.*\\)")
        _ident=$(cleanws "gcc $gcc_basever $gcc_pkg_ver $gcc_ext_ver")
        if ! $_cc -dumpversion | grep -q '^2\.'; then
            _depflags='-MMD -MF $(@:.o=.d) -MT $@'
        fi
        _cflags_speed='-O3'
        _cflags_size='-Os'
    elif $_cc --version 2>/dev/null | grep -q ^icc; then
        _type=icc
        _ident=$($_cc --version | head -n1)
        _depflags='-MMD'
        _cflags_speed='-O3'
        _cflags_size='-Os'
        _cflags_noopt='-O1'
        _flags_filter=icc_flags
    elif $_cc -v 2>&1 | grep -q xlc; then
        _type=xlc
        _ident=$($_cc -qversion 2>/dev/null | head -n1)
        _cflags_speed='-O5'
        _cflags_size='-O5 -qcompact'
    elif $_cc -V 2>/dev/null | grep -q Compaq; then
        _type=ccc
        _ident=$($_cc -V | head -n1 | cut -d' ' -f1-3)
        _DEPFLAGS='-M'
        _cflags_speed='-fast'
        _cflags_size='-O1'
        _flags_filter=ccc_flags
    elif $_cc --vsn 2>/dev/null | grep -Eq "ARM (C/C\+\+ )?Compiler"; then
        test -d "$sysroot" || die "No valid sysroot specified."
        _type=armcc
        _ident=$($_cc --vsn | grep -i build | head -n1 | sed 's/.*: //')
        armcc_conf="$PWD/armcc.conf"
        $_cc --arm_linux_configure                 \
             --arm_linux_config_file="$armcc_conf" \
             --configure_sysroot="$sysroot"        \
             --configure_cpp_headers="$sysinclude" >>$logfile 2>&1 ||
             die "Error creating armcc configuration file."
        $_cc --vsn | grep -q RVCT && armcc_opt=rvct || armcc_opt=armcc
        _flags="--arm_linux_config_file=$armcc_conf --translate_gcc"
        as_default="${cross_prefix}gcc"
        _depflags='-MMD'
        _cflags_speed='-O3'
        _cflags_size='-Os'
    elif $_cc -version 2>/dev/null | grep -Eq 'TMS470|TI ARM'; then
        _type=tms470
        _ident=$($_cc -version | head -n1 | tr -s ' ')
        _flags='--gcc --abi=eabi -me'
        _cc_e='-ppl -fe=$@'
        _cc_o='-fe=$@'
        _depflags='-ppa -ppd=$(@:.o=.d)'
        _cflags_speed='-O3 -mf=5'
        _cflags_size='-O3 -mf=2'
        _flags_filter=tms470_flags
    elif $_cc -v 2>&1 | grep -q clang; then
        _type=clang
        _ident=$($_cc --version | head -n1)
        _depflags='-MMD -MF $(@:.o=.d) -MT $@'
        _cflags_speed='-O3'
        _cflags_size='-Os'
    elif $_cc -V 2>&1 | grep -q Sun; then
        _type=suncc
        _ident=$($_cc -V 2>&1 | head -n1 | cut -d' ' -f 2-)
        _DEPCMD='$(DEP$(1)) $(DEP$(1)FLAGS) $($(1)DEP_FLAGS) $< | sed -e "1s,^.*: ,$@: ," -e "\$$!s,\$$, \\\," -e "1!s,^.*: , ," > $(@:.o=.d)'
        _DEPFLAGS='-xM1 -xc99'
        _ldflags='-std=c99'
        _cflags_speed='-O5'
        _cflags_size='-O5 -xspace'
        _flags_filter=suncc_flags
    elif $_cc -v 2>&1 | grep -q 'PathScale\|Path64'; then
        _type=pathscale
        _ident=$($_cc -v 2>&1 | head -n1 | tr -d :)
        _depflags='-MMD -MF $(@:.o=.d) -MT $@'
        _cflags_speed='-O2'
        _cflags_size='-Os'
        _flags_filter='filter_out -Wdisabled-optimization'
    elif $_cc -v 2>&1 | grep -q Open64; then
        _type=open64
        _ident=$($_cc -v 2>&1 | head -n1 | tr -d :)
        _depflags='-MMD -MF $(@:.o=.d) -MT $@'
        _cflags_speed='-O2'
        _cflags_size='-Os'
        _flags_filter='filter_out -Wdisabled-optimization|-Wtype-limits|-fno-signed-zeros'
    elif $_cc -V 2>&1 | grep -q Portland; then
        _type=pgi
        _ident="PGI $($_cc -V 2>&1 | awk '/^pgcc/ { print $2; exit }')"
        opt_common='-alias=ansi -Mdse -Mlre -Mpre'
        _cflags_speed="-O3 -Mautoinline -Munroll=c:4 $opt_common"
        _cflags_size="-O2 -Munroll=c:1 $opt_common"
        _cflags_noopt="-O"
        _flags_filter=pgi_flags
    elif $_cc 2>&1 | grep -q 'Microsoft.*ARM.*Assembler'; then
        _type=armasm
        _ident=$($_cc | head -n1)
        # 4509: "This form of conditional instruction is deprecated"
        _flags="-nologo -ignore 4509"
        _flags_filter=armasm_flags
    elif $_cc 2>&1 | grep -q Intel; then
        _type=icl
        _ident=$($cc 2>&1 | head -n1)
        _depflags='-QMMD -QMF$(@:.o=.d) -QMT$@'
        # Not only is O3 broken on 13.x+ but it is slower on all previous
        # versions (tested) as well.
        _cflags_speed="-O2"
        _cflags_size="-O1 -Oi" # -O1 without -Oi miscompiles stuff
        if $_cc 2>&1 | grep -q Linker; then
            _ld_o='-out:$@'
        else
            _ld_o='-Fe$@'
        fi
        _cc_o='-Fo$@'
        _cc_e='-P'
        _flags_filter=icl_flags
        _ld_lib='lib%.a'
        _ld_path='-libpath:'
        # -Qdiag-error to make icl error when seeing certain unknown arguments
        _flags='-nologo -Qdiag-error:4044,10157'
        # -Qvec- -Qsimd- to prevent miscompilation, -GS, fp:precise for consistency
        # with MSVC which enables it by default.
        _cflags='-D_USE_MATH_DEFINES -FIstdlib.h -Dstrtoll=_strtoi64 -Qms0 -Qvec- -Qsimd- -GS -fp:precise'
        if [ $pfx = hostcc ]; then
            append _cflags -Dsnprintf=_snprintf
        fi
        disable stripping
    elif $_cc 2>&1 | grep -q Microsoft; then
        _type=msvc
        _ident=$($cc 2>&1 | head -n1)
        _DEPCMD='$(DEP$(1)) $(DEP$(1)FLAGS) $($(1)DEP_FLAGS) $< 2>&1 | awk '\''/including/ { sub(/^.*file: */, ""); gsub(/\\/, "/"); if (!match($$0, / /)) print "$@:", $$0 }'\'' > $(@:.o=.d)'
        _DEPFLAGS='$(CPPFLAGS) $(CFLAGS) -showIncludes -Zs'
        _cflags_speed="-O2"
        _cflags_size="-O1"
        if $_cc 2>&1 | grep -q Linker; then
            _ld_o='-out:$@'
        else
            _ld_o='-Fe$@'
        fi
        _cc_o='-Fo$@'
        _cc_e='-P -Fi$@'
        _flags_filter=msvc_flags
        _ld_lib='lib%.a'
        _ld_path='-libpath:'
        _flags='-nologo'
        _cflags='-D_USE_MATH_DEFINES -D_CRT_SECURE_NO_WARNINGS -Dinline=__inline -FIstdlib.h -Dstrtoll=_strtoi64'
        if [ $pfx = hostcc ]; then
            if [ -z "$cl_major_ver" ] || [ $cl_major_ver -le 18 ]; then
                append _cflags -Dsnprintf=_snprintf
            fi
        fi
        disable stripping
    elif $_cc --version 2>/dev/null | grep -q ^cparser; then
        _type=cparser
        _ident=$($_cc --version | head -n1)
        _depflags='-MMD'
        _cflags_speed='-O4'
        _cflags_size='-O2'
        _flags_filter=cparser_flags
    fi

    eval ${pfx}_type=\$_type
    eval ${pfx}_ident=\$_ident
}

set_ccvars(){
    eval ${1}_C=\${_cc_c-\${${1}_C}}
    eval ${1}_E=\${_cc_e-\${${1}_E}}
    eval ${1}_O=\${_cc_o-\${${1}_O}}

    if [ -n "$_depflags" ]; then
        eval ${1}_DEPFLAGS=\$_depflags
    else
        eval ${1}DEP=\${_DEPCMD:-\$DEPCMD}
        eval ${1}DEP_FLAGS=\${_DEPFLAGS:-\$DEPFLAGS}
        eval DEP${1}FLAGS=\$_flags
    fi
}

probe_cc cc "$cc"
cflags_filter=$_flags_filter
cflags_speed=$_cflags_speed
cflags_size=$_cflags_size
cflags_noopt=$_cflags_noopt
add_cflags $_flags $_cflags
cc_ldflags=$_ldflags
set_ccvars CC

probe_cc hostcc "$host_cc"
host_cflags_filter=$_flags_filter
add_host_cflags  $_flags $_cflags
set_ccvars HOSTCC

test -n "$cc_type" && enable $cc_type ||
    warn "Unknown C compiler $cc, unable to select optimal CFLAGS"

: ${as_default:=$cc}
: ${dep_cc_default:=$cc}
: ${ld_default:=$cc}
: ${host_ld_default:=$host_cc}
set_default ar as dep_cc ld host_ld windres

probe_cc as "$as"
asflags_filter=$_flags_filter
add_asflags $_flags $_cflags
set_ccvars AS

probe_cc ld "$ld"
ldflags_filter=$_flags_filter
add_ldflags $_flags $_ldflags
test "$cc_type" != "$ld_type" && add_ldflags $cc_ldflags
LD_O=${_ld_o-$LD_O}
LD_LIB=${_ld_lib-$LD_LIB}
LD_PATH=${_ld_path-$LD_PATH}

probe_cc hostld "$host_ld"
host_ldflags_filter=$_flags_filter
add_host_ldflags $_flags $_ldflags
HOSTLD_O=${_ld_o-$HOSTLD_O}

if [ -z "$CC_DEPFLAGS" ] && [ "$dep_cc" != "$cc" ]; then
    probe_cc depcc "$dep_cc"
    CCDEP=${_DEPCMD:-$DEPCMD}
    CCDEP_FLAGS=${_DEPFLAGS:=$DEPFLAGS}
    DEPCCFLAGS=$_flags
fi

if $ar 2>&1 | grep -q Microsoft; then
    arflags="-nologo"
    ar_o='-out:$@'
elif $ar 2>&1 | grep -q 'Texas Instruments'; then
    arflags="rq"
    ar_o='$@'
elif $ar 2>&1 | grep -q 'Usage: ar.*-X.*any'; then
    arflags='-Xany -r -c'
    ar_o='$@'
elif $ar 2>&1 | grep -q "\[D\] "; then
    arflags="rcD"
    ar_o='$@'
else
    arflags="rc"
    ar_o='$@'
fi

add_cflags $extra_cflags
add_cxxflags $extra_cxxflags
add_asflags $extra_cflags

if test -n "$sysroot"; then
    case "$cc_type" in
        gcc|llvm_gcc|clang)
            add_cppflags --sysroot="$sysroot"
            add_ldflags --sysroot="$sysroot"
# On Darwin --sysroot may be ignored, -isysroot always affects headers and linking
            add_cppflags -isysroot "$sysroot"
            add_ldflags -isysroot "$sysroot"
        ;;
        tms470)
            add_cppflags -I"$sysinclude"
            add_ldflags  --sysroot="$sysroot"
        ;;
    esac
fi

if test "$cpu" = host; then
    enabled cross_compile &&
        die "--cpu=host makes no sense when cross-compiling."

    case "$cc_type" in
        gcc|llvm_gcc)
            check_native(){
                $cc $1=native -v -c -o $TMPO $TMPC >$TMPE 2>&1 || return
                sed -n "/cc1.*$1=/{
                            s/.*$1=\\([^ ]*\\).*/\\1/
                            p
                            q
                        }" $TMPE
            }
            cpu=$(check_native -march || check_native -mcpu)
        ;;
    esac

    test "${cpu:-host}" = host &&
        die "--cpu=host not supported with compiler $cc"
fi

# Deal with common $arch aliases
case "$arch" in
    aarch64|arm64)
        arch="aarch64"
    ;;
    arm*|iPad*|iPhone*)
        arch="arm"
    ;;
    mips*|IP*)
        arch="mips"
    ;;
    parisc*|hppa*)
        arch="parisc"
    ;;
    "Power Macintosh"|ppc*|powerpc*)
        arch="ppc"
    ;;
    s390|s390x)
        arch="s390"
    ;;
    sh4|sh)
        arch="sh4"
    ;;
    sun4u|sparc*)
        arch="sparc"
    ;;
    tilegx|tile-gx)
        arch="tilegx"
    ;;
    i[3-6]86*|i86pc|BePC|x86pc|x86_64|x86_32|amd64)
        arch="x86"
    ;;
esac

is_in $arch $ARCH_LIST || warn "unknown architecture $arch"
enable $arch

# Add processor-specific flags
if enabled aarch64; then

    case $cpu in
        armv*)
            cpuflags="-march=$cpu"
        ;;
        *)
            cpuflags="-mcpu=$cpu"
        ;;
    esac

elif enabled alpha; then

    cpuflags="-mcpu=$cpu"

elif enabled arm; then

    check_arm_arch() {
        check_cpp_condition stddef.h \
            "defined __ARM_ARCH_${1}__ || defined __TARGET_ARCH_${2:-$1}" \
            $cpuflags
    }

    probe_arm_arch() {
        if   check_arm_arch 4;        then echo armv4;
        elif check_arm_arch 4T;       then echo armv4t;
        elif check_arm_arch 5;        then echo armv5;
        elif check_arm_arch 5E;       then echo armv5e;
        elif check_arm_arch 5T;       then echo armv5t;
        elif check_arm_arch 5TE;      then echo armv5te;
        elif check_arm_arch 5TEJ;     then echo armv5te;
        elif check_arm_arch 6;        then echo armv6;
        elif check_arm_arch 6J;       then echo armv6j;
        elif check_arm_arch 6K;       then echo armv6k;
        elif check_arm_arch 6Z;       then echo armv6z;
        elif check_arm_arch 6ZK;      then echo armv6zk;
        elif check_arm_arch 6T2;      then echo armv6t2;
        elif check_arm_arch 7;        then echo armv7;
        elif check_arm_arch 7A  7_A;  then echo armv7-a;
        elif check_arm_arch 7R  7_R;  then echo armv7-r;
        elif check_arm_arch 7M  7_M;  then echo armv7-m;
        elif check_arm_arch 7EM 7E_M; then echo armv7-m;
        elif check_arm_arch 8A  8_A;  then echo armv8-a;
        fi
    }

    [ "$cpu" = generic ] && cpu=$(probe_arm_arch)

    case $cpu in
        armv*)
            cpuflags="-march=$cpu"
            subarch=$(echo $cpu | sed 's/[^a-z0-9]//g')
        ;;
        *)
            cpuflags="-mcpu=$cpu"
            case $cpu in
                cortex-a*)                               subarch=armv7a  ;;
                cortex-r*)                               subarch=armv7r  ;;
                cortex-m*)                 enable thumb; subarch=armv7m  ;;
                arm11*)                                  subarch=armv6   ;;
                arm[79]*e*|arm9[24]6*|arm96*|arm102[26]) subarch=armv5te ;;
                armv4*|arm7*|arm9[24]*)                  subarch=armv4   ;;
                *)                             subarch=$(probe_arm_arch) ;;
            esac
        ;;
    esac

    case "$subarch" in
        armv5t*)    enable fast_clz                ;;
        armv[6-8]*)
            enable fast_clz
            disabled fast_unaligned || enable fast_unaligned
            ;;
    esac

elif enabled avr32; then

    case $cpu in
        ap7[02]0[0-2])
            subarch="avr32_ap"
            cpuflags="-mpart=$cpu"
        ;;
        ap)
            subarch="avr32_ap"
            cpuflags="-march=$cpu"
        ;;
        uc3[ab]*)
            subarch="avr32_uc"
            cpuflags="-mcpu=$cpu"
        ;;
        uc)
            subarch="avr32_uc"
            cpuflags="-march=$cpu"
        ;;
    esac

elif enabled bfin; then

    cpuflags="-mcpu=$cpu"

elif enabled mips; then

    cpuflags="-march=$cpu"

    case $cpu in
        24kc)
            disable mipsfpu
            disable mipsdspr1
            disable mipsdspr2
        ;;
        24kf*)
            disable mipsdspr1
            disable mipsdspr2
        ;;
        24kec|34kc|1004kc)
            disable mipsfpu
            disable mipsdspr2
        ;;
        24kef*|34kf*|1004kf*)
            disable mipsdspr2
        ;;
        74kc)
            disable mipsfpu
        ;;
    esac

elif enabled ppc; then

    disable ldbrx
    disable vsx

    case $(tolower $cpu) in
        601|ppc601|powerpc601)
            cpuflags="-mcpu=601"
            disable altivec
        ;;
        603*|ppc603*|powerpc603*)
            cpuflags="-mcpu=603"
            disable altivec
        ;;
        604*|ppc604*|powerpc604*)
            cpuflags="-mcpu=604"
            disable altivec
        ;;
        g3|75*|ppc75*|powerpc75*)
            cpuflags="-mcpu=750"
            disable altivec
        ;;
        g4|745*|ppc745*|powerpc745*)
            cpuflags="-mcpu=7450"
        ;;
        74*|ppc74*|powerpc74*)
            cpuflags="-mcpu=7400"
        ;;
        g5|970|ppc970|powerpc970)
            cpuflags="-mcpu=970"
        ;;
        power[3-8]*)
            cpuflags="-mcpu=$cpu"
        ;;
        cell)
            cpuflags="-mcpu=cell"
            enable ldbrx
        ;;
        e500mc)
            cpuflags="-mcpu=e500mc"
            disable altivec
        ;;
        e500v2)
            cpuflags="-mcpu=8548 -mhard-float -mfloat-gprs=double"
            disable altivec
            disable dcbzl
        ;;
        e500)
            cpuflags="-mcpu=8540 -mhard-float"
            disable altivec
            disable dcbzl
        ;;
    esac

elif enabled sparc; then

    case $cpu in
        cypress|f93[04]|tsc701|sparcl*|supersparc|hypersparc|niagara|v[789])
            cpuflags="-mcpu=$cpu"
        ;;
        ultrasparc*|niagara[234])
            cpuflags="-mcpu=$cpu"
        ;;
    esac

elif enabled x86; then

    case $cpu in
        i[345]86|pentium)
            cpuflags="-march=$cpu"
            disable i686
            disable mmx
        ;;
        # targets that do NOT support nopl and conditional mov (cmov)
        pentium-mmx|k6|k6-[23]|winchip-c6|winchip2|c3)
            cpuflags="-march=$cpu"
            disable i686
        ;;
        # targets that do support nopl and conditional mov (cmov)
        i686|pentiumpro|pentium[23]|pentium-m|athlon|athlon-tbird|athlon-4|athlon-[mx]p|athlon64*|k8*|opteron*|athlon-fx\
        |core*|atom|bonnell|nehalem|westmere|silvermont|sandybridge|ivybridge|haswell|broadwell|amdfam10|barcelona|b[dt]ver*)
            cpuflags="-march=$cpu"
            enable i686
            enable fast_cmov
        ;;
        # targets that do support conditional mov but on which it's slow
        pentium4|pentium4m|prescott|nocona)
            cpuflags="-march=$cpu"
            enable i686
            disable fast_cmov
        ;;
    esac

fi

if [ "$cpu" != generic ]; then
    add_cflags  $cpuflags
    add_asflags $cpuflags
fi

# compiler sanity check
check_exec <<EOF
int main(void){ return 0; }
EOF
if test "$?" != 0; then
    echo "$cc is unable to create an executable file."
    if test -z "$cross_prefix" && ! enabled cross_compile ; then
        echo "If $cc is a cross-compiler, use the --enable-cross-compile option."
        echo "Only do this if you know what cross compiling means."
    fi
    die "C compiler test failed."
fi

add_cppflags -D_ISOC99_SOURCE
add_cxxflags -D__STDC_CONSTANT_MACROS
check_cflags -std=c99
check_cc -D_FILE_OFFSET_BITS=64 <<EOF && add_cppflags -D_FILE_OFFSET_BITS=64
#include <stdlib.h>
EOF
check_cc -D_LARGEFILE_SOURCE <<EOF && add_cppflags -D_LARGEFILE_SOURCE
#include <stdlib.h>
EOF

add_host_cppflags -D_ISOC99_SOURCE
check_host_cflags -std=c99
check_host_cflags -Wall
check_host_cflags -O3

check_64bit(){
    arch32=$1
    arch64=$2
    expr=$3
    check_code cc "" "int test[2*($expr) - 1]" &&
        subarch=$arch64 || subarch=$arch32
}

case "$arch" in
    aarch64|alpha|ia64)
        spic=$shared
    ;;
    mips)
        check_64bit mips mips64 '_MIPS_SIM > 1'
        spic=$shared
    ;;
    parisc)
        check_64bit parisc parisc64 'sizeof(void *) > 4'
        spic=$shared
    ;;
    ppc)
        check_64bit ppc ppc64 'sizeof(void *) > 4'
        spic=$shared
    ;;
    s390)
        check_64bit s390 s390x 'sizeof(void *) > 4'
        spic=$shared
    ;;
    sparc)
        check_64bit sparc sparc64 'sizeof(void *) > 4'
        spic=$shared
    ;;
    x86)
        check_64bit x86_32 x86_64 'sizeof(void *) > 4'
        # Treat x32 as x64 for now. Note it also needs spic=$shared
        test "$subarch" = "x86_32" && check_cpp_condition stddef.h 'defined(__x86_64__)' &&
            subarch=x86_64
        if test "$subarch" = "x86_64"; then
            spic=$shared
        fi
    ;;
    ppc)
        check_cc <<EOF && subarch="ppc64"
        int test[(int)sizeof(char*) - 7];
EOF
    ;;
esac

enable $subarch
enabled spic && enable_weak pic

# OS specific
case $target_os in
    aix)
        SHFLAGS=-shared
        add_cppflags '-I\$(SRC_PATH)/compat/aix'
        enabled shared && add_ldflags -Wl,-brtl
        ;;
    android)
        disable symver
        enable section_data_rel_ro
        SLIB_INSTALL_NAME='$(SLIBNAME)'
        SLIB_INSTALL_LINKS=
        # soname not set on purpose
        SHFLAGS=-shared
        ;;
    haiku)
        prefix_default="/boot/common"
        network_extralibs="-lnetwork"
        host_libs=
        ;;
    sunos)
        SHFLAGS='-shared -Wl,-h,$$(@F)'
        enabled x86 && SHFLAGS="-mimpure-text $SHFLAGS"
        network_extralibs="-lsocket -lnsl"
        add_cppflags -D__EXTENSIONS__
        # When using suncc to build, the Solaris linker will mark
        # an executable with each instruction set encountered by
        # the Solaris assembler.  As our libraries contain their own
        # guards for processor-specific code, instead suppress
        # generation of the HWCAPS ELF section on Solaris x86 only.
        enabled_all suncc x86 &&
            echo "hwcap_1 = OVERRIDE;" > mapfile &&
            add_ldflags -Wl,-M,mapfile
        nm_default='nm -P -g'
        ;;
    netbsd)
        disable symver
        oss_indev_extralibs="-lossaudio"
        oss_outdev_extralibs="-lossaudio"
        enabled gcc || check_ldflags -Wl,-zmuldefs
        ;;
    openbsd|bitrig)
        disable symver
        SHFLAGS='-shared'
        SLIB_INSTALL_NAME='$(SLIBNAME).$(LIBMAJOR).$(LIBMINOR)'
        SLIB_INSTALL_LINKS=
        oss_indev_extralibs="-lossaudio"
        oss_outdev_extralibs="-lossaudio"
        ;;
    dragonfly)
        disable symver
        ;;
    freebsd)
        ;;
    bsd/os)
        add_extralibs -lpoll -lgnugetopt
        strip="strip -d"
        ;;
    darwin)
        enabled ppc && add_asflags -force_cpusubtype_ALL
        SHFLAGS='-dynamiclib -Wl,-single_module -Wl,-install_name,$(SHLIBDIR)/$(SLIBNAME_WITH_MAJOR),-current_version,$(LIBVERSION),-compatibility_version,$(LIBMAJOR)'
        enabled x86_32 && append SHFLAGS -Wl,-read_only_relocs,suppress
        strip="${strip} -x"
        add_ldflags -Wl,-dynamic,-search_paths_first
        SLIBSUF=".dylib"
        SLIBNAME_WITH_VERSION='$(SLIBPREF)$(FULLNAME).$(LIBVERSION)$(SLIBSUF)'
        SLIBNAME_WITH_MAJOR='$(SLIBPREF)$(FULLNAME).$(LIBMAJOR)$(SLIBSUF)'
        objformat="macho"
        enabled x86_64 && objformat="macho64"
        enabled_any pic shared x86_64 ||
            { check_cflags -mdynamic-no-pic && add_asflags -mdynamic-no-pic; }
        ;;
    mingw32*)
        if test $target_os = "mingw32ce"; then
            disable network
        else
            target_os=mingw32
        fi
        LIBTARGET=i386
        if enabled x86_64; then
            LIBTARGET="i386:x86-64"
        elif enabled arm; then
            LIBTARGET=arm-wince
        fi
        enabled shared && ! enabled small && check_cmd $windres --version && enable gnu_windres
        check_ldflags -Wl,--nxcompat
        check_ldflags -Wl,--dynamicbase
        enabled x86_32 && check_ldflags -Wl,--large-address-aware
        shlibdir_default="$bindir_default"
        SLIBPREF=""
        SLIBSUF=".dll"
        SLIBNAME_WITH_VERSION='$(SLIBPREF)$(FULLNAME)-$(LIBVERSION)$(SLIBSUF)'
        SLIBNAME_WITH_MAJOR='$(SLIBPREF)$(FULLNAME)-$(LIBMAJOR)$(SLIBSUF)'
        dlltool="${cross_prefix}dlltool"
        if check_cmd lib.exe -list; then
            SLIB_EXTRA_CMD=-'sed -e "s/ @[^ ]*//" $$(@:$(SLIBSUF)=.orig.def) > $$(@:$(SLIBSUF)=.def); lib.exe /machine:$(LIBTARGET) /def:$$(@:$(SLIBSUF)=.def) /out:$(SUBDIR)$(SLIBNAME:$(SLIBSUF)=.lib)'
            if enabled x86_64; then
                LIBTARGET=x64
            fi
        elif check_cmd $dlltool --version; then
            SLIB_EXTRA_CMD=-'sed -e "s/ @[^ ]*//" $$(@:$(SLIBSUF)=.orig.def) > $$(@:$(SLIBSUF)=.def); $(DLLTOOL) -m $(LIBTARGET) -d $$(@:$(SLIBSUF)=.def) -l $(SUBDIR)$(SLIBNAME:$(SLIBSUF)=.lib) -D $(SLIBNAME_WITH_MAJOR)'
        fi
        SLIB_INSTALL_NAME='$(SLIBNAME_WITH_MAJOR)'
        SLIB_INSTALL_LINKS=
        SLIB_INSTALL_EXTRA_SHLIB='$(SLIBNAME:$(SLIBSUF)=.lib)'
        SLIB_INSTALL_EXTRA_LIB='lib$(SLIBNAME:$(SLIBSUF)=.dll.a) $(SLIBNAME_WITH_MAJOR:$(SLIBSUF)=.def)'
        SHFLAGS='-shared -Wl,--output-def,$$(@:$(SLIBSUF)=.orig.def) -Wl,--out-implib,$(SUBDIR)lib$(SLIBNAME:$(SLIBSUF)=.dll.a) -Wl,--enable-runtime-pseudo-reloc -Wl,--enable-auto-image-base'
        objformat="win32"
        ranlib=:
        enable dos_paths
        ;;
    win32|win64)
        disable symver
        if enabled shared; then
            # Link to the import library instead of the normal static library
            # for shared libs.
            LD_LIB='%.lib'
            # Cannot build both shared and static libs with MSVC or icl.
            disable static
        fi
        enabled x86_32 && check_ldflags -LARGEADDRESSAWARE
        shlibdir_default="$bindir_default"
        SLIBPREF=""
        SLIBSUF=".dll"
        SLIBNAME_WITH_VERSION='$(SLIBPREF)$(FULLNAME)-$(LIBVERSION)$(SLIBSUF)'
        SLIBNAME_WITH_MAJOR='$(SLIBPREF)$(FULLNAME)-$(LIBMAJOR)$(SLIBSUF)'
        SLIB_CREATE_DEF_CMD='$(SRC_PATH)/compat/windows/makedef $(SUBDIR)lib$(NAME).ver $(OBJS) > $$(@:$(SLIBSUF)=.def)'
        SLIB_INSTALL_NAME='$(SLIBNAME_WITH_MAJOR)'
        SLIB_INSTALL_LINKS=
        SLIB_INSTALL_EXTRA_SHLIB='$(SLIBNAME:$(SLIBSUF)=.lib)'
        SLIB_INSTALL_EXTRA_LIB='$(SLIBNAME_WITH_MAJOR:$(SLIBSUF)=.def)'
        SHFLAGS='-dll -def:$$(@:$(SLIBSUF)=.def) -implib:$(SUBDIR)$(SLIBNAME:$(SLIBSUF)=.lib)'
        objformat="win32"
        ranlib=:
        enable dos_paths
        ;;
    cygwin*)
        target_os=cygwin
        shlibdir_default="$bindir_default"
        SLIBPREF="cyg"
        SLIBSUF=".dll"
        SLIBNAME_WITH_VERSION='$(SLIBPREF)$(FULLNAME)-$(LIBVERSION)$(SLIBSUF)'
        SLIBNAME_WITH_MAJOR='$(SLIBPREF)$(FULLNAME)-$(LIBMAJOR)$(SLIBSUF)'
        SLIB_INSTALL_NAME='$(SLIBNAME_WITH_MAJOR)'
        SLIB_INSTALL_LINKS=
        SLIB_INSTALL_EXTRA_LIB='lib$(FULLNAME).dll.a'
        SHFLAGS='-shared -Wl,--out-implib,$(SUBDIR)lib$(FULLNAME).dll.a'
        objformat="win32"
        enable dos_paths
        enabled shared && ! enabled small && check_cmd $windres --version && enable gnu_windres
        ;;
    *-dos|freedos|opendos)
        network_extralibs="-lsocket"
        objformat="coff"
        enable dos_paths
        add_cppflags -U__STRICT_ANSI__
        ;;
    linux)
        enable dv1394
        enable section_data_rel_ro
        ;;
    irix*)
        target_os=irix
        ranlib="echo ignoring ranlib"
        ;;
    os/2*)
        strip="lxlite -CS"
        ln_s="cp -f"
        objformat="aout"
        add_cppflags -D_GNU_SOURCE
        add_ldflags -Zomf -Zbin-files -Zargs-wild -Zmap
        SHFLAGS='$(SUBDIR)$(NAME).def -Zdll -Zomf'
        LIBSUF="_s.a"
        SLIBPREF=""
        SLIBSUF=".dll"
        SLIBNAME_WITH_VERSION='$(SLIBPREF)$(NAME)-$(LIBVERSION)$(SLIBSUF)'
        SLIBNAME_WITH_MAJOR='$(SLIBPREF)$(shell echo $(NAME) | cut -c1-6)$(LIBMAJOR)$(SLIBSUF)'
        SLIB_CREATE_DEF_CMD='echo LIBRARY $(SLIBNAME_WITH_MAJOR) INITINSTANCE TERMINSTANCE > $(SUBDIR)$(NAME).def; \
            echo PROTMODE >> $(SUBDIR)$(NAME).def; \
            echo CODE PRELOAD MOVEABLE DISCARDABLE >> $(SUBDIR)$(NAME).def; \
            echo DATA PRELOAD MOVEABLE MULTIPLE NONSHARED >> $(SUBDIR)$(NAME).def; \
            echo EXPORTS >> $(SUBDIR)$(NAME).def; \
            emxexp -o $(OBJS) >> $(SUBDIR)$(NAME).def'
        SLIB_EXTRA_CMD='emximp -o $(SUBDIR)$(LIBPREF)$(NAME)_dll.a $(SUBDIR)$(NAME).def; \
            emximp -o $(SUBDIR)$(LIBPREF)$(NAME)_dll.lib $(SUBDIR)$(NAME).def;'
        SLIB_INSTALL_EXTRA_LIB='$(LIBPREF)$(NAME)_dll.a $(LIBPREF)$(NAME)_dll.lib'
        enable dos_paths
        enable_weak os2threads
        ;;
    gnu/kfreebsd)
        add_cppflags -D_BSD_SOURCE
        ;;
    gnu)
        ;;
    qnx)
        add_cppflags -D_QNX_SOURCE
        network_extralibs="-lsocket"
        ;;
    symbian)
        SLIBSUF=".dll"
        enable dos_paths
        add_cflags --include=$sysinclude/gcce/gcce.h -fvisibility=default
        add_cppflags -D__GCCE__ -D__SYMBIAN32__ -DSYMBIAN_OE_POSIX_SIGNALS
        add_ldflags -Wl,--target1-abs,--no-undefined \
                    -Wl,-Ttext,0x80000,-Tdata,0x1000000 -shared \
                    -Wl,--entry=_E32Startup -Wl,-u,_E32Startup
        add_extralibs -l:eexe.lib -l:usrt2_2.lib -l:dfpaeabi.dso \
                      -l:drtaeabi.dso -l:scppnwdl.dso -lsupc++ -lgcc \
                      -l:libc.dso -l:libm.dso -l:euser.dso -l:libcrt0.lib
        ;;
    osf1)
        add_cppflags -D_OSF_SOURCE -D_POSIX_PII -D_REENTRANT
        ;;
    minix)
        ;;
    plan9)
        add_cppflags -D_C99_SNPRINTF_EXTENSION  \
                     -D_REENTRANT_SOURCE        \
                     -D_RESEARCH_SOURCE         \
                     -DFD_SETSIZE=96            \
                     -DHAVE_SOCK_OPTS
        add_compat strtod.o strtod=avpriv_strtod
        network_extralibs='-lbsd'
        exeobjs=compat/plan9/main.o
        disable ffserver
        cp_f='cp'
        ;;
    none)
        ;;
    *)
        die "Unknown OS '$target_os'."
        ;;
esac

# determine libc flavour

probe_libc(){
    pfx=$1
    pfx_no_=${pfx%_}
    # uclibc defines __GLIBC__, so it needs to be checked before glibc.
    if check_${pfx}cpp_condition features.h "defined __UCLIBC__"; then
        eval ${pfx}libc_type=uclibc
        add_${pfx}cppflags -D_POSIX_C_SOURCE=200112 -D_XOPEN_SOURCE=600
    elif check_${pfx}cpp_condition features.h "defined __GLIBC__"; then
        eval ${pfx}libc_type=glibc
        add_${pfx}cppflags -D_POSIX_C_SOURCE=200112 -D_XOPEN_SOURCE=600
    # MinGW headers can be installed on Cygwin, so check for newlib first.
    elif check_${pfx}cpp_condition newlib.h "defined _NEWLIB_VERSION"; then
        eval ${pfx}libc_type=newlib
        add_${pfx}cppflags -U__STRICT_ANSI__
    # MinGW64 is backwards compatible with MinGW32, so check for it first.
    elif check_${pfx}cpp_condition _mingw.h "defined __MINGW64_VERSION_MAJOR"; then
        eval ${pfx}libc_type=mingw64
        if check_${pfx}cpp_condition _mingw.h "__MINGW64_VERSION_MAJOR < 3"; then
            add_compat msvcrt/snprintf.o
            add_cflags "-include $source_path/compat/msvcrt/snprintf.h"
        fi
        add_${pfx}cppflags -U__STRICT_ANSI__ -D__USE_MINGW_ANSI_STDIO=1
        eval test \$${pfx_no_}cc_type = "gcc" &&
            add_${pfx}cppflags -D__printf__=__gnu_printf__
    elif check_${pfx}cpp_condition _mingw.h "defined __MINGW_VERSION"  ||
         check_${pfx}cpp_condition _mingw.h "defined __MINGW32_VERSION"; then
        eval ${pfx}libc_type=mingw32
        check_${pfx}cpp_condition _mingw.h "__MINGW32_MAJOR_VERSION > 3 || \
            (__MINGW32_MAJOR_VERSION == 3 && __MINGW32_MINOR_VERSION >= 15)" ||
            die "ERROR: MinGW32 runtime version must be >= 3.15."
        add_${pfx}cppflags -U__STRICT_ANSI__ -D__USE_MINGW_ANSI_STDIO=1
        eval test \$${pfx_no_}cc_type = "gcc" &&
            add_${pfx}cppflags -D__printf__=__gnu_printf__
    elif check_${pfx}cpp_condition crtversion.h "defined _VC_CRT_MAJOR_VERSION"; then
        eval ${pfx}libc_type=msvcrt
        # The MSVC 2010 headers (Win 7.0 SDK) set _WIN32_WINNT to
        # 0x601 by default unless something else is set by the user.
        # This can easily lead to us detecting functions only present
        # in such new versions and producing binaries requiring windows 7.0.
        # Therefore explicitly set the default to XP unless the user has
        # set something else on the command line.
        check_${pfx}cpp_condition stdlib.h "defined(_WIN32_WINNT)" ||
            add_${pfx}cppflags -D_WIN32_WINNT=0x0502
    elif check_${pfx}cpp_condition stddef.h "defined __KLIBC__"; then
        eval ${pfx}libc_type=klibc
    elif check_${pfx}cpp_condition sys/cdefs.h "defined __BIONIC__"; then
        eval ${pfx}libc_type=bionic
    elif check_${pfx}cpp_condition sys/brand.h "defined LABELED_BRAND_NAME"; then
        eval ${pfx}libc_type=solaris
        add_${pfx}cppflags -D__EXTENSIONS__ -D_XOPEN_SOURCE=600
    fi
    check_${pfx}cc <<EOF
#include <time.h>
void *v = localtime_r;
EOF
test "$?" != 0 && check_${pfx}cc -D_POSIX_C_SOURCE=200112 -D_XOPEN_SOURCE=600 <<EOF && add_${pfx}cppflags -D_POSIX_C_SOURCE=200112 -D_XOPEN_SOURCE=600
#include <time.h>
void *v = localtime_r;
EOF

}

probe_libc
test -n "$libc_type" && enable libc_$libc_type
probe_libc host_
test -n "$host_libc_type" && enable host_libc_$host_libc_type

case $libc_type in
    bionic)
        add_compat strtod.o strtod=avpriv_strtod
        ;;
    msvcrt)
        if [ -z "$cl_major_ver" ] || [ $cl_major_ver -le 18 ]; then
            add_compat strtod.o strtod=avpriv_strtod
            add_compat msvcrt/snprintf.o snprintf=avpriv_snprintf   \
                                         _snprintf=avpriv_snprintf  \
                                         vsnprintf=avpriv_vsnprintf
        fi
        ;;
esac

# hacks for compiler/libc/os combinations

if enabled_all tms470 libc_glibc; then
    CPPFLAGS="-I${source_path}/compat/tms470 ${CPPFLAGS}"
    add_cppflags -D__USER_LABEL_PREFIX__=
    add_cppflags -D__builtin_memset=memset
    add_cppflags -D__gnuc_va_list=va_list -D_VA_LIST_DEFINED
    add_cflags   -pds=48    # incompatible redefinition of macro
fi

if enabled_all ccc libc_glibc; then
    add_ldflags -Wl,-z,now  # calls to libots crash without this
fi

check_compile_assert flt_lim "float.h limits.h" "DBL_MAX == (double)DBL_MAX" ||
    add_cppflags '-I\$(SRC_PATH)/compat/float'

esc(){
    echo "$*" | sed 's/%/%25/g;s/:/%3a/g'
}

echo "config:$arch:$subarch:$cpu:$target_os:$(esc $cc_ident):$(esc $FFMPEG_CONFIGURATION)" >config.fate

check_cpp_condition stdlib.h "defined(__PIC__) || defined(__pic__) || defined(PIC)" && enable_weak pic

set_default libdir
: ${shlibdir_default:="$libdir"}

set_default $PATHS_LIST
set_default nm

# we need to build at least one lib type
if ! enabled_any static shared; then
    cat <<EOF
At least one library type must be built.
Specify --enable-static to build the static libraries or --enable-shared to
build the shared libraries as well. To only build the shared libraries specify
--disable-static in addition to --enable-shared.
EOF
    exit 1;
fi

die_license_disabled() {
    enabled $1 || { enabled $2 && die "$2 is $1 and --enable-$1 is not specified."; }
}

die_license_disabled_gpl() {
    enabled $1 || { enabled $2 && die "$2 is incompatible with the gpl and --enable-$1 is not specified."; }
}

die_license_disabled gpl frei0r
die_license_disabled gpl libcdio
die_license_disabled gpl libsmbclient
die_license_disabled gpl libutvideo
die_license_disabled gpl libvidstab
die_license_disabled gpl libx264
die_license_disabled gpl libx265
die_license_disabled gpl libxavs
die_license_disabled gpl libxvid
die_license_disabled gpl libzvbi
die_license_disabled gpl x11grab

die_license_disabled nonfree libaacplus
die_license_disabled nonfree libfaac
die_license_disabled nonfree nvenc
enabled gpl && die_license_disabled_gpl nonfree libfdk_aac
enabled gpl && die_license_disabled_gpl nonfree openssl

die_license_disabled version3 libopencore_amrnb
die_license_disabled version3 libopencore_amrwb
die_license_disabled version3 libsmbclient
die_license_disabled version3 libvo_aacenc
die_license_disabled version3 libvo_amrwbenc

enabled version3 && { enabled gpl && enable gplv3 || enable lgplv3; }

disabled optimizations || check_cflags -fomit-frame-pointer

enable_weak_pic() {
    disabled pic && return
    enable pic
    add_cppflags -DPIC
    case "$target_os" in
    mingw*|cygwin*)
        ;;
    *)
        add_cflags -fPIC
        ;;
    esac
    add_asflags  -fPIC
}

enabled pic && enable_weak_pic

check_cc <<EOF || die "Symbol mangling check failed."
int ff_extern;
EOF
sym=$($nm $TMPO | awk '/ff_extern/{ print substr($0, match($0, /[^ \t]*ff_extern/)) }')
extern_prefix=${sym%%ff_extern*}

check_cc <<EOF && enable_weak inline_asm
void foo(void) { __asm__ volatile ("" ::); }
EOF

_restrict=
for restrict_keyword in restrict __restrict__ __restrict; do
    check_cc <<EOF && _restrict=$restrict_keyword && break
void foo(char * $restrict_keyword p);
EOF
done

check_cc <<EOF && enable pragma_deprecated
void foo(void) { _Pragma("GCC diagnostic ignored \"-Wdeprecated-declarations\"") }
EOF

check_cc <<EOF && enable attribute_packed
struct { int x; } __attribute__((packed)) x;
EOF

check_cc <<EOF && enable attribute_may_alias
union { int x; } __attribute__((may_alias)) x;
EOF

check_cc <<EOF || die "endian test failed"
unsigned int endian = 'B' << 24 | 'I' << 16 | 'G' << 8 | 'E';
EOF
od -t x1 $TMPO | grep -q '42 *49 *47 *45' && enable bigendian

if  [ "$cpu" = "power7" ] || [ "$cpu" = "power8" ] || enabled ppc64; then
    if ! enabled bigendian && enabled altivec ;then
        enable vsx
    fi
fi

check_gas() {
    log "check_gas using '$as' as AS"
    # :vararg is used on aarch64, arm and ppc altivec
    check_as <<EOF || return 1
.macro m n, y:vararg=0
\n: .int \y
.endm
m x
EOF
    # .altmacro is only used in arm asm
    ! enabled arm || check_as <<EOF || return 1
.altmacro
EOF
    enable gnu_as
    return 0
}

if enabled_any arm aarch64 || enabled_all ppc altivec && enabled asm; then
    nogas=:
    enabled_any arm aarch64 && nogas=die
    enabled_all ppc altivec && [ $target_os_default != aix ] && nogas=warn
    as_noop=-v

    case $as_type in
        arm*) gaspp_as_type=armasm; as_noop=-h ;;
        gcc)  gaspp_as_type=gas ;;
        *)    gaspp_as_type=$as_type ;;
    esac

    [ $target_os = "darwin" ] && gaspp_as_type="apple-$gaspp_as_type"

    test "${as#*gas-preprocessor.pl}" != "$as" ||
    check_cmd gas-preprocessor.pl -arch $arch -as-type $gaspp_as_type -- ${as:=$cc} $as_noop &&
        gas="${gas:=gas-preprocessor.pl} -arch $arch -as-type $gaspp_as_type -- ${as:=$cc}"

    if ! check_gas ; then
        as=${gas:=$as}
        check_gas || \
            $nogas "GNU assembler not found, install/update gas-preprocessor"
    fi

    check_as <<EOF && enable as_func
.func test
.endfunc
EOF
fi

check_inline_asm inline_asm_labels '"1:\n"'

check_inline_asm inline_asm_nonlocal_labels '"Label:\n"'

if enabled aarch64; then
    enabled armv8 && check_insn armv8 'prfm   pldl1strm, [x0]'
    # internal assembler in clang 3.3 does not support this instruction
    enabled neon && check_insn neon 'ext   v0.8B, v0.8B, v1.8B, #1'
    enabled vfp  && check_insn vfp  'fmadd d0,    d0,    d1,    d2'

    map 'enabled_any ${v}_external ${v}_inline || disable $v' $ARCH_EXT_LIST_ARM

elif enabled alpha; then

    check_cflags -mieee

elif enabled arm; then

    check_cpp_condition stddef.h "defined __thumb__" && check_cc <<EOF && enable_weak thumb
float func(float a, float b){ return a+b; }
EOF

    enabled thumb && check_cflags -mthumb || check_cflags -marm

    if     check_cpp_condition stddef.h "defined __ARM_PCS_VFP"; then
        enable vfp_args
    elif ! check_cpp_condition stddef.h "defined __ARM_PCS || defined __SOFTFP__"; then
        case "${cross_prefix:-$cc}" in
            *hardfloat*)         enable vfp_args;   fpabi=vfp ;;
            *) check_ld "cc" <<EOF && enable vfp_args && fpabi=vfp || fpabi=soft ;;
__asm__ (".eabi_attribute 28, 1");
int main(void) { return 0; }
EOF
        esac
        warn "Compiler does not indicate floating-point ABI, guessing $fpabi."
    fi

    enabled armv5te && check_insn armv5te 'qadd r0, r0, r0'
    enabled armv6   && check_insn armv6   'sadd16 r0, r0, r0'
    enabled armv6t2 && check_insn armv6t2 'movt r0, #0'
    enabled neon    && check_insn neon    'vadd.i16 q0, q0, q0'
    enabled vfp     && check_insn vfp     'fadds s0, s0, s0'
    enabled vfpv3   && check_insn vfpv3   'vmov.f32 s0, #1.0'
    enabled setend  && check_insn setend  'setend be'

    [ $target_os = linux ] || [ $target_os = android ] ||
        map 'enabled_any ${v}_external ${v}_inline || disable $v' \
            $ARCH_EXT_LIST_ARM

    check_inline_asm asm_mod_q '"add r0, %Q0, %R0" :: "r"((long long)0)'

    check_as <<EOF && enable as_dn_directive
ra .dn d0.i16
.unreq ra
EOF

    # llvm's integrated assembler supports .object_arch from llvm 3.5
    [ "$objformat" = elf ] && check_as <<EOF && enable as_object_arch
.object_arch armv4
EOF

    [ $target_os != win32 ] && enabled_all armv6t2 shared !pic && enable_weak_pic

elif enabled mips; then

    check_inline_asm loongson '"dmult.g $1, $2, $3"'

    # Enable minimum ISA based on selected options
    if enabled mips64 && (enabled mipsdspr1 || enabled mipsdspr2); then
        add_cflags "-mips64r2"
        add_asflags "-mips64r2"
    elif enabled mips64 && enabled mipsfpu; then
        add_cflags "-mips64"
        add_asflags "-mips64"
    elif enabled mipsfpu || enabled mipsdspr1 || enabled mipsdspr2; then
        add_cflags "-mips32r2"
        add_asflags "-mips32r2"
    fi

    enabled mipsdspr1 && add_cflags "-mdsp" && add_asflags "-mdsp" &&
     check_inline_asm mipsdspr1 '"addu.qb $t0, $t1, $t2"'
    enabled mipsdspr2 && add_cflags "-mdspr2" && add_asflags "-mdspr2" &&
     check_inline_asm mipsdspr2 '"absq_s.qb $t0, $t1"'
    enabled mipsfpu   && add_cflags "-mhard-float" && add_asflags "-mhard-float" &&
     check_inline_asm mipsfpu   '"madd.d $f0, $f2, $f4, $f6"'

elif enabled parisc; then

    if enabled gcc; then
        case $($cc -dumpversion) in
            4.[3-9].*) check_cflags -fno-optimize-sibling-calls ;;
        esac
    fi

elif enabled ppc; then

    enable local_aligned_8 local_aligned_16 local_aligned_32

    check_inline_asm dcbzl     '"dcbzl 0, %0" :: "r"(0)'
    check_inline_asm ibm_asm   '"add 0, 0, 0"'
    check_inline_asm ppc4xx    '"maclhw r10, r11, r12"'
    check_inline_asm xform_asm '"lwzx %1, %y0" :: "Z"(*(int*)0), "r"(0)'

    # AltiVec flags: The FSF version of GCC differs from the Apple version
    if enabled altivec; then
        check_cflags -maltivec -mabi=altivec &&
        { check_header altivec.h && inc_altivec_h="#include <altivec.h>" ; } ||
        check_cflags -faltivec

        # check if our compiler supports Motorola AltiVec C API
        check_cc <<EOF || disable altivec
$inc_altivec_h
int main(void) {
    vector signed int v1 = (vector signed int) { 0 };
    vector signed int v2 = (vector signed int) { 1 };
    v1 = vec_add(v1, v2);
    return 0;
}
EOF

        enabled altivec || warn "Altivec disabled, possibly missing --cpu flag"
    fi

    if enabled vsx; then
        check_cflags -mvsx
    fi
elif enabled x86; then

    check_builtin rdtsc    intrin.h   "__rdtsc()"
    check_builtin mm_empty mmintrin.h "_mm_empty()"

    enable local_aligned_8 local_aligned_16 local_aligned_32

    # check whether EBP is available on x86
    # As 'i' is stored on the stack, this program will crash
    # if the base pointer is used to access it because the
    # base pointer is cleared in the inline assembly code.
    check_exec_crash <<EOF && enable ebp_available
volatile int i=0;
__asm__ volatile ("xorl %%ebp, %%ebp" ::: "%ebp");
return i;
EOF

    # check whether EBX is available on x86
    check_inline_asm ebx_available '""::"b"(0)' &&
        check_inline_asm ebx_available '"":::"%ebx"'

    # check whether xmm clobbers are supported
    check_inline_asm xmm_clobbers '"":::"%xmm0"'

    check_inline_asm inline_asm_direct_symbol_refs '"movl '$extern_prefix'test, %eax"' ||
        check_inline_asm inline_asm_direct_symbol_refs '"movl '$extern_prefix'test(%rip), %eax"'

    # check whether binutils is new enough to compile SSSE3/MMXEXT
    enabled ssse3  && check_inline_asm ssse3_inline  '"pabsw %xmm0, %xmm0"'
    enabled mmxext && check_inline_asm mmxext_inline '"pmaxub %mm0, %mm1"'

    if ! disabled_any asm mmx yasm; then
        if check_cmd $yasmexe --version; then
            enabled x86_64 && yasm_extra="-m amd64"
            yasm_debug="-g dwarf2"
        elif check_cmd nasm -v; then
            yasmexe=nasm
            yasm_debug="-g -F dwarf"
            if enabled x86_64; then
                case "$objformat" in
                    elf)   objformat=elf64 ;;
                    win32) objformat=win64 ;;
                esac
            fi
        fi

        YASMFLAGS="-f $objformat $yasm_extra"
        enabled pic               && append YASMFLAGS "-DPIC"
        test -n "$extern_prefix"  && append YASMFLAGS "-DPREFIX"
        case "$objformat" in
            elf*) enabled debug && append YASMFLAGS $yasm_debug ;;
        esac

        check_yasm "movbe ecx, [5]" && enable yasm ||
            die "yasm/nasm not found or too old. Use --disable-yasm for a crippled build."
        check_yasm "vextracti128 xmm0, ymm0, 0"      || disable avx2_external
        check_yasm "vpmacsdd xmm0, xmm1, xmm2, xmm3" || disable xop_external
        check_yasm "vfmaddps ymm0, ymm1, ymm2, ymm3" || disable fma4_external
        check_yasm "CPU amdnop" || disable cpunop
    fi

    case "$cpu" in
        athlon*|opteron*|k8*|pentium|pentium-mmx|prescott|nocona|atom|geode)
            disable fast_clz
        ;;
    esac

fi

check_code cc arm_neon.h "int16x8_t test = vdupq_n_s16(0)" && enable intrinsics_neon

check_ldflags -Wl,--as-needed
check_ldflags -Wl,-z,noexecstack

if check_func dlopen; then
    ldl=
elif check_func dlopen -ldl; then
    ldl=-ldl
fi

frei0r_filter_extralibs='$ldl'
frei0r_src_filter_extralibs='$ldl'
ladspa_filter_extralibs='$ldl'
nvenc_encoder_extralibs='$ldl'

if ! disabled network; then
    check_func getaddrinfo $network_extralibs
    check_func getservbyport $network_extralibs
    check_func inet_aton $network_extralibs

    check_type netdb.h "struct addrinfo"
    check_type netinet/in.h "struct group_source_req" -D_BSD_SOURCE
    check_type netinet/in.h "struct ip_mreq_source" -D_BSD_SOURCE
    check_type netinet/in.h "struct ipv6_mreq" -D_DARWIN_C_SOURCE
    check_type poll.h "struct pollfd"
    check_type netinet/sctp.h "struct sctp_event_subscribe"
    check_struct "sys/types.h sys/socket.h" "struct sockaddr" sa_len
    check_type netinet/in.h "struct sockaddr_in6"
    check_type "sys/types.h sys/socket.h" "struct sockaddr_storage"
    check_type "sys/types.h sys/socket.h" socklen_t

    # Prefer arpa/inet.h over winsock2
    if check_header arpa/inet.h ; then
        check_func closesocket
    elif check_header winsock2.h ; then
        check_func_headers winsock2.h closesocket -lws2 &&
            network_extralibs="-lws2" ||
        { check_func_headers winsock2.h closesocket -lws2_32 &&
            network_extralibs="-lws2_32"; } || disable winsock2_h network
        check_func_headers ws2tcpip.h getaddrinfo $network_extralibs

        check_type ws2tcpip.h socklen_t
        check_type ws2tcpip.h "struct addrinfo"
        check_type ws2tcpip.h "struct group_source_req"
        check_type ws2tcpip.h "struct ip_mreq_source"
        check_type ws2tcpip.h "struct ipv6_mreq"
        check_type winsock2.h "struct pollfd"
        check_struct winsock2.h "struct sockaddr" sa_len
        check_type ws2tcpip.h "struct sockaddr_in6"
        check_type ws2tcpip.h "struct sockaddr_storage"
    else
        disable network
    fi
fi

check_builtin atomic_cas_ptr atomic.h "void **ptr; void *oldval, *newval; atomic_cas_ptr(ptr, oldval, newval)"
check_builtin atomic_compare_exchange "" "int *ptr, *oldval; int newval; __atomic_compare_exchange_n(ptr, oldval, newval, 0, __ATOMIC_SEQ_CST, __ATOMIC_SEQ_CST)"
check_builtin machine_rw_barrier mbarrier.h "__machine_rw_barrier()"
check_builtin MemoryBarrier windows.h "MemoryBarrier()"
check_builtin sarestart signal.h "SA_RESTART"
check_builtin sync_val_compare_and_swap "" "int *ptr; int oldval, newval; __sync_val_compare_and_swap(ptr, oldval, newval)"

check_func_headers malloc.h _aligned_malloc     && enable aligned_malloc
check_func  ${malloc_prefix}memalign            && enable memalign
check_func  ${malloc_prefix}posix_memalign      && enable posix_memalign

check_func  access
check_func_headers time.h clock_gettime || { check_func_headers time.h clock_gettime -lrt && add_extralibs -lrt && LIBRT="-lrt"; }
check_func  fcntl
check_func  fork
check_func  gethrtime
check_func  getopt
check_func  getrusage
check_func  gettimeofday
check_func  gmtime_r
check_func  isatty
check_func  localtime_r
check_func  mach_absolute_time
check_func  mkstemp
check_func  mmap
check_func  mprotect
# Solaris has nanosleep in -lrt, OpenSolaris no longer needs that
check_func_headers time.h nanosleep || { check_func_headers time.h nanosleep -lrt && add_extralibs -lrt && LIBRT="-lrt"; }
check_func  sched_getaffinity
check_func  setrlimit
check_struct "sys/stat.h" "struct stat" st_mtim.tv_nsec -D_BSD_SOURCE
check_func  strerror_r
check_func  sysconf
check_func  sysctl
check_func  usleep

check_func_headers conio.h kbhit
check_func_headers io.h setmode
check_func_headers lzo/lzo1x.h lzo1x_999_compress
check_func_headers stdlib.h getenv

check_func_headers windows.h CoTaskMemFree -lole32
check_func_headers windows.h GetProcessAffinityMask
check_func_headers windows.h GetProcessTimes
check_func_headers windows.h GetSystemTimeAsFileTime
check_func_headers windows.h MapViewOfFile
check_func_headers windows.h PeekNamedPipe
check_func_headers windows.h SetConsoleTextAttribute
check_func_headers windows.h Sleep
check_func_headers windows.h VirtualAlloc
check_struct windows.h "CONDITION_VARIABLE" Ptr
check_func_headers glob.h glob
enabled xlib &&
    check_func_headers "X11/Xlib.h X11/extensions/Xvlib.h" XvGetPortAttribute -lXv -lX11 -lXext

check_header direct.h
check_header dlfcn.h
check_header dxva.h
check_header dxva2api.h -D_WIN32_WINNT=0x0600
check_header io.h
check_header libcrystalhd/libcrystalhd_if.h
check_header mach/mach_time.h
check_header malloc.h
check_header net/udplite.h
check_header poll.h
check_header sys/mman.h
check_header sys/param.h
check_header sys/resource.h
check_header sys/select.h
check_header sys/time.h
check_header sys/un.h
check_header termios.h
check_header unistd.h
check_header vdpau/vdpau.h
check_header vdpau/vdpau_x11.h
check_header VideoDecodeAcceleration/VDADecoder.h
check_header windows.h
check_header X11/extensions/XvMClib.h
check_header asm/types.h

check_lib2 "windows.h shellapi.h" CommandLineToArgvW -lshell32
check_lib2 "windows.h wincrypt.h" CryptGenRandom -ladvapi32
check_lib2 "windows.h psapi.h" GetProcessMemoryInfo -lpsapi

check_struct "sys/time.h sys/resource.h" "struct rusage" ru_maxrss

check_type "windows.h dxva.h" "DXVA_PicParams_HEVC"

if ! disabled w32threads && ! enabled pthreads; then
    check_func_headers "windows.h process.h" _beginthreadex &&
        enable w32threads || disable w32threads
fi

# check for some common methods of building with pthread support
# do this before the optional library checks as some of them require pthreads
if ! disabled pthreads && ! enabled w32threads && ! enabled os2threads; then
    enable pthreads
    if check_func pthread_join -pthread && check_func pthread_create -pthread; then
        add_cflags -pthread
        add_extralibs -pthread
    elif check_func pthread_join -pthreads && check_func pthread_create -pthreads; then
        add_cflags -pthreads
        add_extralibs -pthreads
    elif check_func pthread_join -ldl -pthread && check_func pthread_create -ldl -pthread; then
        add_cflags -ldl -pthread
        add_extralibs -ldl -pthread
    elif check_func pthread_join -lpthreadGC2 && check_func pthread_create -lpthreadGC2; then
        add_extralibs -lpthreadGC2
    elif check_lib pthread.h pthread_join -lpthread && check_lib pthread.h pthread_create -lpthread; then
        :
    elif ! check_func pthread_join && ! check_func pthread_create; then
        disable pthreads
    fi
    check_code cc "pthread.h" "static pthread_mutex_t atomic_lock = PTHREAD_MUTEX_INITIALIZER" || disable pthreads
fi


if enabled pthreads; then
  check_func pthread_cancel
fi

disabled  zlib || check_lib   zlib.h      zlibVersion -lz   || disable  zlib
disabled bzlib || check_lib2 bzlib.h BZ2_bzlibVersion -lbz2 || disable bzlib
disabled  lzma || check_lib2  lzma.h lzma_version_number -llzma || disable lzma

check_lib math.h sin -lm && LIBM="-lm"
disabled crystalhd || check_lib libcrystalhd/libcrystalhd_if.h DtsCrystalHDVersion -lcrystalhd || disable crystalhd

atan2f_args=2
ldexpf_args=2
powf_args=2

for func in $MATH_FUNCS; do
    eval check_mathfunc $func \${${func}_args:-1}
done

# these are off by default, so fail if requested and not available
enabled avfoundation_indev && { check_header_oc AVFoundation/AVFoundation.h || disable avfoundation_indev; }
enabled avfoundation_indev && { check_lib2 CoreGraphics/CoreGraphics.h CGGetActiveDisplayList -framework CoreGraphics ||
                                check_lib2 ApplicationServices/ApplicationServices.h CGGetActiveDisplayList -framework ApplicationServices; }
enabled avisynth          && { { check_lib2 "windows.h" LoadLibrary; } ||
                               { check_lib2 "dlfcn.h" dlopen -ldl; } ||
                               die "ERROR: LoadLibrary/dlopen not found for avisynth"; }
enabled decklink          && { check_header DeckLinkAPI.h || die "ERROR: DeckLinkAPI.h header not found"; }
enabled frei0r            && { check_header frei0r.h || die "ERROR: frei0r.h header not found"; }
enabled gnutls            && require_pkg_config gnutls gnutls/gnutls.h gnutls_global_init
enabled ladspa            && { check_header ladspa.h || die "ERROR: ladspa.h header not found"; }
enabled libiec61883       && require libiec61883 libiec61883/iec61883.h iec61883_cmp_connect -lraw1394 -lavc1394 -lrom1394 -liec61883
enabled libaacplus        && require "libaacplus >= 2.0.0" aacplus.h aacplusEncOpen -laacplus
enabled libass            && require_pkg_config libass ass/ass.h ass_library_init
enabled libbluray         && require_pkg_config libbluray libbluray/bluray.h bd_open
enabled libbs2b           && require_pkg_config libbs2b bs2b.h bs2b_open
enabled libcelt           && require libcelt celt/celt.h celt_decode -lcelt0 &&
                             { check_lib celt/celt.h celt_decoder_create_custom -lcelt0 ||
                               die "ERROR: libcelt must be installed and version must be >= 0.11.0."; }
enabled libcaca           && require_pkg_config caca caca.h caca_create_canvas
enabled libfaac           && require2 libfaac "stdint.h faac.h" faacEncGetVersion -lfaac
enabled libfdk_aac        && require libfdk_aac fdk-aac/aacenc_lib.h aacEncOpen -lfdk-aac
flite_libs="-lflite_cmu_time_awb -lflite_cmu_us_awb -lflite_cmu_us_kal -lflite_cmu_us_kal16 -lflite_cmu_us_rms -lflite_cmu_us_slt -lflite_usenglish -lflite_cmulex -lflite"
enabled libflite          && require2 libflite "flite/flite.h" flite_init $flite_libs
enabled fontconfig        && enable libfontconfig
enabled libfontconfig     && require_pkg_config fontconfig "fontconfig/fontconfig.h" FcInit
enabled libfreetype       && require_libfreetype
enabled libfribidi        && require_pkg_config fribidi fribidi.h fribidi_version_info
enabled libgme            && require  libgme gme/gme.h gme_new_emu -lgme -lstdc++
enabled libgsm            && { for gsm_hdr in "gsm.h" "gsm/gsm.h"; do
                                   check_lib "${gsm_hdr}" gsm_create -lgsm && break;
                               done || die "ERROR: libgsm not found"; }
enabled libilbc           && require libilbc ilbc.h WebRtcIlbcfix_InitDecode -lilbc
enabled libmfx            && require_pkg_config libmfx "mfx/mfxvideo.h" MFXInit
enabled libmodplug        && require_pkg_config libmodplug libmodplug/modplug.h ModPlug_Load
enabled libmp3lame        && require "libmp3lame >= 3.98.3" lame/lame.h lame_set_VBR_quality -lmp3lame
enabled libnut            && require libnut libnut.h nut_demuxer_init -lnut
enabled libopencore_amrnb && require libopencore_amrnb opencore-amrnb/interf_dec.h Decoder_Interface_init -lopencore-amrnb
enabled libopencore_amrwb && require libopencore_amrwb opencore-amrwb/dec_if.h D_IF_init -lopencore-amrwb
enabled libopencv         && require_pkg_config opencv opencv/cxcore.h cvCreateImageHeader
enabled libopenh264       && require_pkg_config openh264 wels/codec_api.h WelsGetCodecVersion
enabled libopenjpeg       && { check_lib openjpeg.h opj_version -lopenmj2 -DOPJ_STATIC ||
                               check_lib openjpeg-1.5/openjpeg.h opj_version -lopenjpeg -DOPJ_STATIC ||
                               check_lib openjpeg.h opj_version -lopenjpeg -DOPJ_STATIC ||
                               die "ERROR: libopenjpeg not found"; }
enabled libopus           && require_pkg_config opus opus_multistream.h opus_multistream_decoder_create
enabled libpulse          && require_pkg_config libpulse pulse/pulseaudio.h pa_context_new
enabled libquvi           && require_pkg_config libquvi quvi/quvi.h quvi_init
enabled librtmp           && require_pkg_config librtmp librtmp/rtmp.h RTMP_Socket
enabled libschroedinger   && require_pkg_config schroedinger-1.0 schroedinger/schro.h schro_init
enabled libshine          && require_pkg_config shine shine/layer3.h shine_encode_buffer
enabled libsmbclient      && { use_pkg_config smbclient libsmbclient.h smbc_init ||
                               require smbclient libsmbclient.h smbc_init -lsmbclient; }
enabled libsoxr           && require libsoxr soxr.h soxr_create -lsoxr
enabled libssh            && require_pkg_config libssh libssh/sftp.h sftp_init
enabled libspeex          && require_pkg_config speex speex/speex.h speex_decoder_init -lspeex
enabled libstagefright_h264 && require_cpp libstagefright_h264 "binder/ProcessState.h media/stagefright/MetaData.h
    media/stagefright/MediaBufferGroup.h media/stagefright/MediaDebug.h media/stagefright/MediaDefs.h
    media/stagefright/OMXClient.h media/stagefright/OMXCodec.h" android::OMXClient -lstagefright -lmedia -lutils -lbinder -lgnustl_static
enabled libtheora         && require libtheora theora/theoraenc.h th_info_init -ltheoraenc -ltheoradec -logg
enabled libtwolame        && require libtwolame twolame.h twolame_init -ltwolame &&
                             { check_lib twolame.h twolame_encode_buffer_float32_interleaved -ltwolame ||
                               die "ERROR: libtwolame must be installed and version must be >= 0.3.10"; }
enabled libutvideo        && require_cpp utvideo "stdint.h stdlib.h utvideo/utvideo.h utvideo/Codec.h" 'CCodec*' -lutvideo -lstdc++
enabled libv4l2           && require_pkg_config libv4l2 libv4l2.h v4l2_ioctl
enabled libvidstab        && require_pkg_config "vidstab >= 0.98" vid.stab/libvidstab.h vsMotionDetectInit
enabled libvo_aacenc      && require libvo_aacenc vo-aacenc/voAAC.h voGetAACEncAPI -lvo-aacenc
enabled libvo_amrwbenc    && require libvo_amrwbenc vo-amrwbenc/enc_if.h E_IF_init -lvo-amrwbenc
enabled libvorbis         && require libvorbis vorbis/vorbisenc.h vorbis_info_init -lvorbisenc -lvorbis -logg
enabled libvpx            && {
    enabled libvpx_vp8_decoder && { check_lib2 "vpx/vpx_decoder.h vpx/vp8dx.h" vpx_codec_dec_init_ver -lvpx ||
                                    die "ERROR: libvpx decoder version must be >=0.9.1"; }
    enabled libvpx_vp8_encoder && { check_lib2 "vpx/vpx_encoder.h vpx/vp8cx.h" "vpx_codec_enc_init_ver VP8E_SET_MAX_INTRA_BITRATE_PCT" -lvpx ||
                                    die "ERROR: libvpx encoder version must be >=0.9.7"; }
    enabled libvpx_vp9_decoder && { check_lib2 "vpx/vpx_decoder.h vpx/vp8dx.h" "vpx_codec_vp9_dx" -lvpx || disable libvpx_vp9_decoder; }
    enabled libvpx_vp9_encoder && { check_lib2 "vpx/vpx_encoder.h vpx/vp8cx.h" "vpx_codec_vp9_cx VP9E_SET_AQ_MODE" -lvpx || disable libvpx_vp9_encoder; } }
enabled libwavpack        && require libwavpack wavpack/wavpack.h WavpackOpenFileOutput  -lwavpack
enabled libwebp           && require_pkg_config "libwebp >= 0.2.0" webp/encode.h WebPGetEncoderVersion
enabled libx264           && { use_pkg_config x264 "stdint.h x264.h" x264_encoder_encode ||
                               { require libx264 x264.h x264_encoder_encode -lx264 &&
                                 warn "using libx264 without pkg-config"; } } &&
                             { check_cpp_condition x264.h "X264_BUILD >= 118" ||
                               die "ERROR: libx264 must be installed and version must be >= 0.118."; }
enabled libx265           && require_pkg_config x265 x265.h x265_encoder_encode &&
                             { check_cpp_condition x265.h "X265_BUILD >= 17" ||
                               die "ERROR: libx265 version must be >= 17."; }
enabled libxavs           && require libxavs xavs.h xavs_encoder_encode -lxavs
enabled libxvid           && require libxvid xvid.h xvid_global -lxvidcore
enabled libzmq            && require_pkg_config libzmq zmq.h zmq_ctx_new
enabled libzvbi           && require libzvbi libzvbi.h vbi_decoder_new -lzvbi
enabled nvenc             && { check_header nvEncodeAPI.h || die "ERROR: nvEncodeAPI.h not found."; } &&
                             { [ $target_os != cygwin ] || die "ERROR: NVENC is not supported on Cygwin currently."; }
enabled openal            && { { for al_libs in "${OPENAL_LIBS}" "-lopenal" "-lOpenAL32"; do
                               check_lib 'AL/al.h' alGetError "${al_libs}" && break; done } ||
                               die "ERROR: openal not found"; } &&
                             { check_cpp_condition "AL/al.h" "defined(AL_VERSION_1_1)" ||
                               die "ERROR: openal must be installed and version must be 1.1 or compatible"; }
enabled opencl            && { check_lib2 OpenCL/cl.h clEnqueueNDRangeKernel -Wl,-framework,OpenCL ||
                               check_lib2 CL/cl.h clEnqueueNDRangeKernel -lOpenCL ||
                               die "ERROR: opencl not found"; } &&
                             { check_cpp_condition "OpenCL/cl.h" "defined(CL_VERSION_1_2)" ||
                               check_cpp_condition "CL/cl.h" "defined(CL_VERSION_1_2)" ||
                               die "ERROR: opencl must be installed and version must be 1.2 or compatible"; }
enabled opengl            && { check_lib GL/glx.h glXGetProcAddress "-lGL" ||
                               check_lib2 windows.h wglGetProcAddress "-lopengl32 -lgdi32" ||
                               check_lib2 OpenGL/gl3.h glGetError "-Wl,-framework,OpenGL" ||
                               check_lib2 ES2/gl.h glGetError "-isysroot=${sysroot} -Wl,-framework,OpenGLES" ||
                               die "ERROR: opengl not found."
                             }
enabled openssl           && { check_lib openssl/ssl.h SSL_library_init -lssl -lcrypto ||
                               check_lib openssl/ssl.h SSL_library_init -lssl32 -leay32 ||
                               check_lib openssl/ssl.h SSL_library_init -lssl -lcrypto -lws2_32 -lgdi32 ||
                               die "ERROR: openssl not found"; }
enabled qtkit_indev      && { check_header_oc QTKit/QTKit.h || disable qtkit_indev; }

if enabled gnutls; then
    { check_lib nettle/bignum.h nettle_mpz_get_str_256 -lnettle -lhogweed -lgmp && enable nettle; } ||
    { check_lib gcrypt.h gcry_mpi_new -lgcrypt && enable gcrypt; }
fi

# libdc1394 check
if enabled libdc1394; then
    { require_pkg_config libdc1394-2 dc1394/dc1394.h dc1394_new &&
        enable libdc1394_2; } ||
    { check_lib libdc1394/dc1394_control.h dc1394_create_handle -ldc1394_control -lraw1394 &&
        enable libdc1394_1; } ||
    die "ERROR: No version of libdc1394 found "
fi
if ! disabled sdl; then
    SDL_CONFIG="${cross_prefix}sdl-config"
    if check_pkg_config sdl SDL_events.h SDL_PollEvent; then
        check_cpp_condition SDL.h "(SDL_MAJOR_VERSION<<16 | SDL_MINOR_VERSION<<8 | SDL_PATCHLEVEL) >= 0x010201" $sdl_cflags &&
        check_cpp_condition SDL.h "(SDL_MAJOR_VERSION<<16 | SDL_MINOR_VERSION<<8 | SDL_PATCHLEVEL) < 0x010300" $sdl_cflags &&
        enable sdl
    else
        if "${SDL_CONFIG}" --version > /dev/null 2>&1; then
            sdl_cflags=$("${SDL_CONFIG}" --cflags)
            sdl_libs=$("${SDL_CONFIG}" --libs)
            check_func_headers SDL_version.h SDL_Linked_Version $sdl_cflags $sdl_libs &&
            check_cpp_condition SDL.h "(SDL_MAJOR_VERSION<<16 | SDL_MINOR_VERSION<<8 | SDL_PATCHLEVEL) >= 0x010201" $sdl_cflags &&
            check_cpp_condition SDL.h "(SDL_MAJOR_VERSION<<16 | SDL_MINOR_VERSION<<8 | SDL_PATCHLEVEL) < 0x010300" $sdl_cflags &&
            enable sdl
        elif enabled sdl ; then
            die "ERROR: SDL not found"
        else
            disable sdl
        fi
    fi
fi
enabled sdl && add_cflags $sdl_cflags && add_extralibs $sdl_libs

makeinfo --version > /dev/null 2>&1 && enable makeinfo  || disable makeinfo
enabled makeinfo && (makeinfo --version | \
                     grep -q 'makeinfo (GNU texinfo) 5' > /dev/null 2>&1) \
    && enable makeinfo_html || disable makeinfo_html
disabled makeinfo_html && texi2html --help 2> /dev/null | grep -q 'init-file' && enable texi2html || disable texi2html
perl -v            > /dev/null 2>&1 && enable perl      || disable perl
pod2man --help     > /dev/null 2>&1 && enable pod2man   || disable pod2man
rsync --help 2> /dev/null | grep -q 'contimeout' && enable rsync_contimeout || disable rsync_contimeout

check_header linux/fb.h
check_header linux/videodev.h
check_header linux/videodev2.h
check_code cc linux/videodev2.h "struct v4l2_frmsizeenum vfse; vfse.discrete.width = 0;" && enable_safe struct_v4l2_frmivalenum_discrete

check_header sys/videoio.h
check_code cc sys/videoio.h "struct v4l2_frmsizeenum vfse; vfse.discrete.width = 0;" && enable_safe struct_v4l2_frmivalenum_discrete

check_func_headers "windows.h vfw.h" capCreateCaptureWindow "$vfwcap_indev_extralibs"
# check that WM_CAP_DRIVER_CONNECT is defined to the proper value
# w32api 3.12 had it defined wrong
check_cpp_condition vfw.h "WM_CAP_DRIVER_CONNECT > WM_USER" && enable vfwcap_defines

check_type "dshow.h" IBaseFilter

# check for ioctl_meteor.h, ioctl_bt848.h and alternatives
{ check_header dev/bktr/ioctl_meteor.h &&
  check_header dev/bktr/ioctl_bt848.h; } ||
{ check_header machine/ioctl_meteor.h &&
  check_header machine/ioctl_bt848.h; } ||
{ check_header dev/video/meteor/ioctl_meteor.h &&
  check_header dev/video/bktr/ioctl_bt848.h; } ||
check_header dev/ic/bt8xx.h

check_header sndio.h
if check_struct sys/soundcard.h audio_buf_info bytes; then
    enable_safe sys/soundcard.h
else
    check_cc -D__BSD_VISIBLE -D__XSI_VISIBLE <<EOF && add_cppflags -D__BSD_VISIBLE -D__XSI_VISIBLE && enable_safe sys/soundcard.h
    #include <sys/soundcard.h>
    audio_buf_info abc;
EOF
fi
check_header soundcard.h

enabled_any alsa_indev alsa_outdev &&
    check_lib2 alsa/asoundlib.h snd_pcm_htimestamp -lasound

enabled jack_indev && check_lib2 jack/jack.h jack_client_open -ljack && check_func sem_timedwait &&
    check_func jack_port_get_latency_range -ljack

enabled_any sndio_indev sndio_outdev && check_lib2 sndio.h sio_open -lsndio

if enabled libcdio; then
    check_lib2 "cdio/cdda.h cdio/paranoia.h" cdio_cddap_open -lcdio_paranoia -lcdio_cdda -lcdio ||
    check_lib2 "cdio/paranoia/cdda.h cdio/paranoia/paranoia.h" cdio_cddap_open -lcdio_paranoia -lcdio_cdda -lcdio ||
    die "ERROR: No usable libcdio/cdparanoia found"
fi

enabled xlib &&
    check_lib X11/Xlib.h XOpenDisplay -lX11 || disable xlib

if ! disabled libxcb; then
    check_pkg_config "xcb >= 1.4" xcb/xcb.h xcb_connect || {
        enabled libxcb && die "ERROR: libxcb >= 1.4 not found";
    } && disable x11grab && enable libxcb

if enabled libxcb; then
    disabled libxcb_shm || {
        check_pkg_config xcb-shm xcb/shm.h xcb_shm_attach || {
            enabled libxcb_shm && die "ERROR: libxcb_shm not found";
        } && check_header sys/shm.h && enable libxcb_shm; }

    disabled libxcb_xfixes || {
        check_pkg_config xcb-xfixes xcb/xfixes.h xcb_xfixes_get_cursor_image || {
            enabled libxcb_xfixes && die "ERROR: libxcb_xfixes not found";
        } && enable libxcb_xfixes; }

    disabled libxcb_shape || {
        check_pkg_config xcb-shape xcb/shape.h xcb_shape_get_rectangles || {
            enabled libxcb_shape && die "ERROR: libxcb_shape not found";
        } && enable libxcb_shape; }

    add_cflags $xcb_cflags $xcb_shm_cflags $xcb_xfixes_cflags $xcb_shape_cflags
    add_extralibs $xcb_libs $xcb_shm_libs $xcb_xfixes_libs $xcb_shape_libs
fi
fi

if enabled x11grab; then
    enabled xlib || die "ERROR: Xlib not found"
    require Xext X11/extensions/XShm.h XShmCreateImage -lXext
    require Xfixes X11/extensions/Xfixes.h XFixesGetCursorImage -lXfixes
fi

check_func_headers "windows.h" CreateDIBSection "$gdigrab_indev_extralibs"

enabled dxva2api_h &&
    check_cc <<EOF && enable dxva2api_cobj
#define _WIN32_WINNT 0x0600
#define COBJMACROS
#include <windows.h>
#include <d3d9.h>
#include <dxva2api.h>
int main(void) { IDirectXVideoDecoder *o = NULL; IDirectXVideoDecoder_Release(o); return 0; }
EOF

enabled vaapi &&
    check_lib va/va.h vaInitialize -lva ||
    disable vaapi

enabled vaapi && enabled xlib &&
    check_lib2 "va/va.h va/va_x11.h" vaGetDisplay -lva -lva-x11 &&
    enable vaapi_x11

enabled vdpau &&
    check_cpp_condition vdpau/vdpau.h "defined VDP_DECODER_PROFILE_MPEG4_PART2_ASP" ||
    disable vdpau

enabled vdpau && enabled xlib &&
    check_func_headers "vdpau/vdpau.h vdpau/vdpau_x11.h" vdp_device_create_x11 -lvdpau &&
    prepend ffmpeg_libs $($ldflags_filter "-lvdpau") &&
    enable vdpau_x11

# Funny iconv installations are not unusual, so check it after all flags have been set
disabled iconv || check_func_headers iconv.h iconv || check_lib2 iconv.h iconv -liconv || disable iconv

enabled debug && add_cflags -g"$debuglevel" && add_asflags -g"$debuglevel"

# add some useful compiler flags if supported
check_cflags -Wdeclaration-after-statement
check_cflags -Wall
check_cflags -Wdisabled-optimization
check_cflags -Wpointer-arith
check_cflags -Wredundant-decls
check_cflags -Wwrite-strings
check_cflags -Wtype-limits
check_cflags -Wundef
check_cflags -Wmissing-prototypes
check_cflags -Wno-pointer-to-int-cast
check_cflags -Wstrict-prototypes
check_cflags -Wempty-body
enabled extra_warnings && check_cflags -Winline

check_disable_warning(){
    warning_flag=-W${1#-Wno-}
    test_cflags $warning_flag && add_cflags $1
}

check_disable_warning -Wno-parentheses
check_disable_warning -Wno-switch
check_disable_warning -Wno-format-zero-length
check_disable_warning -Wno-pointer-sign

# add some linker flags
check_ldflags -Wl,--warn-common
check_ldflags -Wl,-rpath-link=libpostproc:libswresample:libswscale:libavfilter:libavdevice:libavformat:libavcodec:libavutil:libavresample
enabled rpath && add_ldexeflags -Wl,-rpath,$libdir
test_ldflags -Wl,-Bsymbolic && append SHFLAGS -Wl,-Bsymbolic

# add some strip flags
# -wN '..@*' is more selective than -x, but not available everywhere.
check_stripflags -wN \'..@*\' || check_stripflags -x

enabled neon_clobber_test &&
    check_ldflags -Wl,--wrap,avcodec_open2              \
                  -Wl,--wrap,avcodec_decode_audio4      \
                  -Wl,--wrap,avcodec_decode_video2      \
                  -Wl,--wrap,avcodec_decode_subtitle2   \
                  -Wl,--wrap,avcodec_encode_audio2      \
                  -Wl,--wrap,avcodec_encode_video2      \
                  -Wl,--wrap,avcodec_encode_subtitle    \
                  -Wl,--wrap,swr_convert                \
                  -Wl,--wrap,avresample_convert ||
    disable neon_clobber_test

enabled xmm_clobber_test &&
    check_ldflags -Wl,--wrap,avcodec_open2              \
                  -Wl,--wrap,avcodec_decode_audio4      \
                  -Wl,--wrap,avcodec_decode_video2      \
                  -Wl,--wrap,avcodec_decode_subtitle2   \
                  -Wl,--wrap,avcodec_encode_audio2      \
                  -Wl,--wrap,avcodec_encode_video       \
                  -Wl,--wrap,avcodec_encode_video2      \
                  -Wl,--wrap,avcodec_encode_subtitle    \
                  -Wl,--wrap,swr_convert                \
                  -Wl,--wrap,avresample_convert         \
                  -Wl,--wrap,sws_scale ||
    disable xmm_clobber_test

echo "X{};" > $TMPV
if test_ldflags -Wl,--version-script,$TMPV; then
    append SHFLAGS '-Wl,--version-script,\$(SUBDIR)lib\$(NAME).ver'
    check_cc <<EOF && enable symver_asm_label
void ff_foo(void) __asm__ ("av_foo@VERSION");
void ff_foo(void) { ${inline_asm+__asm__($quotes);} }
EOF
    check_cc <<EOF && enable symver_gnu_asm
__asm__(".symver ff_foo,av_foo@VERSION");
void ff_foo(void) {}
EOF
fi

if [ -z "$optflags" ]; then
    if enabled small; then
        optflags=$cflags_size
    elif enabled optimizations; then
        optflags=$cflags_speed
    else
        optflags=$cflags_noopt
    fi
fi

check_optflags(){
    check_cflags "$@"
    enabled lto && check_ldflags "$@"
}


if enabled lto; then
    test "$cc_type" != "$ld_type" && die "LTO requires same compiler and linker"
    check_cflags  -flto
    check_ldflags -flto $cpuflags
    disable inline_asm_direct_symbol_refs
fi

check_optflags $optflags
check_optflags -fno-math-errno
check_optflags -fno-signed-zeros

enabled ftrapv && check_cflags -ftrapv

check_cc -mno-red-zone <<EOF && noredzone_flags="-mno-red-zone"
int x;
EOF


if enabled icc; then
    # Just warnings, no remarks
    check_cflags -w1
    # -wd: Disable following warnings
    # 144, 167, 556: -Wno-pointer-sign
    # 188: enumerated type mixed with another type
    # 1292: attribute "foo" ignored
    # 1419: external declaration in primary source file
    # 10006: ignoring unknown option -fno-signed-zeros
    # 10148: ignoring unknown option -Wno-parentheses
    # 10156: ignoring option '-W'; no argument required
    check_cflags -wd144,167,188,556,1292,1419,10006,10148,10156
    # 11030: Warning unknown option --as-needed
    # 10156: ignoring option '-export'; no argument required
    check_ldflags -wd10156,11030
    # icc 11.0 and 11.1 work with ebp_available, but don't pass the test
    enable ebp_available
    # The test above does not test linking
    enabled lto && disable symver_asm_label
    if enabled x86_32; then
        icc_version=$($cc -dumpversion)
        test ${icc_version%%.*} -ge 11 &&
            check_cflags -falign-stack=maintain-16-byte ||
            disable aligned_stack
    fi
elif enabled ccc; then
    # disable some annoying warnings
    add_cflags -msg_disable bitnotint
    add_cflags -msg_disable mixfuncvoid
    add_cflags -msg_disable nonstandcast
    add_cflags -msg_disable unsupieee
elif enabled gcc; then
    check_optflags -fno-tree-vectorize
    check_cflags -Werror=format-security
    check_cflags -Werror=implicit-function-declaration
    check_cflags -Werror=missing-prototypes
    check_cflags -Werror=return-type
    check_cflags -Werror=vla
<<<<<<< HEAD
    check_cflags -Wformat
=======
    check_cflags -Werror=format-security
    check_cflags -fdiagnostics-color=auto
>>>>>>> 7a76c6c4
    enabled extra_warnings || check_disable_warning -Wno-maybe-uninitialized
elif enabled llvm_gcc; then
    check_cflags -mllvm -stack-alignment=16
elif enabled clang; then
    check_cflags -mllvm -stack-alignment=16
    check_cflags -Qunused-arguments
    check_cflags -Werror=implicit-function-declaration
    check_cflags -Werror=missing-prototypes
    check_cflags -Werror=return-type
elif enabled cparser; then
    add_cflags -Wno-missing-variable-declarations
    add_cflags -Wno-empty-statement
elif enabled armcc; then
    add_cflags -W${armcc_opt},--diag_suppress=4343 # hardfp compat
    add_cflags -W${armcc_opt},--diag_suppress=3036 # using . as system include dir
    # 2523: use of inline assembly is deprecated
    add_cflags -W${armcc_opt},--diag_suppress=2523
    add_cflags -W${armcc_opt},--diag_suppress=1207
    add_cflags -W${armcc_opt},--diag_suppress=1293 # assignment in condition
    add_cflags -W${armcc_opt},--diag_suppress=3343 # hardfp compat
    add_cflags -W${armcc_opt},--diag_suppress=167  # pointer sign
    add_cflags -W${armcc_opt},--diag_suppress=513  # pointer sign
elif enabled tms470; then
    add_cflags -pds=824 -pds=837
    disable inline_asm
elif enabled pathscale; then
    add_cflags -fstrict-overflow -OPT:wrap_around_unsafe_opt=OFF
elif enabled_any msvc icl; then
    enabled x86_32 && disable aligned_stack
    enabled_all x86_32 debug && add_cflags -Oy-
    enabled debug && add_ldflags -debug
    enable pragma_deprecated
    if enabled icl; then
        # -Qansi-alias is basically -fstrict-aliasing, but does not work
        # (correctly) on icl 13.x.
        check_cpp_condition "windows.h" "__ICL < 1300 || __ICL >= 1400" &&
            add_cflags -Qansi-alias
        # Some inline asm is not compilable in debug
        if enabled debug; then
            disable ebp_available
            disable ebx_available
        fi
    fi
    # msvcrt10 x64 incorrectly enables log2, only msvcrt12 onwards actually has log2.
    check_cpp_condition crtversion.h "_VC_CRT_MAJOR_VERSION >= 12" || disable log2
fi

case $as_type in
    clang)
        add_asflags -Qunused-arguments
    ;;
esac

case $ld_type in
    clang)
        check_ldflags -Qunused-arguments
    ;;
esac

case $target_os in
    osf1)
        enabled ccc && add_ldflags '-Wl,-expect_unresolved,*'
    ;;
    plan9)
        add_cppflags -Dmain=plan9_main
    ;;
esac

enable frame_thread_encoder

enabled asm || { arch=c; disable $ARCH_LIST $ARCH_EXT_LIST; }

check_deps $CONFIG_LIST       \
           $CONFIG_EXTRA      \
           $HAVE_LIST         \
           $ALL_COMPONENTS    \

enabled threads && ! enabled pthreads && ! enabled atomics_native && die "non pthread threading without atomics not supported, try adding --enable-pthreads or --cpu=i486 or higher if you are on x86"


if test $target_os = "haiku"; then
    disable memalign
    disable posix_memalign
fi

enabled_all dxva2 dxva2api_cobj CoTaskMemFree &&
    prepend ffmpeg_libs $($ldflags_filter "-lole32" "-luser32") &&
    enable dxva2_lib

! enabled_any memalign posix_memalign aligned_malloc &&
    enabled simd_align_16 && enable memalign_hack

# add_dep lib dep
# -> enable ${lib}_deps_${dep}
# -> add $dep to ${lib}_deps only once
add_dep() {
    lib=$1
    dep=$2
    enabled "${lib}_deps_${dep}" && return 0
    enable  "${lib}_deps_${dep}"
    prepend "${lib}_deps" $dep
}

# merge deps lib components
# merge all ${component}_deps into ${lib}_deps and ${lib}_deps_*
merge_deps() {
    lib=$1
    shift
    for comp in $*; do
        enabled $comp || continue
        eval "dep=\"\$${comp}_deps\""
        for d in $dep; do
            add_dep $lib $d
        done
    done
}

merge_deps libavfilter $FILTER_LIST

map 'enabled $v && intrinsics=${v#intrinsics_}' $INTRINSICS_LIST

for thread in $THREADS_LIST; do
    if enabled $thread; then
        test -n "$thread_type" &&
            die "ERROR: Only one thread type must be selected." ||
            thread_type="$thread"
    fi
done

enabled zlib && add_cppflags -DZLIB_CONST

# conditional library dependencies, in linking order
enabled amovie_filter       && prepend avfilter_deps "avformat avcodec"
enabled aresample_filter    && prepend avfilter_deps "swresample"
enabled asyncts_filter      && prepend avfilter_deps "avresample"
enabled atempo_filter       && prepend avfilter_deps "avcodec"
enabled ebur128_filter && enabled swresample && prepend avfilter_deps "swresample"
enabled elbg_filter         && prepend avfilter_deps "avcodec"
enabled fftfilt_filter      && prepend avfilter_deps "avcodec"
enabled mcdeint_filter      && prepend avfilter_deps "avcodec"
enabled movie_filter    && prepend avfilter_deps "avformat avcodec"
enabled pan_filter          && prepend avfilter_deps "swresample"
enabled pp_filter           && prepend avfilter_deps "postproc"
enabled removelogo_filter   && prepend avfilter_deps "avformat avcodec swscale"
enabled resample_filter && prepend avfilter_deps "avresample"
enabled sab_filter          && prepend avfilter_deps "swscale"
enabled scale_filter    && prepend avfilter_deps "swscale"
enabled showspectrum_filter && prepend avfilter_deps "avcodec"
enabled smartblur_filter    && prepend avfilter_deps "swscale"
enabled subtitles_filter    && prepend avfilter_deps "avformat avcodec"
enabled uspp_filter         && prepend avfilter_deps "avcodec"

enabled lavfi_indev         && prepend avdevice_deps "avfilter"

enabled opus_decoder    && prepend avcodec_deps "swresample"

expand_deps(){
    lib_deps=${1}_deps
    eval "deps=\$$lib_deps"
    append $lib_deps $(map 'eval echo \$${v}_deps' $deps)
    unique $lib_deps
}

#we have to remove gpl from the deps here as some code assumes all lib deps are libs
postproc_deps="$(filter_out 'gpl' $postproc_deps)"

map 'expand_deps $v' $LIBRARY_LIST

echo "install prefix            $prefix"
echo "source path               $source_path"
echo "C compiler                $cc"
echo "C library                 $libc_type"
if test "$host_cc" != "$cc"; then
    echo "host C compiler           $host_cc"
    echo "host C library            $host_libc_type"
fi
echo "ARCH                      $arch ($cpu)"
if test "$build_suffix" != ""; then
    echo "build suffix              $build_suffix"
fi
if test "$progs_suffix" != ""; then
    echo "progs suffix              $progs_suffix"
fi
if test "$extra_version" != ""; then
    echo "version string suffix     $extra_version"
fi
echo "big-endian                ${bigendian-no}"
echo "runtime cpu detection     ${runtime_cpudetect-no}"
if enabled x86; then
    echo "${yasmexe}                      ${yasm-no}"
    echo "MMX enabled               ${mmx-no}"
    echo "MMXEXT enabled            ${mmxext-no}"
    echo "3DNow! enabled            ${amd3dnow-no}"
    echo "3DNow! extended enabled   ${amd3dnowext-no}"
    echo "SSE enabled               ${sse-no}"
    echo "SSSE3 enabled             ${ssse3-no}"
    echo "AVX enabled               ${avx-no}"
    echo "XOP enabled               ${xop-no}"
    echo "FMA3 enabled              ${fma3-no}"
    echo "FMA4 enabled              ${fma4-no}"
    echo "i686 features enabled     ${i686-no}"
    echo "CMOV is fast              ${fast_cmov-no}"
    echo "EBX available             ${ebx_available-no}"
    echo "EBP available             ${ebp_available-no}"
fi
if enabled aarch64; then
    echo "NEON enabled              ${neon-no}"
    echo "VFP enabled               ${vfp-no}"
fi
if enabled arm; then
    echo "ARMv5TE enabled           ${armv5te-no}"
    echo "ARMv6 enabled             ${armv6-no}"
    echo "ARMv6T2 enabled           ${armv6t2-no}"
    echo "VFP enabled               ${vfp-no}"
    echo "NEON enabled              ${neon-no}"
    echo "THUMB enabled             ${thumb-no}"
fi
if enabled mips; then
    echo "MIPS FPU enabled          ${mipsfpu-no}"
    echo "MIPS DSP R1 enabled       ${mipsdspr1-no}"
    echo "MIPS DSP R2 enabled       ${mipsdspr2-no}"
fi
if enabled ppc; then
    echo "AltiVec enabled           ${altivec-no}"
    echo "PPC 4xx optimizations     ${ppc4xx-no}"
    echo "PPC VSX optimizations     ${vsx-no}"
    echo "dcbzl available           ${dcbzl-no}"
fi
echo "debug symbols             ${debug-no}"
echo "strip symbols             ${stripping-no}"
echo "optimize for size         ${small-no}"
echo "optimizations             ${optimizations-no}"
echo "static                    ${static-no}"
echo "shared                    ${shared-no}"
echo "postprocessing support    ${postproc-no}"
echo "new filter support        ${avfilter-no}"
echo "network support           ${network-no}"
echo "threading support         ${thread_type-no}"
echo "safe bitstream reader     ${safe_bitstream_reader-no}"
echo "SDL support               ${sdl-no}"
echo "opencl enabled            ${opencl-no}"
echo "texi2html enabled         ${texi2html-no}"
echo "perl enabled              ${perl-no}"
echo "pod2man enabled           ${pod2man-no}"
echo "makeinfo enabled          ${makeinfo-no}"
echo "makeinfo supports HTML    ${makeinfo_html-no}"
test -n "$random_seed" &&
    echo "random seed               ${random_seed}"
echo

echo "External libraries:"
print_enabled '' $EXTERNAL_LIBRARY_LIST | print_3_columns
echo

for type in decoder encoder hwaccel parser demuxer muxer protocol filter bsf indev outdev; do
    echo "Enabled ${type}s:"
    eval list=\$$(toupper $type)_LIST
    print_enabled '_*' $list | print_3_columns
    echo
done

license="LGPL version 2.1 or later"
if enabled nonfree; then
    license="nonfree and unredistributable"
elif enabled gplv3; then
    license="GPL version 3 or later"
elif enabled lgplv3; then
    license="LGPL version 3 or later"
elif enabled gpl; then
    license="GPL version 2 or later"
fi

echo "License: $license"

echo "Creating config.mak, config.h, and doc/config.texi..."

test -e Makefile || echo "include $source_path/Makefile" > Makefile

enabled stripping || strip="echo skipping strip"

config_files="$TMPH config.mak doc/config.texi"

cat > config.mak <<EOF
# Automatically generated by configure - do not modify!
ifndef FFMPEG_CONFIG_MAK
FFMPEG_CONFIG_MAK=1
FFMPEG_CONFIGURATION=$FFMPEG_CONFIGURATION
prefix=$prefix
LIBDIR=\$(DESTDIR)$libdir
SHLIBDIR=\$(DESTDIR)$shlibdir
INCDIR=\$(DESTDIR)$incdir
BINDIR=\$(DESTDIR)$bindir
DATADIR=\$(DESTDIR)$datadir
DOCDIR=\$(DESTDIR)$docdir
MANDIR=\$(DESTDIR)$mandir
SRC_PATH=$source_path
ifndef MAIN_MAKEFILE
SRC_PATH:=\$(SRC_PATH:.%=..%)
endif
CC_IDENT=$cc_ident
ARCH=$arch
INTRINSICS=$intrinsics
CC=$cc
CXX=$cxx
AS=$as
LD=$ld
DEPCC=$dep_cc
DEPCCFLAGS=$DEPCCFLAGS \$(CPPFLAGS)
DEPAS=$as
DEPASFLAGS=$DEPASFLAGS \$(CPPFLAGS)
YASM=$yasmexe
DEPYASM=$yasmexe
AR=$ar
ARFLAGS=$arflags
AR_O=$ar_o
RANLIB=$ranlib
STRIP=$strip
CP=cp -p
LN_S=$ln_s
CPPFLAGS=$CPPFLAGS
CFLAGS=$CFLAGS
CXXFLAGS=$CXXFLAGS
ASFLAGS=$ASFLAGS
AS_C=$AS_C
AS_O=$AS_O
CC_C=$CC_C
CC_E=$CC_E
CC_O=$CC_O
CXX_C=$CXX_C
CXX_O=$CXX_O
LD_O=$LD_O
LD_LIB=$LD_LIB
LD_PATH=$LD_PATH
DLLTOOL=$dlltool
WINDRES=$windres
DEPWINDRES=$dep_cc
DOXYGEN=$doxygen
LDFLAGS=$LDFLAGS
LDEXEFLAGS=$LDEXEFLAGS
SHFLAGS=$(echo $($ldflags_filter $SHFLAGS))
ASMSTRIPFLAGS=$ASMSTRIPFLAGS
YASMFLAGS=$YASMFLAGS
BUILDSUF=$build_suffix
PROGSSUF=$progs_suffix
FULLNAME=$FULLNAME
LIBPREF=$LIBPREF
LIBSUF=$LIBSUF
LIBNAME=$LIBNAME
SLIBPREF=$SLIBPREF
SLIBSUF=$SLIBSUF
EXESUF=$EXESUF
EXTRA_VERSION=$extra_version
CCDEP=$CCDEP
CXXDEP=$CXXDEP
CCDEP_FLAGS=$CCDEP_FLAGS
ASDEP=$ASDEP
ASDEP_FLAGS=$ASDEP_FLAGS
CC_DEPFLAGS=$CC_DEPFLAGS
AS_DEPFLAGS=$AS_DEPFLAGS
HOSTCC=$host_cc
HOSTLD=$host_ld
HOSTCFLAGS=$host_cflags
HOSTCPPFLAGS=$host_cppflags
HOSTEXESUF=$HOSTEXESUF
HOSTLDFLAGS=$host_ldflags
HOSTLIBS=$host_libs
DEPHOSTCC=$host_cc
DEPHOSTCCFLAGS=$DEPHOSTCCFLAGS \$(HOSTCCFLAGS)
HOSTCCDEP=$HOSTCCDEP
HOSTCCDEP_FLAGS=$HOSTCCDEP_FLAGS
HOSTCC_DEPFLAGS=$HOSTCC_DEPFLAGS
HOSTCC_C=$HOSTCC_C
HOSTCC_O=$HOSTCC_O
HOSTLD_O=$HOSTLD_O
TARGET_EXEC=$target_exec $target_exec_args
TARGET_PATH=$target_path
TARGET_SAMPLES=${target_samples:-\$(SAMPLES)}
CFLAGS-ffplay=$sdl_cflags
ZLIB=$($ldflags_filter -lz)
LIB_INSTALL_EXTRA_CMD=$LIB_INSTALL_EXTRA_CMD
EXTRALIBS=$extralibs
COMPAT_OBJS=$compat_objs
EXEOBJS=$exeobjs
INSTALL=$install
LIBTARGET=${LIBTARGET}
SLIBNAME=${SLIBNAME}
SLIBNAME_WITH_VERSION=${SLIBNAME_WITH_VERSION}
SLIBNAME_WITH_MAJOR=${SLIBNAME_WITH_MAJOR}
SLIB_CREATE_DEF_CMD=${SLIB_CREATE_DEF_CMD}
SLIB_EXTRA_CMD=${SLIB_EXTRA_CMD}
SLIB_INSTALL_NAME=${SLIB_INSTALL_NAME}
SLIB_INSTALL_LINKS=${SLIB_INSTALL_LINKS}
SLIB_INSTALL_EXTRA_LIB=${SLIB_INSTALL_EXTRA_LIB}
SLIB_INSTALL_EXTRA_SHLIB=${SLIB_INSTALL_EXTRA_SHLIB}
SAMPLES:=${samples:-\$(FATE_SAMPLES)}
NOREDZONE_FLAGS=$noredzone_flags
EOF

get_version(){
    lcname=lib${1}
    name=$(toupper $lcname)
    file=$source_path/$lcname/version.h
    eval $(awk "/#define ${name}_VERSION_M/ { print \$2 \"=\" \$3 }" "$file")
    enabled raise_major && eval ${name}_VERSION_MAJOR=$((${name}_VERSION_MAJOR+100))
    eval ${name}_VERSION=\$${name}_VERSION_MAJOR.\$${name}_VERSION_MINOR.\$${name}_VERSION_MICRO
    eval echo "${lcname}_VERSION=\$${name}_VERSION" >> config.mak
    eval echo "${lcname}_VERSION_MAJOR=\$${name}_VERSION_MAJOR" >> config.mak
    eval echo "${lcname}_VERSION_MINOR=\$${name}_VERSION_MINOR" >> config.mak
}

map 'get_version $v' $LIBRARY_LIST

map 'eval echo "${v}_FFLIBS=\$${v}_deps" >> config.mak' $LIBRARY_LIST

print_program_libs(){
    eval "program_libs=\$${1}_libs"
    eval echo "LIBS-${1}=${program_libs}" >> config.mak
}

map 'print_program_libs $v' $PROGRAM_LIST

cat > $TMPH <<EOF
/* Automatically generated by configure - do not modify! */
#ifndef FFMPEG_CONFIG_H
#define FFMPEG_CONFIG_H
#define FFMPEG_CONFIGURATION "$(c_escape $FFMPEG_CONFIGURATION)"
#define FFMPEG_LICENSE "$(c_escape $license)"
#define CONFIG_THIS_YEAR 2015
#define FFMPEG_DATADIR "$(eval c_escape $datadir)"
#define AVCONV_DATADIR "$(eval c_escape $datadir)"
#define CC_IDENT "$(c_escape ${cc_ident:-Unknown compiler})"
#define av_restrict $_restrict
#define EXTERN_PREFIX "${extern_prefix}"
#define EXTERN_ASM ${extern_prefix}
#define BUILDSUF "$build_suffix"
#define SLIBSUF "$SLIBSUF"
#define HAVE_MMX2 HAVE_MMXEXT
#define SWS_MAX_FILTER_SIZE $sws_max_filter_size
EOF

test -n "$assert_level" &&
    echo "#define ASSERT_LEVEL $assert_level" >>$TMPH

test -n "$malloc_prefix" &&
    echo "#define MALLOC_PREFIX $malloc_prefix" >>$TMPH

if enabled yasm; then
    append config_files $TMPASM
    printf '' >$TMPASM
fi

enabled getenv || echo "#define getenv(x) NULL" >> $TMPH


mkdir -p doc
mkdir -p tests
echo "@c auto-generated by configure" > doc/config.texi

print_config ARCH_   "$config_files" $ARCH_LIST
print_config HAVE_   "$config_files" $HAVE_LIST
print_config CONFIG_ "$config_files" $CONFIG_LIST       \
                                     $CONFIG_EXTRA      \
                                     $ALL_COMPONENTS    \

echo "#endif /* FFMPEG_CONFIG_H */" >> $TMPH
echo "endif # FFMPEG_CONFIG_MAK" >> config.mak

# Do not overwrite an unchanged config.h to avoid superfluous rebuilds.
cp_if_changed $TMPH config.h
touch .config

enabled yasm && cp_if_changed $TMPASM config.asm

cat > $TMPH <<EOF
/* Generated by ffconf */
#ifndef AVUTIL_AVCONFIG_H
#define AVUTIL_AVCONFIG_H
EOF

print_config AV_HAVE_ $TMPH $HAVE_LIST_PUB

echo "#endif /* AVUTIL_AVCONFIG_H */" >> $TMPH

cp_if_changed $TMPH libavutil/avconfig.h

if test -n "$WARNINGS"; then
    printf "\n$WARNINGS"
    enabled fatal_warnings && exit 1
fi

# build pkg-config files

lib_version(){
    eval printf "\"lib${1}${build_suffix} >= \$LIB$(toupper ${1})_VERSION, \""
}

pkgconfig_generate(){
    name=$1
    shortname=${name#lib}${build_suffix}
    comment=$2
    version=$3
    libs=$4
    requires=$(map 'lib_version $v' $(eval echo \$${name#lib}_deps))
    requires=${requires%, }
    enabled ${name#lib} || return 0
    mkdir -p $name
    cat <<EOF > $name/$name${build_suffix}.pc
prefix=$prefix
exec_prefix=\${prefix}
libdir=$libdir
includedir=$incdir

Name: $name
Description: $comment
Version: $version
Requires: $(enabled shared || echo $requires)
Requires.private: $(enabled shared && echo $requires)
Conflicts:
Libs: -L\${libdir} $(enabled rpath && echo "-Wl,-rpath,\${libdir}") -l${shortname} $(enabled shared || echo $libs)
Libs.private: $(enabled shared && echo $libs)
Cflags: -I\${includedir}
EOF

mkdir -p doc/examples/pc-uninstalled
includedir=${source_path}
[ "$includedir" = . ] && includedir="\${pcfiledir}/../../.."
    cat <<EOF > doc/examples/pc-uninstalled/$name.pc
prefix=
exec_prefix=
libdir=\${pcfiledir}/../../../$name
includedir=${includedir}

Name: $name
Description: $comment
Version: $version
Requires: $requires
Conflicts:
Libs: -L\${libdir} -Wl,-rpath,\${libdir} -l${shortname} $(enabled shared || echo $libs)
Cflags: -I\${includedir}
EOF
}

pkgconfig_generate libavutil     "FFmpeg utility library"               "$LIBAVUTIL_VERSION"     "$LIBRT $LIBM"
pkgconfig_generate libavcodec    "FFmpeg codec library"                 "$LIBAVCODEC_VERSION"    "$extralibs"
pkgconfig_generate libavformat   "FFmpeg container format library"      "$LIBAVFORMAT_VERSION"   "$extralibs"
pkgconfig_generate libavdevice   "FFmpeg device handling library"       "$LIBAVDEVICE_VERSION"   "$extralibs"
pkgconfig_generate libavfilter   "FFmpeg audio/video filtering library" "$LIBAVFILTER_VERSION"   "$extralibs"
pkgconfig_generate libpostproc   "FFmpeg postprocessing library"        "$LIBPOSTPROC_VERSION"   ""
pkgconfig_generate libavresample "Libav audio resampling library"       "$LIBAVRESAMPLE_VERSION" "$LIBM"
pkgconfig_generate libswscale    "FFmpeg image rescaling library"       "$LIBSWSCALE_VERSION"    "$LIBM"
pkgconfig_generate libswresample "FFmpeg audio resampling library"      "$LIBSWRESAMPLE_VERSION" "$LIBM"<|MERGE_RESOLUTION|>--- conflicted
+++ resolved
@@ -5325,12 +5325,8 @@
     check_cflags -Werror=missing-prototypes
     check_cflags -Werror=return-type
     check_cflags -Werror=vla
-<<<<<<< HEAD
     check_cflags -Wformat
-=======
-    check_cflags -Werror=format-security
     check_cflags -fdiagnostics-color=auto
->>>>>>> 7a76c6c4
     enabled extra_warnings || check_disable_warning -Wno-maybe-uninitialized
 elif enabled llvm_gcc; then
     check_cflags -mllvm -stack-alignment=16
