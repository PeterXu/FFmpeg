/*
 * pixel format descriptor
 * Copyright (c) 2009 Michael Niedermayer <michaelni@gmx.at>
 *
 * This file is part of FFmpeg.
 *
 * FFmpeg is free software; you can redistribute it and/or
 * modify it under the terms of the GNU Lesser General Public
 * License as published by the Free Software Foundation; either
 * version 2.1 of the License, or (at your option) any later version.
 *
 * FFmpeg is distributed in the hope that it will be useful,
 * but WITHOUT ANY WARRANTY; without even the implied warranty of
 * MERCHANTABILITY or FITNESS FOR A PARTICULAR PURPOSE.  See the GNU
 * Lesser General Public License for more details.
 *
 * You should have received a copy of the GNU Lesser General Public
 * License along with FFmpeg; if not, write to the Free Software
 * Foundation, Inc., 51 Franklin Street, Fifth Floor, Boston, MA 02110-1301 USA
 */

#include <stdio.h>
#include <string.h>

#include "avassert.h"
#include "avstring.h"
#include "common.h"
#include "pixfmt.h"
#include "pixdesc.h"
#include "internal.h"
#include "intreadwrite.h"
#include "version.h"

void av_read_image_line(uint16_t *dst,
                        const uint8_t *data[4], const int linesize[4],
                        const AVPixFmtDescriptor *desc,
                        int x, int y, int c, int w,
                        int read_pal_component)
{
    AVComponentDescriptor comp = desc->comp[c];
    int plane = comp.plane;
    int depth = comp.depth;
    int mask  = (1 << depth) - 1;
    int shift = comp.shift;
    int step  = comp.step;
    int flags = desc->flags;

    if (flags & AV_PIX_FMT_FLAG_BITSTREAM) {
        int skip = x * step + comp.offset;
        const uint8_t *p = data[plane] + y * linesize[plane] + (skip >> 3);
        int shift = 8 - depth - (skip & 7);

        while (w--) {
            int val = (*p >> shift) & mask;
            if (read_pal_component)
                val = data[1][4*val + c];
            shift -= step;
            p -= shift >> 3;
            shift &= 7;
            *dst++ = val;
        }
    } else {
        const uint8_t *p = data[plane] + y * linesize[plane] +
                           x * step + comp.offset;
        int is_8bit = shift + depth <= 8;

        if (is_8bit)
            p += !!(flags & AV_PIX_FMT_FLAG_BE);

        while (w--) {
            int val = is_8bit ? *p :
                flags & AV_PIX_FMT_FLAG_BE ? AV_RB16(p) : AV_RL16(p);
            val = (val >> shift) & mask;
            if (read_pal_component)
                val = data[1][4 * val + c];
            p += step;
            *dst++ = val;
        }
    }
}

void av_write_image_line(const uint16_t *src,
                         uint8_t *data[4], const int linesize[4],
                         const AVPixFmtDescriptor *desc,
                         int x, int y, int c, int w)
{
    AVComponentDescriptor comp = desc->comp[c];
    int plane = comp.plane;
    int depth = comp.depth;
    int step  = comp.step;
    int flags = desc->flags;

    if (flags & AV_PIX_FMT_FLAG_BITSTREAM) {
        int skip = x * step + comp.offset;
        uint8_t *p = data[plane] + y * linesize[plane] + (skip >> 3);
        int shift = 8 - depth - (skip & 7);

        while (w--) {
            *p |= *src++ << shift;
            shift -= step;
            p -= shift >> 3;
            shift &= 7;
        }
    } else {
        int shift = comp.shift;
        uint8_t *p = data[plane] + y * linesize[plane] +
                     x * step + comp.offset;

        if (shift + depth <= 8) {
            p += !!(flags & AV_PIX_FMT_FLAG_BE);
            while (w--) {
                *p |= (*src++ << shift);
                p += step;
            }
        } else {
            while (w--) {
                if (flags & AV_PIX_FMT_FLAG_BE) {
                    uint16_t val = AV_RB16(p) | (*src++ << shift);
                    AV_WB16(p, val);
                } else {
                    uint16_t val = AV_RL16(p) | (*src++ << shift);
                    AV_WL16(p, val);
                }
                p += step;
            }
        }
    }
}

#if FF_API_PLUS1_MINUS1
FF_DISABLE_DEPRECATION_WARNINGS
#endif
static const AVPixFmtDescriptor av_pix_fmt_descriptors[AV_PIX_FMT_NB] = {
    [AV_PIX_FMT_YUV420P] = {
        .name = "yuv420p",
        .nb_components = 3,
        .log2_chroma_w = 1,
        .log2_chroma_h = 1,
        .comp = {
            { 0, 1, 0, 0, 8, 0, 7, 1 },        /* Y */
            { 1, 1, 0, 0, 8, 0, 7, 1 },        /* U */
            { 2, 1, 0, 0, 8, 0, 7, 1 },        /* V */
        },
        .flags = AV_PIX_FMT_FLAG_PLANAR,
    },
    [AV_PIX_FMT_YUYV422] = {
        .name = "yuyv422",
        .nb_components = 3,
        .log2_chroma_w = 1,
        .log2_chroma_h = 0,
        .comp = {
            { 0, 2, 0, 0, 8, 1, 7, 1 },        /* Y */
            { 0, 4, 1, 0, 8, 3, 7, 2 },        /* U */
            { 0, 4, 3, 0, 8, 3, 7, 4 },        /* V */
        },
    },
    [AV_PIX_FMT_YVYU422] = {
        .name = "yvyu422",
        .nb_components = 3,
        .log2_chroma_w = 1,
        .log2_chroma_h = 0,
        .comp = {
            { 0, 2, 0, 0, 8, 1, 7, 1 },        /* Y */
            { 0, 4, 3, 0, 8, 3, 7, 4 },        /* U */
            { 0, 4, 1, 0, 8, 3, 7, 2 },        /* V */
        },
    },
    [AV_PIX_FMT_RGB24] = {
        .name = "rgb24",
        .nb_components = 3,
        .log2_chroma_w = 0,
        .log2_chroma_h = 0,
        .comp = {
            { 0, 3, 0, 0, 8, 2, 7, 1 },        /* R */
            { 0, 3, 1, 0, 8, 2, 7, 2 },        /* G */
            { 0, 3, 2, 0, 8, 2, 7, 3 },        /* B */
        },
        .flags = AV_PIX_FMT_FLAG_RGB,
    },
    [AV_PIX_FMT_BGR24] = {
        .name = "bgr24",
        .nb_components = 3,
        .log2_chroma_w = 0,
        .log2_chroma_h = 0,
        .comp = {
            { 0, 3, 2, 0, 8, 2, 7, 3 },        /* R */
            { 0, 3, 1, 0, 8, 2, 7, 2 },        /* G */
            { 0, 3, 0, 0, 8, 2, 7, 1 },        /* B */
        },
        .flags = AV_PIX_FMT_FLAG_RGB,
    },
    [AV_PIX_FMT_YUV422P] = {
        .name = "yuv422p",
        .nb_components = 3,
        .log2_chroma_w = 1,
        .log2_chroma_h = 0,
        .comp = {
            { 0, 1, 0, 0, 8, 0, 7, 1 },        /* Y */
            { 1, 1, 0, 0, 8, 0, 7, 1 },        /* U */
            { 2, 1, 0, 0, 8, 0, 7, 1 },        /* V */
        },
        .flags = AV_PIX_FMT_FLAG_PLANAR,
    },
    [AV_PIX_FMT_YUV444P] = {
        .name = "yuv444p",
        .nb_components = 3,
        .log2_chroma_w = 0,
        .log2_chroma_h = 0,
        .comp = {
            { 0, 1, 0, 0, 8, 0, 7, 1 },        /* Y */
            { 1, 1, 0, 0, 8, 0, 7, 1 },        /* U */
            { 2, 1, 0, 0, 8, 0, 7, 1 },        /* V */
        },
        .flags = AV_PIX_FMT_FLAG_PLANAR,
    },
    [AV_PIX_FMT_YUV410P] = {
        .name = "yuv410p",
        .nb_components = 3,
        .log2_chroma_w = 2,
        .log2_chroma_h = 2,
        .comp = {
            { 0, 1, 0, 0, 8, 0, 7, 1 },        /* Y */
            { 1, 1, 0, 0, 8, 0, 7, 1 },        /* U */
            { 2, 1, 0, 0, 8, 0, 7, 1 },        /* V */
        },
        .flags = AV_PIX_FMT_FLAG_PLANAR,
    },
    [AV_PIX_FMT_YUV411P] = {
        .name = "yuv411p",
        .nb_components = 3,
        .log2_chroma_w = 2,
        .log2_chroma_h = 0,
        .comp = {
            { 0, 1, 0, 0, 8, 0, 7, 1 },        /* Y */
            { 1, 1, 0, 0, 8, 0, 7, 1 },        /* U */
            { 2, 1, 0, 0, 8, 0, 7, 1 },        /* V */
        },
        .flags = AV_PIX_FMT_FLAG_PLANAR,
    },
    [AV_PIX_FMT_YUVJ411P] = {
        .name = "yuvj411p",
        .nb_components = 3,
        .log2_chroma_w = 2,
        .log2_chroma_h = 0,
        .comp = {
            { 0, 1, 0, 0, 8, 0, 7, 1 },        /* Y */
            { 1, 1, 0, 0, 8, 0, 7, 1 },        /* U */
            { 2, 1, 0, 0, 8, 0, 7, 1 },        /* V */
        },
        .flags = AV_PIX_FMT_FLAG_PLANAR,
    },
    [AV_PIX_FMT_GRAY8] = {
        .name = "gray",
        .nb_components = 1,
        .log2_chroma_w = 0,
        .log2_chroma_h = 0,
        .comp = {
            { 0, 1, 0, 0, 8, 0, 7, 1 },        /* Y */
        },
        .flags = AV_PIX_FMT_FLAG_PSEUDOPAL,
        .alias = "gray8,y8",
    },
    [AV_PIX_FMT_MONOWHITE] = {
        .name = "monow",
        .nb_components = 1,
        .log2_chroma_w = 0,
        .log2_chroma_h = 0,
        .comp = {
            { 0, 1, 0, 0, 1, 0, 0, 1 },        /* Y */
        },
        .flags = AV_PIX_FMT_FLAG_BITSTREAM,
    },
    [AV_PIX_FMT_MONOBLACK] = {
        .name = "monob",
        .nb_components = 1,
        .log2_chroma_w = 0,
        .log2_chroma_h = 0,
        .comp = {
            { 0, 1, 0, 7, 1, 0, 0, 1 },        /* Y */
        },
        .flags = AV_PIX_FMT_FLAG_BITSTREAM,
    },
    [AV_PIX_FMT_PAL8] = {
        .name = "pal8",
        .nb_components = 1,
        .log2_chroma_w = 0,
        .log2_chroma_h = 0,
        .comp = {
            { 0, 1, 0, 0, 8, 0, 7, 1 },
        },
        .flags = AV_PIX_FMT_FLAG_PAL,
    },
    [AV_PIX_FMT_YUVJ420P] = {
        .name = "yuvj420p",
        .nb_components = 3,
        .log2_chroma_w = 1,
        .log2_chroma_h = 1,
        .comp = {
            { 0, 1, 0, 0, 8, 0, 7, 1 },        /* Y */
            { 1, 1, 0, 0, 8, 0, 7, 1 },        /* U */
            { 2, 1, 0, 0, 8, 0, 7, 1 },        /* V */
        },
        .flags = AV_PIX_FMT_FLAG_PLANAR,
    },
    [AV_PIX_FMT_YUVJ422P] = {
        .name = "yuvj422p",
        .nb_components = 3,
        .log2_chroma_w = 1,
        .log2_chroma_h = 0,
        .comp = {
            { 0, 1, 0, 0, 8, 0, 7, 1 },        /* Y */
            { 1, 1, 0, 0, 8, 0, 7, 1 },        /* U */
            { 2, 1, 0, 0, 8, 0, 7, 1 },        /* V */
        },
        .flags = AV_PIX_FMT_FLAG_PLANAR,
    },
    [AV_PIX_FMT_YUVJ444P] = {
        .name = "yuvj444p",
        .nb_components = 3,
        .log2_chroma_w = 0,
        .log2_chroma_h = 0,
        .comp = {
            { 0, 1, 0, 0, 8, 0, 7, 1 },        /* Y */
            { 1, 1, 0, 0, 8, 0, 7, 1 },        /* U */
            { 2, 1, 0, 0, 8, 0, 7, 1 },        /* V */
        },
        .flags = AV_PIX_FMT_FLAG_PLANAR,
    },
#if FF_API_XVMC
    [AV_PIX_FMT_XVMC_MPEG2_MC] = {
        .name = "xvmcmc",
        .flags = AV_PIX_FMT_FLAG_HWACCEL,
    },
    [AV_PIX_FMT_XVMC_MPEG2_IDCT] = {
        .name = "xvmcidct",
        .flags = AV_PIX_FMT_FLAG_HWACCEL,
    },
#endif /* FF_API_XVMC */
#if !FF_API_XVMC
    [AV_PIX_FMT_XVMC] = {
        .name = "xvmc",
        .flags = AV_PIX_FMT_FLAG_HWACCEL,
    },
#endif /* !FF_API_XVMC */
    [AV_PIX_FMT_UYVY422] = {
        .name = "uyvy422",
        .nb_components = 3,
        .log2_chroma_w = 1,
        .log2_chroma_h = 0,
        .comp = {
            { 0, 2, 1, 0, 8, 1, 7, 2 },        /* Y */
            { 0, 4, 0, 0, 8, 3, 7, 1 },        /* U */
            { 0, 4, 2, 0, 8, 3, 7, 3 },        /* V */
        },
    },
    [AV_PIX_FMT_UYYVYY411] = {
        .name = "uyyvyy411",
        .nb_components = 3,
        .log2_chroma_w = 2,
        .log2_chroma_h = 0,
        .comp = {
            { 0, 4, 1, 0, 8, 3, 7, 2 },        /* Y */
            { 0, 6, 0, 0, 8, 5, 7, 1 },        /* U */
            { 0, 6, 3, 0, 8, 5, 7, 4 },        /* V */
        },
    },
    [AV_PIX_FMT_BGR8] = {
        .name = "bgr8",
        .nb_components = 3,
        .log2_chroma_w = 0,
        .log2_chroma_h = 0,
        .comp = {
            { 0, 1, 0, 0, 3, 0, 2, 1 },        /* R */
            { 0, 1, 0, 3, 3, 0, 2, 1 },        /* G */
            { 0, 1, 0, 6, 2, 0, 1, 1 },        /* B */
        },
        .flags = AV_PIX_FMT_FLAG_RGB | AV_PIX_FMT_FLAG_PSEUDOPAL,
    },
    [AV_PIX_FMT_BGR4] = {
        .name = "bgr4",
        .nb_components = 3,
        .log2_chroma_w = 0,
        .log2_chroma_h = 0,
        .comp = {
            { 0, 4, 3, 0, 1, 3, 0, 4 },        /* R */
            { 0, 4, 1, 0, 2, 3, 1, 2 },        /* G */
            { 0, 4, 0, 0, 1, 3, 0, 1 },        /* B */
        },
        .flags = AV_PIX_FMT_FLAG_BITSTREAM | AV_PIX_FMT_FLAG_RGB,
    },
    [AV_PIX_FMT_BGR4_BYTE] = {
        .name = "bgr4_byte",
        .nb_components = 3,
        .log2_chroma_w = 0,
        .log2_chroma_h = 0,
        .comp = {
            { 0, 1, 0, 0, 1, 0, 0, 1 },        /* R */
            { 0, 1, 0, 1, 2, 0, 1, 1 },        /* G */
            { 0, 1, 0, 3, 1, 0, 0, 1 },        /* B */
        },
        .flags = AV_PIX_FMT_FLAG_RGB | AV_PIX_FMT_FLAG_PSEUDOPAL,
    },
    [AV_PIX_FMT_RGB8] = {
        .name = "rgb8",
        .nb_components = 3,
        .log2_chroma_w = 0,
        .log2_chroma_h = 0,
        .comp = {
            { 0, 1, 0, 6, 2, 0, 1, 1 },        /* R */
            { 0, 1, 0, 3, 3, 0, 2, 1 },        /* G */
            { 0, 1, 0, 0, 3, 0, 2, 1 },        /* B */
        },
        .flags = AV_PIX_FMT_FLAG_RGB | AV_PIX_FMT_FLAG_PSEUDOPAL,
    },
    [AV_PIX_FMT_RGB4] = {
        .name = "rgb4",
        .nb_components = 3,
        .log2_chroma_w = 0,
        .log2_chroma_h = 0,
        .comp = {
            { 0, 4, 0, 0, 1, 3, 0, 1 },        /* R */
            { 0, 4, 1, 0, 2, 3, 1, 2 },        /* G */
            { 0, 4, 3, 0, 1, 3, 0, 4 },        /* B */
        },
        .flags = AV_PIX_FMT_FLAG_BITSTREAM | AV_PIX_FMT_FLAG_RGB,
    },
    [AV_PIX_FMT_RGB4_BYTE] = {
        .name = "rgb4_byte",
        .nb_components = 3,
        .log2_chroma_w = 0,
        .log2_chroma_h = 0,
        .comp = {
            { 0, 1, 0, 3, 1, 0, 0, 1 },        /* R */
            { 0, 1, 0, 1, 2, 0, 1, 1 },        /* G */
            { 0, 1, 0, 0, 1, 0, 0, 1 },        /* B */
        },
        .flags = AV_PIX_FMT_FLAG_RGB | AV_PIX_FMT_FLAG_PSEUDOPAL,
    },
    [AV_PIX_FMT_NV12] = {
        .name = "nv12",
        .nb_components = 3,
        .log2_chroma_w = 1,
        .log2_chroma_h = 1,
        .comp = {
            { 0, 1, 0, 0, 8, 0, 7, 1 },        /* Y */
            { 1, 2, 0, 0, 8, 1, 7, 1 },        /* U */
            { 1, 2, 1, 0, 8, 1, 7, 2 },        /* V */
        },
        .flags = AV_PIX_FMT_FLAG_PLANAR,
    },
    [AV_PIX_FMT_NV21] = {
        .name = "nv21",
        .nb_components = 3,
        .log2_chroma_w = 1,
        .log2_chroma_h = 1,
        .comp = {
            { 0, 1, 0, 0, 8, 0, 7, 1 },        /* Y */
            { 1, 2, 1, 0, 8, 1, 7, 2 },        /* U */
            { 1, 2, 0, 0, 8, 1, 7, 1 },        /* V */
        },
        .flags = AV_PIX_FMT_FLAG_PLANAR,
    },
    [AV_PIX_FMT_ARGB] = {
        .name = "argb",
        .nb_components = 4,
        .log2_chroma_w = 0,
        .log2_chroma_h = 0,
        .comp = {
            { 0, 4, 1, 0, 8, 3, 7, 2 },        /* R */
            { 0, 4, 2, 0, 8, 3, 7, 3 },        /* G */
            { 0, 4, 3, 0, 8, 3, 7, 4 },        /* B */
            { 0, 4, 0, 0, 8, 3, 7, 1 },        /* A */
        },
        .flags = AV_PIX_FMT_FLAG_RGB | AV_PIX_FMT_FLAG_ALPHA,
    },
    [AV_PIX_FMT_RGBA] = {
        .name = "rgba",
        .nb_components = 4,
        .log2_chroma_w = 0,
        .log2_chroma_h = 0,
        .comp = {
            { 0, 4, 0, 0, 8, 3, 7, 1 },        /* R */
            { 0, 4, 1, 0, 8, 3, 7, 2 },        /* G */
            { 0, 4, 2, 0, 8, 3, 7, 3 },        /* B */
            { 0, 4, 3, 0, 8, 3, 7, 4 },        /* A */
        },
        .flags = AV_PIX_FMT_FLAG_RGB | AV_PIX_FMT_FLAG_ALPHA,
    },
    [AV_PIX_FMT_ABGR] = {
        .name = "abgr",
        .nb_components = 4,
        .log2_chroma_w = 0,
        .log2_chroma_h = 0,
        .comp = {
            { 0, 4, 3, 0, 8, 3, 7, 4 },        /* R */
            { 0, 4, 2, 0, 8, 3, 7, 3 },        /* G */
            { 0, 4, 1, 0, 8, 3, 7, 2 },        /* B */
            { 0, 4, 0, 0, 8, 3, 7, 1 },        /* A */
        },
        .flags = AV_PIX_FMT_FLAG_RGB | AV_PIX_FMT_FLAG_ALPHA,
    },
    [AV_PIX_FMT_BGRA] = {
        .name = "bgra",
        .nb_components = 4,
        .log2_chroma_w = 0,
        .log2_chroma_h = 0,
        .comp = {
            { 0, 4, 2, 0, 8, 3, 7, 3 },        /* R */
            { 0, 4, 1, 0, 8, 3, 7, 2 },        /* G */
            { 0, 4, 0, 0, 8, 3, 7, 1 },        /* B */
            { 0, 4, 3, 0, 8, 3, 7, 4 },        /* A */
        },
        .flags = AV_PIX_FMT_FLAG_RGB | AV_PIX_FMT_FLAG_ALPHA,
    },
    [AV_PIX_FMT_0RGB] = {
        .name = "0rgb",
        .nb_components= 3,
        .log2_chroma_w= 0,
        .log2_chroma_h= 0,
        .comp = {
            { 0, 4, 1, 0, 8, 3, 7, 2 },        /* R */
            { 0, 4, 2, 0, 8, 3, 7, 3 },        /* G */
            { 0, 4, 3, 0, 8, 3, 7, 4 },        /* B */
        },
        .flags = AV_PIX_FMT_FLAG_RGB,
    },
    [AV_PIX_FMT_RGB0] = {
        .name = "rgb0",
        .nb_components= 3,
        .log2_chroma_w= 0,
        .log2_chroma_h= 0,
        .comp = {
            { 0, 4, 0, 0, 8, 3, 7, 1 },        /* R */
            { 0, 4, 1, 0, 8, 3, 7, 2 },        /* G */
            { 0, 4, 2, 0, 8, 3, 7, 3 },        /* B */
        },
        .flags = AV_PIX_FMT_FLAG_RGB,
    },
    [AV_PIX_FMT_0BGR] = {
        .name = "0bgr",
        .nb_components= 3,
        .log2_chroma_w= 0,
        .log2_chroma_h= 0,
        .comp = {
            { 0, 4, 3, 0, 8, 3, 7, 4 },        /* R */
            { 0, 4, 2, 0, 8, 3, 7, 3 },        /* G */
            { 0, 4, 1, 0, 8, 3, 7, 2 },        /* B */
        },
        .flags = AV_PIX_FMT_FLAG_RGB,
    },
    [AV_PIX_FMT_BGR0] = {
        .name = "bgr0",
        .nb_components= 3,
        .log2_chroma_w= 0,
        .log2_chroma_h= 0,
        .comp = {
            { 0, 4, 2, 0, 8, 3, 7, 3 },        /* R */
            { 0, 4, 1, 0, 8, 3, 7, 2 },        /* G */
            { 0, 4, 0, 0, 8, 3, 7, 1 },        /* B */
        },
        .flags = AV_PIX_FMT_FLAG_RGB,
    },
    [AV_PIX_FMT_GRAY16BE] = {
        .name = "gray16be",
        .nb_components = 1,
        .log2_chroma_w = 0,
        .log2_chroma_h = 0,
        .comp = {
            { 0, 2, 0, 0, 16, 1, 15, 1 },       /* Y */
        },
        .flags = AV_PIX_FMT_FLAG_BE,
        .alias = "y16be",
    },
    [AV_PIX_FMT_GRAY16LE] = {
        .name = "gray16le",
        .nb_components = 1,
        .log2_chroma_w = 0,
        .log2_chroma_h = 0,
        .comp = {
            { 0, 2, 0, 0, 16, 1, 15, 1 },       /* Y */
        },
        .alias = "y16le",
    },
    [AV_PIX_FMT_YUV440P] = {
        .name = "yuv440p",
        .nb_components = 3,
        .log2_chroma_w = 0,
        .log2_chroma_h = 1,
        .comp = {
            { 0, 1, 0, 0, 8, 0, 7, 1 },        /* Y */
            { 1, 1, 0, 0, 8, 0, 7, 1 },        /* U */
            { 2, 1, 0, 0, 8, 0, 7, 1 },        /* V */
        },
        .flags = AV_PIX_FMT_FLAG_PLANAR,
    },
    [AV_PIX_FMT_YUVJ440P] = {
        .name = "yuvj440p",
        .nb_components = 3,
        .log2_chroma_w = 0,
        .log2_chroma_h = 1,
        .comp = {
            { 0, 1, 0, 0, 8, 0, 7, 1 },        /* Y */
            { 1, 1, 0, 0, 8, 0, 7, 1 },        /* U */
            { 2, 1, 0, 0, 8, 0, 7, 1 },        /* V */
        },
        .flags = AV_PIX_FMT_FLAG_PLANAR,
    },
    [AV_PIX_FMT_YUV440P10LE] = {
        .name = "yuv440p10le",
        .nb_components = 3,
        .log2_chroma_w = 0,
        .log2_chroma_h = 1,
        .comp = {
            { 0, 2, 0, 0, 10, 1, 9, 1 },        /* Y */
            { 1, 2, 0, 0, 10, 1, 9, 1 },        /* U */
            { 2, 2, 0, 0, 10, 1, 9, 1 },        /* V */
        },
        .flags = AV_PIX_FMT_FLAG_PLANAR,
    },
    [AV_PIX_FMT_YUV440P10BE] = {
        .name = "yuv440p10be",
        .nb_components = 3,
        .log2_chroma_w = 0,
        .log2_chroma_h = 1,
        .comp = {
            { 0, 2, 0, 0, 10, 1, 9, 1 },        /* Y */
            { 1, 2, 0, 0, 10, 1, 9, 1 },        /* U */
            { 2, 2, 0, 0, 10, 1, 9, 1 },        /* V */
        },
        .flags = AV_PIX_FMT_FLAG_BE | AV_PIX_FMT_FLAG_PLANAR,
    },
    [AV_PIX_FMT_YUV440P12LE] = {
        .name = "yuv440p12le",
        .nb_components = 3,
        .log2_chroma_w = 0,
        .log2_chroma_h = 1,
        .comp = {
            { 0, 2, 0, 0, 12, 1, 11, 1 },        /* Y */
            { 1, 2, 0, 0, 12, 1, 11, 1 },        /* U */
            { 2, 2, 0, 0, 12, 1, 11, 1 },        /* V */
        },
        .flags = AV_PIX_FMT_FLAG_PLANAR,
    },
    [AV_PIX_FMT_YUV440P12BE] = {
        .name = "yuv440p12be",
        .nb_components = 3,
        .log2_chroma_w = 0,
        .log2_chroma_h = 1,
        .comp = {
            { 0, 2, 0, 0, 12, 1, 11, 1 },        /* Y */
            { 1, 2, 0, 0, 12, 1, 11, 1 },        /* U */
            { 2, 2, 0, 0, 12, 1, 11, 1 },        /* V */
        },
        .flags = AV_PIX_FMT_FLAG_BE | AV_PIX_FMT_FLAG_PLANAR,
    },
    [AV_PIX_FMT_YUVA420P] = {
        .name = "yuva420p",
        .nb_components = 4,
        .log2_chroma_w = 1,
        .log2_chroma_h = 1,
        .comp = {
            { 0, 1, 0, 0, 8, 0, 7, 1 },        /* Y */
            { 1, 1, 0, 0, 8, 0, 7, 1 },        /* U */
            { 2, 1, 0, 0, 8, 0, 7, 1 },        /* V */
            { 3, 1, 0, 0, 8, 0, 7, 1 },        /* A */
        },
        .flags = AV_PIX_FMT_FLAG_PLANAR | AV_PIX_FMT_FLAG_ALPHA,
    },
    [AV_PIX_FMT_YUVA422P] = {
        .name = "yuva422p",
        .nb_components = 4,
        .log2_chroma_w = 1,
        .log2_chroma_h = 0,
        .comp = {
            { 0, 1, 0, 0, 8, 0, 7, 1 },        /* Y */
            { 1, 1, 0, 0, 8, 0, 7, 1 },        /* U */
            { 2, 1, 0, 0, 8, 0, 7, 1 },        /* V */
            { 3, 1, 0, 0, 8, 0, 7, 1 },        /* A */
        },
        .flags = AV_PIX_FMT_FLAG_PLANAR | AV_PIX_FMT_FLAG_ALPHA,
    },
    [AV_PIX_FMT_YUVA444P] = {
        .name = "yuva444p",
        .nb_components = 4,
        .log2_chroma_w = 0,
        .log2_chroma_h = 0,
        .comp = {
            { 0, 1, 0, 0, 8, 0, 7, 1 },        /* Y */
            { 1, 1, 0, 0, 8, 0, 7, 1 },        /* U */
            { 2, 1, 0, 0, 8, 0, 7, 1 },        /* V */
            { 3, 1, 0, 0, 8, 0, 7, 1 },        /* A */
        },
        .flags = AV_PIX_FMT_FLAG_PLANAR | AV_PIX_FMT_FLAG_ALPHA,
    },
    [AV_PIX_FMT_YUVA420P9BE] = {
        .name = "yuva420p9be",
        .nb_components = 4,
        .log2_chroma_w = 1,
        .log2_chroma_h = 1,
        .comp = {
            { 0, 2, 0, 0, 9, 1, 8, 1 },        /* Y */
            { 1, 2, 0, 0, 9, 1, 8, 1 },        /* U */
            { 2, 2, 0, 0, 9, 1, 8, 1 },        /* V */
            { 3, 2, 0, 0, 9, 1, 8, 1 },        /* A */
        },
        .flags = AV_PIX_FMT_FLAG_BE | AV_PIX_FMT_FLAG_PLANAR | AV_PIX_FMT_FLAG_ALPHA,
    },
    [AV_PIX_FMT_YUVA420P9LE] = {
        .name = "yuva420p9le",
        .nb_components = 4,
        .log2_chroma_w = 1,
        .log2_chroma_h = 1,
        .comp = {
            { 0, 2, 0, 0, 9, 1, 8, 1 },        /* Y */
            { 1, 2, 0, 0, 9, 1, 8, 1 },        /* U */
            { 2, 2, 0, 0, 9, 1, 8, 1 },        /* V */
            { 3, 2, 0, 0, 9, 1, 8, 1 },        /* A */
        },
        .flags = AV_PIX_FMT_FLAG_PLANAR | AV_PIX_FMT_FLAG_ALPHA,
    },
    [AV_PIX_FMT_YUVA422P9BE] = {
        .name = "yuva422p9be",
        .nb_components = 4,
        .log2_chroma_w = 1,
        .log2_chroma_h = 0,
        .comp = {
            { 0, 2, 0, 0, 9, 1, 8, 1 },        /* Y */
            { 1, 2, 0, 0, 9, 1, 8, 1 },        /* U */
            { 2, 2, 0, 0, 9, 1, 8, 1 },        /* V */
            { 3, 2, 0, 0, 9, 1, 8, 1 },        /* A */
        },
        .flags = AV_PIX_FMT_FLAG_BE | AV_PIX_FMT_FLAG_PLANAR | AV_PIX_FMT_FLAG_ALPHA,
    },
    [AV_PIX_FMT_YUVA422P9LE] = {
        .name = "yuva422p9le",
        .nb_components = 4,
        .log2_chroma_w = 1,
        .log2_chroma_h = 0,
        .comp = {
            { 0, 2, 0, 0, 9, 1, 8, 1 },        /* Y */
            { 1, 2, 0, 0, 9, 1, 8, 1 },        /* U */
            { 2, 2, 0, 0, 9, 1, 8, 1 },        /* V */
            { 3, 2, 0, 0, 9, 1, 8, 1 },        /* A */
        },
        .flags = AV_PIX_FMT_FLAG_PLANAR | AV_PIX_FMT_FLAG_ALPHA,
    },
    [AV_PIX_FMT_YUVA444P9BE] = {
        .name = "yuva444p9be",
        .nb_components = 4,
        .log2_chroma_w = 0,
        .log2_chroma_h = 0,
        .comp = {
            { 0, 2, 0, 0, 9, 1, 8, 1 },        /* Y */
            { 1, 2, 0, 0, 9, 1, 8, 1 },        /* U */
            { 2, 2, 0, 0, 9, 1, 8, 1 },        /* V */
            { 3, 2, 0, 0, 9, 1, 8, 1 },        /* A */
        },
        .flags = AV_PIX_FMT_FLAG_BE | AV_PIX_FMT_FLAG_PLANAR | AV_PIX_FMT_FLAG_ALPHA,
    },
    [AV_PIX_FMT_YUVA444P9LE] = {
        .name = "yuva444p9le",
        .nb_components = 4,
        .log2_chroma_w = 0,
        .log2_chroma_h = 0,
        .comp = {
            { 0, 2, 0, 0, 9, 1, 8, 1 },        /* Y */
            { 1, 2, 0, 0, 9, 1, 8, 1 },        /* U */
            { 2, 2, 0, 0, 9, 1, 8, 1 },        /* V */
            { 3, 2, 0, 0, 9, 1, 8, 1 },        /* A */
        },
        .flags = AV_PIX_FMT_FLAG_PLANAR | AV_PIX_FMT_FLAG_ALPHA,
    },
    [AV_PIX_FMT_YUVA420P10BE] = {
        .name = "yuva420p10be",
        .nb_components = 4,
        .log2_chroma_w = 1,
        .log2_chroma_h = 1,
        .comp = {
            { 0, 2, 0, 0, 10, 1, 9, 1 },        /* Y */
            { 1, 2, 0, 0, 10, 1, 9, 1 },        /* U */
            { 2, 2, 0, 0, 10, 1, 9, 1 },        /* V */
            { 3, 2, 0, 0, 10, 1, 9, 1 },        /* A */
        },
        .flags = AV_PIX_FMT_FLAG_BE | AV_PIX_FMT_FLAG_PLANAR | AV_PIX_FMT_FLAG_ALPHA,
    },
    [AV_PIX_FMT_YUVA420P10LE] = {
        .name = "yuva420p10le",
        .nb_components = 4,
        .log2_chroma_w = 1,
        .log2_chroma_h = 1,
        .comp = {
            { 0, 2, 0, 0, 10, 1, 9, 1 },        /* Y */
            { 1, 2, 0, 0, 10, 1, 9, 1 },        /* U */
            { 2, 2, 0, 0, 10, 1, 9, 1 },        /* V */
            { 3, 2, 0, 0, 10, 1, 9, 1 },        /* A */
        },
        .flags = AV_PIX_FMT_FLAG_PLANAR | AV_PIX_FMT_FLAG_ALPHA,
    },
    [AV_PIX_FMT_YUVA422P10BE] = {
        .name = "yuva422p10be",
        .nb_components = 4,
        .log2_chroma_w = 1,
        .log2_chroma_h = 0,
        .comp = {
            { 0, 2, 0, 0, 10, 1, 9, 1 },        /* Y */
            { 1, 2, 0, 0, 10, 1, 9, 1 },        /* U */
            { 2, 2, 0, 0, 10, 1, 9, 1 },        /* V */
            { 3, 2, 0, 0, 10, 1, 9, 1 },        /* A */
        },
        .flags = AV_PIX_FMT_FLAG_BE | AV_PIX_FMT_FLAG_PLANAR | AV_PIX_FMT_FLAG_ALPHA,
    },
    [AV_PIX_FMT_YUVA422P10LE] = {
        .name = "yuva422p10le",
        .nb_components = 4,
        .log2_chroma_w = 1,
        .log2_chroma_h = 0,
        .comp = {
            { 0, 2, 0, 0, 10, 1, 9, 1 },        /* Y */
            { 1, 2, 0, 0, 10, 1, 9, 1 },        /* U */
            { 2, 2, 0, 0, 10, 1, 9, 1 },        /* V */
            { 3, 2, 0, 0, 10, 1, 9, 1 },        /* A */
        },
        .flags = AV_PIX_FMT_FLAG_PLANAR | AV_PIX_FMT_FLAG_ALPHA,
    },
    [AV_PIX_FMT_YUVA444P10BE] = {
        .name = "yuva444p10be",
        .nb_components = 4,
        .log2_chroma_w = 0,
        .log2_chroma_h = 0,
        .comp = {
            { 0, 2, 0, 0, 10, 1, 9, 1 },        /* Y */
            { 1, 2, 0, 0, 10, 1, 9, 1 },        /* U */
            { 2, 2, 0, 0, 10, 1, 9, 1 },        /* V */
            { 3, 2, 0, 0, 10, 1, 9, 1 },        /* A */
        },
        .flags = AV_PIX_FMT_FLAG_BE | AV_PIX_FMT_FLAG_PLANAR | AV_PIX_FMT_FLAG_ALPHA,
    },
    [AV_PIX_FMT_YUVA444P10LE] = {
        .name = "yuva444p10le",
        .nb_components = 4,
        .log2_chroma_w = 0,
        .log2_chroma_h = 0,
        .comp = {
            { 0, 2, 0, 0, 10, 1, 9, 1 },        /* Y */
            { 1, 2, 0, 0, 10, 1, 9, 1 },        /* U */
            { 2, 2, 0, 0, 10, 1, 9, 1 },        /* V */
            { 3, 2, 0, 0, 10, 1, 9, 1 },        /* A */
        },
        .flags = AV_PIX_FMT_FLAG_PLANAR | AV_PIX_FMT_FLAG_ALPHA,
    },
    [AV_PIX_FMT_YUVA420P16BE] = {
        .name = "yuva420p16be",
        .nb_components = 4,
        .log2_chroma_w = 1,
        .log2_chroma_h = 1,
        .comp = {
            { 0, 2, 0, 0, 16, 1, 15, 1 },        /* Y */
            { 1, 2, 0, 0, 16, 1, 15, 1 },        /* U */
            { 2, 2, 0, 0, 16, 1, 15, 1 },        /* V */
            { 3, 2, 0, 0, 16, 1, 15, 1 },        /* A */
        },
        .flags = AV_PIX_FMT_FLAG_BE | AV_PIX_FMT_FLAG_PLANAR | AV_PIX_FMT_FLAG_ALPHA,
    },
    [AV_PIX_FMT_YUVA420P16LE] = {
        .name = "yuva420p16le",
        .nb_components = 4,
        .log2_chroma_w = 1,
        .log2_chroma_h = 1,
        .comp = {
            { 0, 2, 0, 0, 16, 1, 15, 1 },        /* Y */
            { 1, 2, 0, 0, 16, 1, 15, 1 },        /* U */
            { 2, 2, 0, 0, 16, 1, 15, 1 },        /* V */
            { 3, 2, 0, 0, 16, 1, 15, 1 },        /* A */
        },
        .flags = AV_PIX_FMT_FLAG_PLANAR | AV_PIX_FMT_FLAG_ALPHA,
    },
    [AV_PIX_FMT_YUVA422P16BE] = {
        .name = "yuva422p16be",
        .nb_components = 4,
        .log2_chroma_w = 1,
        .log2_chroma_h = 0,
        .comp = {
            { 0, 2, 0, 0, 16, 1, 15, 1 },        /* Y */
            { 1, 2, 0, 0, 16, 1, 15, 1 },        /* U */
            { 2, 2, 0, 0, 16, 1, 15, 1 },        /* V */
            { 3, 2, 0, 0, 16, 1, 15, 1 },        /* A */
        },
        .flags = AV_PIX_FMT_FLAG_BE | AV_PIX_FMT_FLAG_PLANAR | AV_PIX_FMT_FLAG_ALPHA,
    },
    [AV_PIX_FMT_YUVA422P16LE] = {
        .name = "yuva422p16le",
        .nb_components = 4,
        .log2_chroma_w = 1,
        .log2_chroma_h = 0,
        .comp = {
            { 0, 2, 0, 0, 16, 1, 15, 1 },        /* Y */
            { 1, 2, 0, 0, 16, 1, 15, 1 },        /* U */
            { 2, 2, 0, 0, 16, 1, 15, 1 },        /* V */
            { 3, 2, 0, 0, 16, 1, 15, 1 },        /* A */
        },
        .flags = AV_PIX_FMT_FLAG_PLANAR | AV_PIX_FMT_FLAG_ALPHA,
    },
    [AV_PIX_FMT_YUVA444P16BE] = {
        .name = "yuva444p16be",
        .nb_components = 4,
        .log2_chroma_w = 0,
        .log2_chroma_h = 0,
        .comp = {
            { 0, 2, 0, 0, 16, 1, 15, 1 },        /* Y */
            { 1, 2, 0, 0, 16, 1, 15, 1 },        /* U */
            { 2, 2, 0, 0, 16, 1, 15, 1 },        /* V */
            { 3, 2, 0, 0, 16, 1, 15, 1 },        /* A */
        },
        .flags = AV_PIX_FMT_FLAG_BE | AV_PIX_FMT_FLAG_PLANAR | AV_PIX_FMT_FLAG_ALPHA,
    },
    [AV_PIX_FMT_YUVA444P16LE] = {
        .name = "yuva444p16le",
        .nb_components = 4,
        .log2_chroma_w = 0,
        .log2_chroma_h = 0,
        .comp = {
            { 0, 2, 0, 0, 16, 1, 15, 1 },        /* Y */
            { 1, 2, 0, 0, 16, 1, 15, 1 },        /* U */
            { 2, 2, 0, 0, 16, 1, 15, 1 },        /* V */
            { 3, 2, 0, 0, 16, 1, 15, 1 },        /* A */
        },
        .flags = AV_PIX_FMT_FLAG_PLANAR | AV_PIX_FMT_FLAG_ALPHA,
    },
#if FF_API_VDPAU
    [AV_PIX_FMT_VDPAU_H264] = {
        .name = "vdpau_h264",
        .log2_chroma_w = 1,
        .log2_chroma_h = 1,
        .flags = AV_PIX_FMT_FLAG_HWACCEL,
    },
    [AV_PIX_FMT_VDPAU_MPEG1] = {
        .name = "vdpau_mpeg1",
        .log2_chroma_w = 1,
        .log2_chroma_h = 1,
        .flags = AV_PIX_FMT_FLAG_HWACCEL,
    },
    [AV_PIX_FMT_VDPAU_MPEG2] = {
        .name = "vdpau_mpeg2",
        .log2_chroma_w = 1,
        .log2_chroma_h = 1,
        .flags = AV_PIX_FMT_FLAG_HWACCEL,
    },
    [AV_PIX_FMT_VDPAU_WMV3] = {
        .name = "vdpau_wmv3",
        .log2_chroma_w = 1,
        .log2_chroma_h = 1,
        .flags = AV_PIX_FMT_FLAG_HWACCEL,
    },
    [AV_PIX_FMT_VDPAU_VC1] = {
        .name = "vdpau_vc1",
        .log2_chroma_w = 1,
        .log2_chroma_h = 1,
        .flags = AV_PIX_FMT_FLAG_HWACCEL,
    },
    [AV_PIX_FMT_VDPAU_MPEG4] = {
        .name = "vdpau_mpeg4",
        .log2_chroma_w = 1,
        .log2_chroma_h = 1,
        .flags = AV_PIX_FMT_FLAG_HWACCEL,
    },
#endif
    [AV_PIX_FMT_RGB48BE] = {
        .name = "rgb48be",
        .nb_components = 3,
        .log2_chroma_w = 0,
        .log2_chroma_h = 0,
        .comp = {
            { 0, 6, 0, 0, 16, 5, 15, 1 },       /* R */
            { 0, 6, 2, 0, 16, 5, 15, 3 },       /* G */
            { 0, 6, 4, 0, 16, 5, 15, 5 },       /* B */
        },
        .flags = AV_PIX_FMT_FLAG_RGB | AV_PIX_FMT_FLAG_BE,
    },
    [AV_PIX_FMT_RGB48LE] = {
        .name = "rgb48le",
        .nb_components = 3,
        .log2_chroma_w = 0,
        .log2_chroma_h = 0,
        .comp = {
            { 0, 6, 0, 0, 16, 5, 15, 1 },       /* R */
            { 0, 6, 2, 0, 16, 5, 15, 3 },       /* G */
            { 0, 6, 4, 0, 16, 5, 15, 5 },       /* B */
        },
        .flags = AV_PIX_FMT_FLAG_RGB,
    },
    [AV_PIX_FMT_RGBA64BE] = {
        .name = "rgba64be",
        .nb_components = 4,
        .log2_chroma_w = 0,
        .log2_chroma_h = 0,
        .comp = {
            { 0, 8, 0, 0, 16, 7, 15, 1 },       /* R */
            { 0, 8, 2, 0, 16, 7, 15, 3 },       /* G */
            { 0, 8, 4, 0, 16, 7, 15, 5 },       /* B */
            { 0, 8, 6, 0, 16, 7, 15, 7 },       /* A */
        },
        .flags = AV_PIX_FMT_FLAG_BE | AV_PIX_FMT_FLAG_RGB | AV_PIX_FMT_FLAG_ALPHA,
    },
    [AV_PIX_FMT_RGBA64LE] = {
        .name = "rgba64le",
        .nb_components = 4,
        .log2_chroma_w = 0,
        .log2_chroma_h = 0,
        .comp = {
            { 0, 8, 0, 0, 16, 7, 15, 1 },       /* R */
            { 0, 8, 2, 0, 16, 7, 15, 3 },       /* G */
            { 0, 8, 4, 0, 16, 7, 15, 5 },       /* B */
            { 0, 8, 6, 0, 16, 7, 15, 7 },       /* A */
        },
        .flags = AV_PIX_FMT_FLAG_RGB | AV_PIX_FMT_FLAG_ALPHA,
    },
    [AV_PIX_FMT_RGB565BE] = {
        .name = "rgb565be",
        .nb_components = 3,
        .log2_chroma_w = 0,
        .log2_chroma_h = 0,
        .comp = {
            { 0, 2, -1, 3, 5, 1, 4, 0 },        /* R */
            { 0, 2,  0, 5, 6, 1, 5, 1 },        /* G */
            { 0, 2,  0, 0, 5, 1, 4, 1 },        /* B */
        },
        .flags = AV_PIX_FMT_FLAG_BE | AV_PIX_FMT_FLAG_RGB,
    },
    [AV_PIX_FMT_RGB565LE] = {
        .name = "rgb565le",
        .nb_components = 3,
        .log2_chroma_w = 0,
        .log2_chroma_h = 0,
        .comp = {
            { 0, 2, 1, 3, 5, 1, 4, 2 },        /* R */
            { 0, 2, 0, 5, 6, 1, 5, 1 },        /* G */
            { 0, 2, 0, 0, 5, 1, 4, 1 },        /* B */
        },
        .flags = AV_PIX_FMT_FLAG_RGB,
    },
    [AV_PIX_FMT_RGB555BE] = {
        .name = "rgb555be",
        .nb_components = 3,
        .log2_chroma_w = 0,
        .log2_chroma_h = 0,
        .comp = {
            { 0, 2, -1, 2, 5, 1, 4, 0 },        /* R */
            { 0, 2,  0, 5, 5, 1, 4, 1 },        /* G */
            { 0, 2,  0, 0, 5, 1, 4, 1 },        /* B */
        },
        .flags = AV_PIX_FMT_FLAG_BE | AV_PIX_FMT_FLAG_RGB,
    },
    [AV_PIX_FMT_RGB555LE] = {
        .name = "rgb555le",
        .nb_components = 3,
        .log2_chroma_w = 0,
        .log2_chroma_h = 0,
        .comp = {
            { 0, 2, 1, 2, 5, 1, 4, 2 },        /* R */
            { 0, 2, 0, 5, 5, 1, 4, 1 },        /* G */
            { 0, 2, 0, 0, 5, 1, 4, 1 },        /* B */
        },
        .flags = AV_PIX_FMT_FLAG_RGB,
    },
    [AV_PIX_FMT_RGB444BE] = {
        .name = "rgb444be",
        .nb_components = 3,
        .log2_chroma_w = 0,
        .log2_chroma_h = 0,
        .comp = {
            { 0, 2, -1, 0, 4, 1, 3, 0 },        /* R */
            { 0, 2,  0, 4, 4, 1, 3, 1 },        /* G */
            { 0, 2,  0, 0, 4, 1, 3, 1 },        /* B */
        },
        .flags = AV_PIX_FMT_FLAG_BE | AV_PIX_FMT_FLAG_RGB,
    },
    [AV_PIX_FMT_RGB444LE] = {
        .name = "rgb444le",
        .nb_components = 3,
        .log2_chroma_w = 0,
        .log2_chroma_h = 0,
        .comp = {
            { 0, 2, 1, 0, 4, 1, 3, 2 },        /* R */
            { 0, 2, 0, 4, 4, 1, 3, 1 },        /* G */
            { 0, 2, 0, 0, 4, 1, 3, 1 },        /* B */
        },
        .flags = AV_PIX_FMT_FLAG_RGB,
    },
    [AV_PIX_FMT_BGR48BE] = {
        .name = "bgr48be",
        .nb_components = 3,
        .log2_chroma_w = 0,
        .log2_chroma_h = 0,
        .comp = {
            { 0, 6, 4, 0, 16, 5, 15, 5 },       /* R */
            { 0, 6, 2, 0, 16, 5, 15, 3 },       /* G */
            { 0, 6, 0, 0, 16, 5, 15, 1 },       /* B */
        },
        .flags = AV_PIX_FMT_FLAG_BE | AV_PIX_FMT_FLAG_RGB,
    },
    [AV_PIX_FMT_BGR48LE] = {
        .name = "bgr48le",
        .nb_components = 3,
        .log2_chroma_w = 0,
        .log2_chroma_h = 0,
        .comp = {
            { 0, 6, 4, 0, 16, 5, 15, 5 },       /* R */
            { 0, 6, 2, 0, 16, 5, 15, 3 },       /* G */
            { 0, 6, 0, 0, 16, 5, 15, 1 },       /* B */
        },
        .flags = AV_PIX_FMT_FLAG_RGB,
    },
    [AV_PIX_FMT_BGRA64BE] = {
        .name = "bgra64be",
        .nb_components = 4,
        .log2_chroma_w = 0,
        .log2_chroma_h = 0,
        .comp = {
            { 0, 8, 4, 0, 16, 7, 15, 5 },       /* R */
            { 0, 8, 2, 0, 16, 7, 15, 3 },       /* G */
            { 0, 8, 0, 0, 16, 7, 15, 1 },       /* B */
            { 0, 8, 6, 0, 16, 7, 15, 7 },       /* A */
        },
        .flags = AV_PIX_FMT_FLAG_BE | AV_PIX_FMT_FLAG_RGB | AV_PIX_FMT_FLAG_ALPHA,
    },
    [AV_PIX_FMT_BGRA64LE] = {
        .name = "bgra64le",
        .nb_components = 4,
        .log2_chroma_w = 0,
        .log2_chroma_h = 0,
        .comp = {
            { 0, 8, 4, 0, 16, 7, 15, 5 },       /* R */
            { 0, 8, 2, 0, 16, 7, 15, 3 },       /* G */
            { 0, 8, 0, 0, 16, 7, 15, 1 },       /* B */
            { 0, 8, 6, 0, 16, 7, 15, 7 },       /* A */
        },
        .flags = AV_PIX_FMT_FLAG_RGB | AV_PIX_FMT_FLAG_ALPHA,
    },
    [AV_PIX_FMT_BGR565BE] = {
        .name = "bgr565be",
        .nb_components = 3,
        .log2_chroma_w = 0,
        .log2_chroma_h = 0,
        .comp = {
            { 0, 2,  0, 0, 5, 1, 4, 1 },        /* R */
            { 0, 2,  0, 5, 6, 1, 5, 1 },        /* G */
            { 0, 2, -1, 3, 5, 1, 4, 0 },        /* B */
        },
        .flags = AV_PIX_FMT_FLAG_BE | AV_PIX_FMT_FLAG_RGB,
    },
    [AV_PIX_FMT_BGR565LE] = {
        .name = "bgr565le",
        .nb_components = 3,
        .log2_chroma_w = 0,
        .log2_chroma_h = 0,
        .comp = {
            { 0, 2, 0, 0, 5, 1, 4, 1 },        /* R */
            { 0, 2, 0, 5, 6, 1, 5, 1 },        /* G */
            { 0, 2, 1, 3, 5, 1, 4, 2 },        /* B */
        },
        .flags = AV_PIX_FMT_FLAG_RGB,
    },
    [AV_PIX_FMT_BGR555BE] = {
        .name = "bgr555be",
        .nb_components = 3,
        .log2_chroma_w = 0,
        .log2_chroma_h = 0,
        .comp = {
            { 0, 2,  0, 0, 5, 1, 4, 1 },       /* R */
            { 0, 2,  0, 5, 5, 1, 4, 1 },       /* G */
            { 0, 2, -1, 2, 5, 1, 4, 0 },       /* B */
        },
        .flags = AV_PIX_FMT_FLAG_BE | AV_PIX_FMT_FLAG_RGB,
     },
    [AV_PIX_FMT_BGR555LE] = {
        .name = "bgr555le",
        .nb_components = 3,
        .log2_chroma_w = 0,
        .log2_chroma_h = 0,
        .comp = {
            { 0, 2, 0, 0, 5, 1, 4, 1 },        /* R */
            { 0, 2, 0, 5, 5, 1, 4, 1 },        /* G */
            { 0, 2, 1, 2, 5, 1, 4, 2 },        /* B */
        },
        .flags = AV_PIX_FMT_FLAG_RGB,
    },
    [AV_PIX_FMT_BGR444BE] = {
        .name = "bgr444be",
        .nb_components = 3,
        .log2_chroma_w = 0,
        .log2_chroma_h = 0,
        .comp = {
            { 0, 2,  0, 0, 4, 1, 3, 1 },       /* R */
            { 0, 2,  0, 4, 4, 1, 3, 1 },       /* G */
            { 0, 2, -1, 0, 4, 1, 3, 0 },       /* B */
        },
        .flags = AV_PIX_FMT_FLAG_BE | AV_PIX_FMT_FLAG_RGB,
     },
    [AV_PIX_FMT_BGR444LE] = {
        .name = "bgr444le",
        .nb_components = 3,
        .log2_chroma_w = 0,
        .log2_chroma_h = 0,
        .comp = {
            { 0, 2, 0, 0, 4, 1, 3, 1 },        /* R */
            { 0, 2, 0, 4, 4, 1, 3, 1 },        /* G */
            { 0, 2, 1, 0, 4, 1, 3, 2 },        /* B */
        },
        .flags = AV_PIX_FMT_FLAG_RGB,
    },
#if FF_API_VAAPI
    [AV_PIX_FMT_VAAPI_MOCO] = {
        .name = "vaapi_moco",
        .log2_chroma_w = 1,
        .log2_chroma_h = 1,
        .flags = AV_PIX_FMT_FLAG_HWACCEL,
    },
    [AV_PIX_FMT_VAAPI_IDCT] = {
        .name = "vaapi_idct",
        .log2_chroma_w = 1,
        .log2_chroma_h = 1,
        .flags = AV_PIX_FMT_FLAG_HWACCEL,
    },
    [AV_PIX_FMT_VAAPI_VLD] = {
        .name = "vaapi_vld",
        .log2_chroma_w = 1,
        .log2_chroma_h = 1,
        .flags = AV_PIX_FMT_FLAG_HWACCEL,
    },
#else
    [AV_PIX_FMT_VAAPI] = {
        .name = "vaapi",
<<<<<<< HEAD
=======
        .log2_chroma_w = 1,
        .log2_chroma_h = 1,
        .flags = AV_PIX_FMT_FLAG_HWACCEL,
    },
#endif
    [AV_PIX_FMT_VDA_VLD] = {
        .name = "vda_vld",
>>>>>>> d264c720
        .log2_chroma_w = 1,
        .log2_chroma_h = 1,
        .flags = AV_PIX_FMT_FLAG_HWACCEL,
    },
#endif
    [AV_PIX_FMT_YUV420P9LE] = {
        .name = "yuv420p9le",
        .nb_components = 3,
        .log2_chroma_w = 1,
        .log2_chroma_h = 1,
        .comp = {
            { 0, 2, 0, 0, 9, 1, 8, 1 },        /* Y */
            { 1, 2, 0, 0, 9, 1, 8, 1 },        /* U */
            { 2, 2, 0, 0, 9, 1, 8, 1 },        /* V */
        },
        .flags = AV_PIX_FMT_FLAG_PLANAR,
    },
    [AV_PIX_FMT_YUV420P9BE] = {
        .name = "yuv420p9be",
        .nb_components = 3,
        .log2_chroma_w = 1,
        .log2_chroma_h = 1,
        .comp = {
            { 0, 2, 0, 0, 9, 1, 8, 1 },        /* Y */
            { 1, 2, 0, 0, 9, 1, 8, 1 },        /* U */
            { 2, 2, 0, 0, 9, 1, 8, 1 },        /* V */
        },
        .flags = AV_PIX_FMT_FLAG_BE | AV_PIX_FMT_FLAG_PLANAR,
    },
    [AV_PIX_FMT_YUV420P10LE] = {
        .name = "yuv420p10le",
        .nb_components = 3,
        .log2_chroma_w = 1,
        .log2_chroma_h = 1,
        .comp = {
            { 0, 2, 0, 0, 10, 1, 9, 1 },        /* Y */
            { 1, 2, 0, 0, 10, 1, 9, 1 },        /* U */
            { 2, 2, 0, 0, 10, 1, 9, 1 },        /* V */
        },
        .flags = AV_PIX_FMT_FLAG_PLANAR,
    },
    [AV_PIX_FMT_YUV420P10BE] = {
        .name = "yuv420p10be",
        .nb_components = 3,
        .log2_chroma_w = 1,
        .log2_chroma_h = 1,
        .comp = {
            { 0, 2, 0, 0, 10, 1, 9, 1 },        /* Y */
            { 1, 2, 0, 0, 10, 1, 9, 1 },        /* U */
            { 2, 2, 0, 0, 10, 1, 9, 1 },        /* V */
        },
        .flags = AV_PIX_FMT_FLAG_BE | AV_PIX_FMT_FLAG_PLANAR,
    },
    [AV_PIX_FMT_YUV420P12LE] = {
        .name = "yuv420p12le",
        .nb_components = 3,
        .log2_chroma_w = 1,
        .log2_chroma_h = 1,
        .comp = {
            { 0, 2, 0, 0, 12, 1, 11, 1 },        /* Y */
            { 1, 2, 0, 0, 12, 1, 11, 1 },        /* U */
            { 2, 2, 0, 0, 12, 1, 11, 1 },        /* V */
        },
        .flags = AV_PIX_FMT_FLAG_PLANAR,
    },
    [AV_PIX_FMT_YUV420P12BE] = {
        .name = "yuv420p12be",
        .nb_components = 3,
        .log2_chroma_w = 1,
        .log2_chroma_h = 1,
        .comp = {
            { 0, 2, 0, 0, 12, 1, 11, 1 },        /* Y */
            { 1, 2, 0, 0, 12, 1, 11, 1 },        /* U */
            { 2, 2, 0, 0, 12, 1, 11, 1 },        /* V */
        },
        .flags = AV_PIX_FMT_FLAG_BE | AV_PIX_FMT_FLAG_PLANAR,
    },
    [AV_PIX_FMT_YUV420P14LE] = {
        .name = "yuv420p14le",
        .nb_components = 3,
        .log2_chroma_w = 1,
        .log2_chroma_h = 1,
        .comp = {
            { 0, 2, 0, 0, 14, 1, 13, 1 },        /* Y */
            { 1, 2, 0, 0, 14, 1, 13, 1 },        /* U */
            { 2, 2, 0, 0, 14, 1, 13, 1 },        /* V */
        },
        .flags = AV_PIX_FMT_FLAG_PLANAR,
    },
    [AV_PIX_FMT_YUV420P14BE] = {
        .name = "yuv420p14be",
        .nb_components = 3,
        .log2_chroma_w = 1,
        .log2_chroma_h = 1,
        .comp = {
            { 0, 2, 0, 0, 14, 1, 13, 1 },        /* Y */
            { 1, 2, 0, 0, 14, 1, 13, 1 },        /* U */
            { 2, 2, 0, 0, 14, 1, 13, 1 },        /* V */
        },
        .flags = AV_PIX_FMT_FLAG_BE | AV_PIX_FMT_FLAG_PLANAR,
    },
    [AV_PIX_FMT_YUV420P16LE] = {
        .name = "yuv420p16le",
        .nb_components = 3,
        .log2_chroma_w = 1,
        .log2_chroma_h = 1,
        .comp = {
            { 0, 2, 0, 0, 16, 1, 15, 1 },        /* Y */
            { 1, 2, 0, 0, 16, 1, 15, 1 },        /* U */
            { 2, 2, 0, 0, 16, 1, 15, 1 },        /* V */
        },
        .flags = AV_PIX_FMT_FLAG_PLANAR,
    },
    [AV_PIX_FMT_YUV420P16BE] = {
        .name = "yuv420p16be",
        .nb_components = 3,
        .log2_chroma_w = 1,
        .log2_chroma_h = 1,
        .comp = {
            { 0, 2, 0, 0, 16, 1, 15, 1 },        /* Y */
            { 1, 2, 0, 0, 16, 1, 15, 1 },        /* U */
            { 2, 2, 0, 0, 16, 1, 15, 1 },        /* V */
        },
        .flags = AV_PIX_FMT_FLAG_BE | AV_PIX_FMT_FLAG_PLANAR,
    },
    [AV_PIX_FMT_YUV422P9LE] = {
        .name = "yuv422p9le",
        .nb_components = 3,
        .log2_chroma_w = 1,
        .log2_chroma_h = 0,
        .comp = {
            { 0, 2, 0, 0, 9, 1, 8, 1 },        /* Y */
            { 1, 2, 0, 0, 9, 1, 8, 1 },        /* U */
            { 2, 2, 0, 0, 9, 1, 8, 1 },        /* V */
        },
        .flags = AV_PIX_FMT_FLAG_PLANAR,
    },
    [AV_PIX_FMT_YUV422P9BE] = {
        .name = "yuv422p9be",
        .nb_components = 3,
        .log2_chroma_w = 1,
        .log2_chroma_h = 0,
        .comp = {
            { 0, 2, 0, 0, 9, 1, 8, 1 },        /* Y */
            { 1, 2, 0, 0, 9, 1, 8, 1 },        /* U */
            { 2, 2, 0, 0, 9, 1, 8, 1 },        /* V */
        },
        .flags = AV_PIX_FMT_FLAG_BE | AV_PIX_FMT_FLAG_PLANAR,
    },
    [AV_PIX_FMT_YUV422P10LE] = {
        .name = "yuv422p10le",
        .nb_components = 3,
        .log2_chroma_w = 1,
        .log2_chroma_h = 0,
        .comp = {
            { 0, 2, 0, 0, 10, 1, 9, 1 },        /* Y */
            { 1, 2, 0, 0, 10, 1, 9, 1 },        /* U */
            { 2, 2, 0, 0, 10, 1, 9, 1 },        /* V */
        },
        .flags = AV_PIX_FMT_FLAG_PLANAR,
    },
    [AV_PIX_FMT_YUV422P10BE] = {
        .name = "yuv422p10be",
        .nb_components = 3,
        .log2_chroma_w = 1,
        .log2_chroma_h = 0,
        .comp = {
            { 0, 2, 0, 0, 10, 1, 9, 1 },        /* Y */
            { 1, 2, 0, 0, 10, 1, 9, 1 },        /* U */
            { 2, 2, 0, 0, 10, 1, 9, 1 },        /* V */
        },
        .flags = AV_PIX_FMT_FLAG_BE | AV_PIX_FMT_FLAG_PLANAR,
    },
    [AV_PIX_FMT_YUV422P12LE] = {
        .name = "yuv422p12le",
        .nb_components = 3,
        .log2_chroma_w = 1,
        .log2_chroma_h = 0,
        .comp = {
            { 0, 2, 0, 0, 12, 1, 11, 1 },        /* Y */
            { 1, 2, 0, 0, 12, 1, 11, 1 },        /* U */
            { 2, 2, 0, 0, 12, 1, 11, 1 },        /* V */
        },
        .flags = AV_PIX_FMT_FLAG_PLANAR,
    },
    [AV_PIX_FMT_YUV422P12BE] = {
        .name = "yuv422p12be",
        .nb_components = 3,
        .log2_chroma_w = 1,
        .log2_chroma_h = 0,
        .comp = {
            { 0, 2, 0, 0, 12, 1, 11, 1 },        /* Y */
            { 1, 2, 0, 0, 12, 1, 11, 1 },        /* U */
            { 2, 2, 0, 0, 12, 1, 11, 1 },        /* V */
        },
        .flags = AV_PIX_FMT_FLAG_BE | AV_PIX_FMT_FLAG_PLANAR,
    },
    [AV_PIX_FMT_YUV422P14LE] = {
        .name = "yuv422p14le",
        .nb_components = 3,
        .log2_chroma_w = 1,
        .log2_chroma_h = 0,
        .comp = {
            { 0, 2, 0, 0, 14, 1, 13, 1 },        /* Y */
            { 1, 2, 0, 0, 14, 1, 13, 1 },        /* U */
            { 2, 2, 0, 0, 14, 1, 13, 1 },        /* V */
        },
        .flags = AV_PIX_FMT_FLAG_PLANAR,
    },
    [AV_PIX_FMT_YUV422P14BE] = {
        .name = "yuv422p14be",
        .nb_components = 3,
        .log2_chroma_w = 1,
        .log2_chroma_h = 0,
        .comp = {
            { 0, 2, 0, 0, 14, 1, 13, 1 },        /* Y */
            { 1, 2, 0, 0, 14, 1, 13, 1 },        /* U */
            { 2, 2, 0, 0, 14, 1, 13, 1 },        /* V */
        },
        .flags = AV_PIX_FMT_FLAG_BE | AV_PIX_FMT_FLAG_PLANAR,
    },
    [AV_PIX_FMT_YUV422P16LE] = {
        .name = "yuv422p16le",
        .nb_components = 3,
        .log2_chroma_w = 1,
        .log2_chroma_h = 0,
        .comp = {
            { 0, 2, 0, 0, 16, 1, 15, 1 },        /* Y */
            { 1, 2, 0, 0, 16, 1, 15, 1 },        /* U */
            { 2, 2, 0, 0, 16, 1, 15, 1 },        /* V */
        },
        .flags = AV_PIX_FMT_FLAG_PLANAR,
    },
    [AV_PIX_FMT_YUV422P16BE] = {
        .name = "yuv422p16be",
        .nb_components = 3,
        .log2_chroma_w = 1,
        .log2_chroma_h = 0,
        .comp = {
            { 0, 2, 0, 0, 16, 1, 15, 1 },        /* Y */
            { 1, 2, 0, 0, 16, 1, 15, 1 },        /* U */
            { 2, 2, 0, 0, 16, 1, 15, 1 },        /* V */
        },
        .flags = AV_PIX_FMT_FLAG_BE | AV_PIX_FMT_FLAG_PLANAR,
    },
    [AV_PIX_FMT_YUV444P16LE] = {
        .name = "yuv444p16le",
        .nb_components = 3,
        .log2_chroma_w = 0,
        .log2_chroma_h = 0,
        .comp = {
            { 0, 2, 0, 0, 16, 1, 15, 1 },        /* Y */
            { 1, 2, 0, 0, 16, 1, 15, 1 },        /* U */
            { 2, 2, 0, 0, 16, 1, 15, 1 },        /* V */
        },
        .flags = AV_PIX_FMT_FLAG_PLANAR,
    },
    [AV_PIX_FMT_YUV444P16BE] = {
        .name = "yuv444p16be",
        .nb_components = 3,
        .log2_chroma_w = 0,
        .log2_chroma_h = 0,
        .comp = {
            { 0, 2, 0, 0, 16, 1, 15, 1 },        /* Y */
            { 1, 2, 0, 0, 16, 1, 15, 1 },        /* U */
            { 2, 2, 0, 0, 16, 1, 15, 1 },        /* V */
        },
        .flags = AV_PIX_FMT_FLAG_BE | AV_PIX_FMT_FLAG_PLANAR,
    },
    [AV_PIX_FMT_YUV444P10LE] = {
        .name = "yuv444p10le",
        .nb_components = 3,
        .log2_chroma_w = 0,
        .log2_chroma_h = 0,
        .comp = {
            { 0, 2, 0, 0, 10, 1, 9, 1 },        /* Y */
            { 1, 2, 0, 0, 10, 1, 9, 1 },        /* U */
            { 2, 2, 0, 0, 10, 1, 9, 1 },        /* V */
        },
        .flags = AV_PIX_FMT_FLAG_PLANAR,
    },
    [AV_PIX_FMT_YUV444P10BE] = {
        .name = "yuv444p10be",
        .nb_components = 3,
        .log2_chroma_w = 0,
        .log2_chroma_h = 0,
        .comp = {
            { 0, 2, 0, 0, 10, 1, 9, 1 },        /* Y */
            { 1, 2, 0, 0, 10, 1, 9, 1 },        /* U */
            { 2, 2, 0, 0, 10, 1, 9, 1 },        /* V */
        },
        .flags = AV_PIX_FMT_FLAG_BE | AV_PIX_FMT_FLAG_PLANAR,
    },
    [AV_PIX_FMT_YUV444P9LE] = {
        .name = "yuv444p9le",
        .nb_components = 3,
        .log2_chroma_w = 0,
        .log2_chroma_h = 0,
        .comp = {
            { 0, 2, 0, 0, 9, 1, 8, 1 },        /* Y */
            { 1, 2, 0, 0, 9, 1, 8, 1 },        /* U */
            { 2, 2, 0, 0, 9, 1, 8, 1 },        /* V */
        },
        .flags = AV_PIX_FMT_FLAG_PLANAR,
    },
    [AV_PIX_FMT_YUV444P9BE] = {
        .name = "yuv444p9be",
        .nb_components = 3,
        .log2_chroma_w = 0,
        .log2_chroma_h = 0,
        .comp = {
            { 0, 2, 0, 0, 9, 1, 8, 1 },        /* Y */
            { 1, 2, 0, 0, 9, 1, 8, 1 },        /* U */
            { 2, 2, 0, 0, 9, 1, 8, 1 },        /* V */
        },
        .flags = AV_PIX_FMT_FLAG_BE | AV_PIX_FMT_FLAG_PLANAR,
    },
    [AV_PIX_FMT_YUV444P12LE] = {
        .name = "yuv444p12le",
        .nb_components = 3,
        .log2_chroma_w = 0,
        .log2_chroma_h = 0,
        .comp = {
            { 0, 2, 0, 0, 12, 1, 11, 1 },        /* Y */
            { 1, 2, 0, 0, 12, 1, 11, 1 },        /* U */
            { 2, 2, 0, 0, 12, 1, 11, 1 },        /* V */
        },
        .flags = AV_PIX_FMT_FLAG_PLANAR,
    },
    [AV_PIX_FMT_YUV444P12BE] = {
        .name = "yuv444p12be",
        .nb_components = 3,
        .log2_chroma_w = 0,
        .log2_chroma_h = 0,
        .comp = {
            { 0, 2, 0, 0, 12, 1, 11, 1 },        /* Y */
            { 1, 2, 0, 0, 12, 1, 11, 1 },        /* U */
            { 2, 2, 0, 0, 12, 1, 11, 1 },        /* V */
        },
        .flags = AV_PIX_FMT_FLAG_BE | AV_PIX_FMT_FLAG_PLANAR,
    },
    [AV_PIX_FMT_YUV444P14LE] = {
        .name = "yuv444p14le",
        .nb_components = 3,
        .log2_chroma_w = 0,
        .log2_chroma_h = 0,
        .comp = {
            { 0, 2, 0, 0, 14, 1, 13, 1 },        /* Y */
            { 1, 2, 0, 0, 14, 1, 13, 1 },        /* U */
            { 2, 2, 0, 0, 14, 1, 13, 1 },        /* V */
        },
        .flags = AV_PIX_FMT_FLAG_PLANAR,
    },
    [AV_PIX_FMT_YUV444P14BE] = {
        .name = "yuv444p14be",
        .nb_components = 3,
        .log2_chroma_w = 0,
        .log2_chroma_h = 0,
        .comp = {
            { 0, 2, 0, 0, 14, 1, 13, 1 },        /* Y */
            { 1, 2, 0, 0, 14, 1, 13, 1 },        /* U */
            { 2, 2, 0, 0, 14, 1, 13, 1 },        /* V */
        },
        .flags = AV_PIX_FMT_FLAG_BE | AV_PIX_FMT_FLAG_PLANAR,
    },
    [AV_PIX_FMT_D3D11VA_VLD] = {
        .name = "d3d11va_vld",
        .log2_chroma_w = 1,
        .log2_chroma_h = 1,
        .flags = AV_PIX_FMT_FLAG_HWACCEL,
    },
    [AV_PIX_FMT_DXVA2_VLD] = {
        .name = "dxva2_vld",
        .log2_chroma_w = 1,
        .log2_chroma_h = 1,
        .flags = AV_PIX_FMT_FLAG_HWACCEL,
    },
    [AV_PIX_FMT_VDA_VLD] = {
        .name = "vda_vld",
        .log2_chroma_w = 1,
        .log2_chroma_h = 1,
        .flags = AV_PIX_FMT_FLAG_HWACCEL,
    },
    [AV_PIX_FMT_YA8] = {
        .name = "ya8",
        .nb_components = 2,
        .comp = {
            { 0, 2, 0, 0, 8, 1, 7, 1 },        /* Y */
            { 0, 2, 1, 0, 8, 1, 7, 2 },        /* A */
        },
        .flags = AV_PIX_FMT_FLAG_ALPHA,
        .alias = "gray8a",
    },
    [AV_PIX_FMT_YA16LE] = {
        .name = "ya16le",
        .nb_components = 2,
        .comp = {
            { 0, 4, 0, 0, 16, 3, 15, 1 },        /* Y */
            { 0, 4, 2, 0, 16, 3, 15, 3 },        /* A */
        },
        .flags = AV_PIX_FMT_FLAG_ALPHA,
    },
    [AV_PIX_FMT_YA16BE] = {
        .name = "ya16be",
        .nb_components = 2,
        .comp = {
            { 0, 4, 0, 0, 16, 3, 15, 1 },        /* Y */
            { 0, 4, 2, 0, 16, 3, 15, 3 },        /* A */
        },
        .flags = AV_PIX_FMT_FLAG_BE | AV_PIX_FMT_FLAG_ALPHA,
    },
    [AV_PIX_FMT_VIDEOTOOLBOX] = {
        .name = "videotoolbox_vld",
        .flags = AV_PIX_FMT_FLAG_HWACCEL,
    },
    [AV_PIX_FMT_GBRP] = {
        .name = "gbrp",
        .nb_components = 3,
        .log2_chroma_w = 0,
        .log2_chroma_h = 0,
        .comp = {
            { 2, 1, 0, 0, 8, 0, 7, 1 },        /* R */
            { 0, 1, 0, 0, 8, 0, 7, 1 },        /* G */
            { 1, 1, 0, 0, 8, 0, 7, 1 },        /* B */
        },
        .flags = AV_PIX_FMT_FLAG_PLANAR | AV_PIX_FMT_FLAG_RGB,
    },
    [AV_PIX_FMT_GBRP9LE] = {
        .name = "gbrp9le",
        .nb_components = 3,
        .log2_chroma_w = 0,
        .log2_chroma_h = 0,
        .comp = {
            { 2, 2, 0, 0, 9, 1, 8, 1 },        /* R */
            { 0, 2, 0, 0, 9, 1, 8, 1 },        /* G */
            { 1, 2, 0, 0, 9, 1, 8, 1 },        /* B */
        },
        .flags = AV_PIX_FMT_FLAG_PLANAR | AV_PIX_FMT_FLAG_RGB,
    },
    [AV_PIX_FMT_GBRP9BE] = {
        .name = "gbrp9be",
        .nb_components = 3,
        .log2_chroma_w = 0,
        .log2_chroma_h = 0,
        .comp = {
            { 2, 2, 0, 0, 9, 1, 8, 1 },        /* R */
            { 0, 2, 0, 0, 9, 1, 8, 1 },        /* G */
            { 1, 2, 0, 0, 9, 1, 8, 1 },        /* B */
        },
        .flags = AV_PIX_FMT_FLAG_BE | AV_PIX_FMT_FLAG_PLANAR | AV_PIX_FMT_FLAG_RGB,
    },
    [AV_PIX_FMT_GBRP10LE] = {
        .name = "gbrp10le",
        .nb_components = 3,
        .log2_chroma_w = 0,
        .log2_chroma_h = 0,
        .comp = {
            { 2, 2, 0, 0, 10, 1, 9, 1 },        /* R */
            { 0, 2, 0, 0, 10, 1, 9, 1 },        /* G */
            { 1, 2, 0, 0, 10, 1, 9, 1 },        /* B */
        },
        .flags = AV_PIX_FMT_FLAG_PLANAR | AV_PIX_FMT_FLAG_RGB,
    },
    [AV_PIX_FMT_GBRP10BE] = {
        .name = "gbrp10be",
        .nb_components = 3,
        .log2_chroma_w = 0,
        .log2_chroma_h = 0,
        .comp = {
            { 2, 2, 0, 0, 10, 1, 9, 1 },        /* R */
            { 0, 2, 0, 0, 10, 1, 9, 1 },        /* G */
            { 1, 2, 0, 0, 10, 1, 9, 1 },        /* B */
        },
        .flags = AV_PIX_FMT_FLAG_BE | AV_PIX_FMT_FLAG_PLANAR | AV_PIX_FMT_FLAG_RGB,
    },
    [AV_PIX_FMT_GBRP12LE] = {
        .name = "gbrp12le",
        .nb_components = 3,
        .log2_chroma_w = 0,
        .log2_chroma_h = 0,
        .comp = {
            { 2, 2, 0, 0, 12, 1, 11, 1 },        /* R */
            { 0, 2, 0, 0, 12, 1, 11, 1 },        /* G */
            { 1, 2, 0, 0, 12, 1, 11, 1 },        /* B */
        },
        .flags = AV_PIX_FMT_FLAG_PLANAR | AV_PIX_FMT_FLAG_RGB,
    },
    [AV_PIX_FMT_GBRP12BE] = {
        .name = "gbrp12be",
        .nb_components = 3,
        .log2_chroma_w = 0,
        .log2_chroma_h = 0,
        .comp = {
            { 2, 2, 0, 0, 12, 1, 11, 1 },        /* R */
            { 0, 2, 0, 0, 12, 1, 11, 1 },        /* G */
            { 1, 2, 0, 0, 12, 1, 11, 1 },        /* B */
        },
        .flags = AV_PIX_FMT_FLAG_BE | AV_PIX_FMT_FLAG_PLANAR | AV_PIX_FMT_FLAG_RGB,
    },
    [AV_PIX_FMT_GBRP14LE] = {
        .name = "gbrp14le",
        .nb_components = 3,
        .log2_chroma_w = 0,
        .log2_chroma_h = 0,
        .comp = {
            { 2, 2, 0, 0, 14, 1, 13, 1 },        /* R */
            { 0, 2, 0, 0, 14, 1, 13, 1 },        /* G */
            { 1, 2, 0, 0, 14, 1, 13, 1 },        /* B */
        },
        .flags = AV_PIX_FMT_FLAG_PLANAR | AV_PIX_FMT_FLAG_RGB,
    },
    [AV_PIX_FMT_GBRP14BE] = {
        .name = "gbrp14be",
        .nb_components = 3,
        .log2_chroma_w = 0,
        .log2_chroma_h = 0,
        .comp = {
            { 2, 2, 0, 0, 14, 1, 13, 1 },        /* R */
            { 0, 2, 0, 0, 14, 1, 13, 1 },        /* G */
            { 1, 2, 0, 0, 14, 1, 13, 1 },        /* B */
        },
        .flags = AV_PIX_FMT_FLAG_BE | AV_PIX_FMT_FLAG_PLANAR | AV_PIX_FMT_FLAG_RGB,
    },
    [AV_PIX_FMT_GBRP16LE] = {
        .name = "gbrp16le",
        .nb_components = 3,
        .log2_chroma_w = 0,
        .log2_chroma_h = 0,
        .comp = {
            { 2, 2, 0, 0, 16, 1, 15, 1 },       /* R */
            { 0, 2, 0, 0, 16, 1, 15, 1 },       /* G */
            { 1, 2, 0, 0, 16, 1, 15, 1 },       /* B */
        },
        .flags = AV_PIX_FMT_FLAG_PLANAR | AV_PIX_FMT_FLAG_RGB,
    },
    [AV_PIX_FMT_GBRP16BE] = {
        .name = "gbrp16be",
        .nb_components = 3,
        .log2_chroma_w = 0,
        .log2_chroma_h = 0,
        .comp = {
            { 2, 2, 0, 0, 16, 1, 15, 1 },       /* R */
            { 0, 2, 0, 0, 16, 1, 15, 1 },       /* G */
            { 1, 2, 0, 0, 16, 1, 15, 1 },       /* B */
        },
        .flags = AV_PIX_FMT_FLAG_BE | AV_PIX_FMT_FLAG_PLANAR | AV_PIX_FMT_FLAG_RGB,
    },
    [AV_PIX_FMT_GBRAP] = {
        .name = "gbrap",
        .nb_components = 4,
        .log2_chroma_w = 0,
        .log2_chroma_h = 0,
        .comp = {
            { 2, 1, 0, 0, 8, 0, 7, 1 },        /* R */
            { 0, 1, 0, 0, 8, 0, 7, 1 },        /* G */
            { 1, 1, 0, 0, 8, 0, 7, 1 },        /* B */
            { 3, 1, 0, 0, 8, 0, 7, 1 },        /* A */
        },
        .flags = AV_PIX_FMT_FLAG_PLANAR | AV_PIX_FMT_FLAG_RGB |
                 AV_PIX_FMT_FLAG_ALPHA,
    },
    [AV_PIX_FMT_GBRAP16LE] = {
        .name = "gbrap16le",
        .nb_components = 4,
        .log2_chroma_w = 0,
        .log2_chroma_h = 0,
        .comp = {
            { 2, 2, 0, 0, 16, 1, 15, 1 },       /* R */
            { 0, 2, 0, 0, 16, 1, 15, 1 },       /* G */
            { 1, 2, 0, 0, 16, 1, 15, 1 },       /* B */
            { 3, 2, 0, 0, 16, 1, 15, 1 },       /* A */
        },
        .flags = AV_PIX_FMT_FLAG_PLANAR | AV_PIX_FMT_FLAG_RGB |
                 AV_PIX_FMT_FLAG_ALPHA,
    },
    [AV_PIX_FMT_GBRAP16BE] = {
        .name = "gbrap16be",
        .nb_components = 4,
        .log2_chroma_w = 0,
        .log2_chroma_h = 0,
        .comp = {
            { 2, 2, 0, 0, 16, 1, 15, 1 },       /* R */
            { 0, 2, 0, 0, 16, 1, 15, 1 },       /* G */
            { 1, 2, 0, 0, 16, 1, 15, 1 },       /* B */
            { 3, 2, 0, 0, 16, 1, 15, 1 },       /* A */
        },
        .flags = AV_PIX_FMT_FLAG_BE | AV_PIX_FMT_FLAG_PLANAR |
                 AV_PIX_FMT_FLAG_RGB | AV_PIX_FMT_FLAG_ALPHA,
    },
    [AV_PIX_FMT_VDPAU] = {
        .name = "vdpau",
        .log2_chroma_w = 1,
        .log2_chroma_h = 1,
        .flags = AV_PIX_FMT_FLAG_HWACCEL,
    },
    [AV_PIX_FMT_XYZ12LE] = {
        .name = "xyz12le",
        .nb_components = 3,
        .log2_chroma_w = 0,
        .log2_chroma_h = 0,
        .comp = {
            { 0, 6, 0, 4, 12, 5, 11, 1 },       /* X */
            { 0, 6, 2, 4, 12, 5, 11, 3 },       /* Y */
            { 0, 6, 4, 4, 12, 5, 11, 5 },       /* Z */
      },
      /*.flags = -- not used*/
    },
    [AV_PIX_FMT_XYZ12BE] = {
        .name = "xyz12be",
        .nb_components = 3,
        .log2_chroma_w = 0,
        .log2_chroma_h = 0,
        .comp = {
            { 0, 6, 0, 4, 12, 5, 11, 1 },       /* X */
            { 0, 6, 2, 4, 12, 5, 11, 3 },       /* Y */
            { 0, 6, 4, 4, 12, 5, 11, 5 },       /* Z */
       },
        .flags = AV_PIX_FMT_FLAG_BE,
    },

#define BAYER8_DESC_COMMON \
        .nb_components= 3, \
        .log2_chroma_w= 0, \
        .log2_chroma_h= 0, \
        .comp = {          \
            {0,1,0,0,2,0,1,1},\
            {0,1,0,0,4,0,3,1},\
            {0,1,0,0,2,0,1,1},\
        },                 \

#define BAYER16_DESC_COMMON \
        .nb_components= 3, \
        .log2_chroma_w= 0, \
        .log2_chroma_h= 0, \
        .comp = {          \
            {0,2,0,0,4,1,3,1},\
            {0,2,0,0,8,1,7,1},\
            {0,2,0,0,4,1,3,1},\
        },                 \

    [AV_PIX_FMT_BAYER_BGGR8] = {
        .name = "bayer_bggr8",
        BAYER8_DESC_COMMON
        .flags = AV_PIX_FMT_FLAG_RGB,
    },
    [AV_PIX_FMT_BAYER_BGGR16LE] = {
        .name = "bayer_bggr16le",
        BAYER16_DESC_COMMON
        .flags = AV_PIX_FMT_FLAG_RGB,
    },
    [AV_PIX_FMT_BAYER_BGGR16BE] = {
        .name = "bayer_bggr16be",
        BAYER16_DESC_COMMON
        .flags = AV_PIX_FMT_FLAG_BE | AV_PIX_FMT_FLAG_RGB,
    },
    [AV_PIX_FMT_BAYER_RGGB8] = {
        .name = "bayer_rggb8",
        BAYER8_DESC_COMMON
        .flags = AV_PIX_FMT_FLAG_RGB,
    },
    [AV_PIX_FMT_BAYER_RGGB16LE] = {
        .name = "bayer_rggb16le",
        BAYER16_DESC_COMMON
        .flags = AV_PIX_FMT_FLAG_RGB,
    },
    [AV_PIX_FMT_BAYER_RGGB16BE] = {
        .name = "bayer_rggb16be",
        BAYER16_DESC_COMMON
        .flags = AV_PIX_FMT_FLAG_BE | AV_PIX_FMT_FLAG_RGB,
    },
    [AV_PIX_FMT_BAYER_GBRG8] = {
        .name = "bayer_gbrg8",
        BAYER8_DESC_COMMON
        .flags = AV_PIX_FMT_FLAG_RGB,
    },
    [AV_PIX_FMT_BAYER_GBRG16LE] = {
        .name = "bayer_gbrg16le",
        BAYER16_DESC_COMMON
        .flags = AV_PIX_FMT_FLAG_RGB,
    },
    [AV_PIX_FMT_BAYER_GBRG16BE] = {
        .name = "bayer_gbrg16be",
        BAYER16_DESC_COMMON
        .flags = AV_PIX_FMT_FLAG_BE | AV_PIX_FMT_FLAG_RGB,
    },
    [AV_PIX_FMT_BAYER_GRBG8] = {
        .name = "bayer_grbg8",
        BAYER8_DESC_COMMON
        .flags = AV_PIX_FMT_FLAG_RGB,
    },
    [AV_PIX_FMT_BAYER_GRBG16LE] = {
        .name = "bayer_grbg16le",
        BAYER16_DESC_COMMON
        .flags = AV_PIX_FMT_FLAG_RGB,
    },
    [AV_PIX_FMT_BAYER_GRBG16BE] = {
        .name = "bayer_grbg16be",
        BAYER16_DESC_COMMON
        .flags = AV_PIX_FMT_FLAG_BE | AV_PIX_FMT_FLAG_RGB,
    },
    [AV_PIX_FMT_NV16] = {
        .name = "nv16",
        .nb_components = 3,
        .log2_chroma_w = 1,
        .log2_chroma_h = 0,
        .comp = {
            { 0, 1, 0, 0, 8, 0, 7, 1 },        /* Y */
            { 1, 2, 0, 0, 8, 1, 7, 1 },        /* U */
            { 1, 2, 1, 0, 8, 1, 7, 2 },        /* V */
        },
        .flags = AV_PIX_FMT_FLAG_PLANAR,
    },
    [AV_PIX_FMT_NV20LE] = {
        .name = "nv20le",
        .nb_components = 3,
        .log2_chroma_w = 1,
        .log2_chroma_h = 0,
        .comp = {
            { 0, 2, 0, 0, 10, 1, 9, 1 },        /* Y */
            { 1, 4, 0, 0, 10, 3, 9, 1 },        /* U */
            { 1, 4, 2, 0, 10, 3, 9, 3 },        /* V */
        },
        .flags = AV_PIX_FMT_FLAG_PLANAR,
    },
    [AV_PIX_FMT_NV20BE] = {
        .name = "nv20be",
        .nb_components = 3,
        .log2_chroma_w = 1,
        .log2_chroma_h = 0,
        .comp = {
            { 0, 2, 0, 0, 10, 1, 9, 1 },        /* Y */
            { 1, 4, 0, 0, 10, 3, 9, 1 },        /* U */
            { 1, 4, 2, 0, 10, 3, 9, 3 },        /* V */
        },
        .flags = AV_PIX_FMT_FLAG_PLANAR | AV_PIX_FMT_FLAG_BE,
    },
    [AV_PIX_FMT_VDA] = {
        .name = "vda",
        .flags = AV_PIX_FMT_FLAG_HWACCEL,
    },
    [AV_PIX_FMT_QSV] = {
        .name = "qsv",
        .flags = AV_PIX_FMT_FLAG_HWACCEL,
    },
    [AV_PIX_FMT_MMAL] = {
        .name = "mmal",
        .flags = AV_PIX_FMT_FLAG_HWACCEL,
    },
    [AV_PIX_FMT_CUDA] = {
        .name = "cuda",
        .flags = AV_PIX_FMT_FLAG_HWACCEL,
    },
    [AV_PIX_FMT_AYUV64LE] = {
        .name = "ayuv64le",
        .nb_components = 4,
        .log2_chroma_w = 0,
        .log2_chroma_h = 0,
        .comp = {
            { 0, 8, 2, 0, 16, 7, 15, 3 },        /* Y */
            { 0, 8, 4, 0, 16, 7, 15, 5 },        /* U */
            { 0, 8, 6, 0, 16, 7, 15, 7 },        /* V */
            { 0, 8, 0, 0, 16, 7, 15, 1 },        /* A */
        },
        .flags = AV_PIX_FMT_FLAG_ALPHA,
    },
    [AV_PIX_FMT_AYUV64BE] = {
        .name = "ayuv64be",
        .nb_components = 4,
        .log2_chroma_w = 0,
        .log2_chroma_h = 0,
        .comp = {
            { 0, 8, 2, 0, 16, 7, 15, 3 },        /* Y */
            { 0, 8, 4, 0, 16, 7, 15, 5 },        /* U */
            { 0, 8, 6, 0, 16, 7, 15, 7 },        /* V */
            { 0, 8, 0, 0, 16, 7, 15, 1 },        /* A */
        },
        .flags = AV_PIX_FMT_FLAG_BE | AV_PIX_FMT_FLAG_ALPHA,
    },
    [AV_PIX_FMT_P010LE] = {
        .name = "p010le",
        .nb_components = 3,
        .log2_chroma_w = 1,
        .log2_chroma_h = 1,
        .comp = {
            { 0, 2, 0, 6, 10, 1, 9, 1 },        /* Y */
            { 1, 4, 0, 6, 10, 3, 9, 1 },        /* U */
            { 1, 4, 2, 6, 10, 3, 9, 3 },        /* V */
        },
        .flags = AV_PIX_FMT_FLAG_PLANAR,
    },
    [AV_PIX_FMT_P010BE] = {
        .name = "p010be",
        .nb_components = 3,
        .log2_chroma_w = 1,
        .log2_chroma_h = 1,
        .comp = {
            { 0, 2, 0, 6, 10, 1, 9, 1 },        /* Y */
            { 1, 4, 0, 6, 10, 3, 9, 1 },        /* U */
            { 1, 4, 2, 6, 10, 3, 9, 3 },        /* V */
        },
        .flags = AV_PIX_FMT_FLAG_PLANAR | AV_PIX_FMT_FLAG_BE,
    },
    [AV_PIX_FMT_GBRAP12LE] = {
        .name = "gbrap12le",
        .nb_components = 4,
        .log2_chroma_w = 0,
        .log2_chroma_h = 0,
        .comp = {
            { 2, 2, 0, 0, 12, 1, 11, 1 },       /* R */
            { 0, 2, 0, 0, 12, 1, 11, 1 },       /* G */
            { 1, 2, 0, 0, 12, 1, 11, 1 },       /* B */
            { 3, 2, 0, 0, 12, 1, 11, 1 },       /* A */
        },
        .flags = AV_PIX_FMT_FLAG_PLANAR | AV_PIX_FMT_FLAG_RGB |
                 AV_PIX_FMT_FLAG_ALPHA,
    },
    [AV_PIX_FMT_GBRAP12BE] = {
        .name = "gbrap12be",
        .nb_components = 4,
        .log2_chroma_w = 0,
        .log2_chroma_h = 0,
        .comp = {
            { 2, 2, 0, 0, 12, 1, 11, 1 },       /* R */
            { 0, 2, 0, 0, 12, 1, 11, 1 },       /* G */
            { 1, 2, 0, 0, 12, 1, 11, 1 },       /* B */
            { 3, 2, 0, 0, 12, 1, 11, 1 },       /* A */
        },
        .flags = AV_PIX_FMT_FLAG_BE | AV_PIX_FMT_FLAG_PLANAR |
                 AV_PIX_FMT_FLAG_RGB | AV_PIX_FMT_FLAG_ALPHA,
    },
};
#if FF_API_PLUS1_MINUS1
FF_ENABLE_DEPRECATION_WARNINGS
#endif

static const char *color_range_names[AVCOL_RANGE_NB] = {
    "unknown", "tv", "pc",
};

static const char *color_primaries_names[AVCOL_PRI_NB] = {
    "reserved", "bt709", "unknown", "reserved", "bt470m",
    "bt470bg", "smpte170m", "smpte240m", "film", "bt2020",
    "smpte428-1",
};

static const char *color_transfer_names[AVCOL_TRC_NB] = {
    "reserved", "bt709", "unknown", "reserved", "bt470m",
    "bt470bg", "smpte170m", "smpte240m", "linear", "log100",
    "log316", "iec61966-2-4", "bt1361e", "iec61966-2-1",
    "bt2020-10", "bt2020-20", "smpte2084", "smpte428-1",
};

static const char *color_space_names[AVCOL_SPC_NB] = {
    "gbr", "bt709", "unknown", "reserved", "fcc",
    "bt470bg", "smpte170m", "smpte240m", "ycgco",
    "bt2020nc", "bt2020c",
};

static const char *chroma_location_names[AVCHROMA_LOC_NB] = {
    "unspecified", "left", "center", "topleft",
    "top", "bottomleft", "bottom",
};

static enum AVPixelFormat get_pix_fmt_internal(const char *name)
{
    enum AVPixelFormat pix_fmt;

    for (pix_fmt = 0; pix_fmt < AV_PIX_FMT_NB; pix_fmt++)
        if (av_pix_fmt_descriptors[pix_fmt].name &&
            (!strcmp(av_pix_fmt_descriptors[pix_fmt].name, name) ||
             av_match_name(name, av_pix_fmt_descriptors[pix_fmt].alias)))
            return pix_fmt;

    return AV_PIX_FMT_NONE;
}

const char *av_get_pix_fmt_name(enum AVPixelFormat pix_fmt)
{
    return (unsigned)pix_fmt < AV_PIX_FMT_NB ?
        av_pix_fmt_descriptors[pix_fmt].name : NULL;
}

#if HAVE_BIGENDIAN
#   define X_NE(be, le) be
#else
#   define X_NE(be, le) le
#endif

enum AVPixelFormat av_get_pix_fmt(const char *name)
{
    enum AVPixelFormat pix_fmt;

    if (!strcmp(name, "rgb32"))
        name = X_NE("argb", "bgra");
    else if (!strcmp(name, "bgr32"))
        name = X_NE("abgr", "rgba");

    pix_fmt = get_pix_fmt_internal(name);
    if (pix_fmt == AV_PIX_FMT_NONE) {
        char name2[32];

        snprintf(name2, sizeof(name2), "%s%s", name, X_NE("be", "le"));
        pix_fmt = get_pix_fmt_internal(name2);
    }

#if FF_API_VAAPI
    if (pix_fmt == AV_PIX_FMT_NONE && !strcmp(name, "vaapi"))
        pix_fmt = AV_PIX_FMT_VAAPI;
#endif
    return pix_fmt;
}

int av_get_bits_per_pixel(const AVPixFmtDescriptor *pixdesc)
{
    int c, bits = 0;
    int log2_pixels = pixdesc->log2_chroma_w + pixdesc->log2_chroma_h;

    for (c = 0; c < pixdesc->nb_components; c++) {
        int s = c == 1 || c == 2 ? 0 : log2_pixels;
        bits += pixdesc->comp[c].depth << s;
    }

    return bits >> log2_pixels;
}

int av_get_padded_bits_per_pixel(const AVPixFmtDescriptor *pixdesc)
{
    int c, bits = 0;
    int log2_pixels = pixdesc->log2_chroma_w + pixdesc->log2_chroma_h;
    int steps[4] = {0};

    for (c = 0; c < pixdesc->nb_components; c++) {
        const AVComponentDescriptor *comp = &pixdesc->comp[c];
        int s = c == 1 || c == 2 ? 0 : log2_pixels;
        steps[comp->plane] = comp->step << s;
    }
    for (c = 0; c < 4; c++)
        bits += steps[c];

    if(!(pixdesc->flags & AV_PIX_FMT_FLAG_BITSTREAM))
        bits *= 8;

    return bits >> log2_pixels;
}

char *av_get_pix_fmt_string(char *buf, int buf_size,
                            enum AVPixelFormat pix_fmt)
{
    /* print header */
    if (pix_fmt < 0) {
       snprintf (buf, buf_size, "name" " nb_components" " nb_bits");
    } else {
        const AVPixFmtDescriptor *pixdesc = &av_pix_fmt_descriptors[pix_fmt];
        snprintf(buf, buf_size, "%-11s %7d %10d", pixdesc->name,
                 pixdesc->nb_components, av_get_bits_per_pixel(pixdesc));
    }

    return buf;
}

const AVPixFmtDescriptor *av_pix_fmt_desc_get(enum AVPixelFormat pix_fmt)
{
    if (pix_fmt < 0 || pix_fmt >= AV_PIX_FMT_NB)
        return NULL;
    return &av_pix_fmt_descriptors[pix_fmt];
}

const AVPixFmtDescriptor *av_pix_fmt_desc_next(const AVPixFmtDescriptor *prev)
{
    if (!prev)
        return &av_pix_fmt_descriptors[0];
    while (prev - av_pix_fmt_descriptors < FF_ARRAY_ELEMS(av_pix_fmt_descriptors) - 1) {
        prev++;
        if (prev->name)
            return prev;
    }
    return NULL;
}

enum AVPixelFormat av_pix_fmt_desc_get_id(const AVPixFmtDescriptor *desc)
{
    if (desc < av_pix_fmt_descriptors ||
        desc >= av_pix_fmt_descriptors + FF_ARRAY_ELEMS(av_pix_fmt_descriptors))
        return AV_PIX_FMT_NONE;

    return desc - av_pix_fmt_descriptors;
}

int av_pix_fmt_get_chroma_sub_sample(enum AVPixelFormat pix_fmt,
                                     int *h_shift, int *v_shift)
{
    const AVPixFmtDescriptor *desc = av_pix_fmt_desc_get(pix_fmt);
    if (!desc)
        return AVERROR(ENOSYS);
    *h_shift = desc->log2_chroma_w;
    *v_shift = desc->log2_chroma_h;

    return 0;
}

int av_pix_fmt_count_planes(enum AVPixelFormat pix_fmt)
{
    const AVPixFmtDescriptor *desc = av_pix_fmt_desc_get(pix_fmt);
    int i, planes[4] = { 0 }, ret = 0;

    if (!desc)
        return AVERROR(EINVAL);

    for (i = 0; i < desc->nb_components; i++)
        planes[desc->comp[i].plane] = 1;
    for (i = 0; i < FF_ARRAY_ELEMS(planes); i++)
        ret += planes[i];
    return ret;
}

void ff_check_pixfmt_descriptors(void){
    int i, j;

    for (i=0; i<FF_ARRAY_ELEMS(av_pix_fmt_descriptors); i++) {
        const AVPixFmtDescriptor *d = &av_pix_fmt_descriptors[i];
        uint8_t fill[4][8+6+3] = {{0}};
        uint8_t *data[4] = {fill[0], fill[1], fill[2], fill[3]};
        int linesize[4] = {0,0,0,0};
        uint16_t tmp[2];

        if (!d->name && !d->nb_components && !d->log2_chroma_w && !d->log2_chroma_h && !d->flags)
            continue;
//         av_log(NULL, AV_LOG_DEBUG, "Checking: %s\n", d->name);
        av_assert0(d->log2_chroma_w <= 3);
        av_assert0(d->log2_chroma_h <= 3);
        av_assert0(d->nb_components <= 4);
        av_assert0(d->name && d->name[0]);
        av_assert0((d->nb_components==4 || d->nb_components==2) == !!(d->flags & AV_PIX_FMT_FLAG_ALPHA));
        av_assert2(av_get_pix_fmt(d->name) == i);

        for (j=0; j<FF_ARRAY_ELEMS(d->comp); j++) {
            const AVComponentDescriptor *c = &d->comp[j];
            if(j>=d->nb_components) {
                av_assert0(!c->plane && !c->step && !c->offset && !c->shift && !c->depth);
                continue;
            }
            if (d->flags & AV_PIX_FMT_FLAG_BITSTREAM) {
                av_assert0(c->step >= c->depth);
            } else {
                av_assert0(8*c->step >= c->depth);
            }
            if (!strncmp(d->name, "bayer_", 6))
                continue;
            av_read_image_line(tmp, (void*)data, linesize, d, 0, 0, j, 2, 0);
            av_assert0(tmp[0] == 0 && tmp[1] == 0);
            tmp[0] = tmp[1] = (1<<c->depth) - 1;
            av_write_image_line(tmp, data, linesize, d, 0, 0, j, 2);
        }
    }
}


enum AVPixelFormat av_pix_fmt_swap_endianness(enum AVPixelFormat pix_fmt)
{
    const AVPixFmtDescriptor *desc = av_pix_fmt_desc_get(pix_fmt);
    char name[16];
    int i;

    if (!desc || strlen(desc->name) < 2)
        return AV_PIX_FMT_NONE;
    av_strlcpy(name, desc->name, sizeof(name));
    i = strlen(name) - 2;
    if (strcmp(name + i, "be") && strcmp(name + i, "le"))
        return AV_PIX_FMT_NONE;

    name[i] ^= 'b' ^ 'l';

    return get_pix_fmt_internal(name);
}

#define FF_COLOR_NA      -1
#define FF_COLOR_RGB      0 /**< RGB color space */
#define FF_COLOR_GRAY     1 /**< gray color space */
#define FF_COLOR_YUV      2 /**< YUV color space. 16 <= Y <= 235, 16 <= U, V <= 240 */
#define FF_COLOR_YUV_JPEG 3 /**< YUV color space. 0 <= Y <= 255, 0 <= U, V <= 255 */
#define FF_COLOR_XYZ      4

#define pixdesc_has_alpha(pixdesc) \
    ((pixdesc)->nb_components == 2 || (pixdesc)->nb_components == 4 || (pixdesc)->flags & AV_PIX_FMT_FLAG_PAL)


static int get_color_type(const AVPixFmtDescriptor *desc) {
    if (desc->flags & AV_PIX_FMT_FLAG_PAL)
        return FF_COLOR_RGB;

    if(desc->nb_components == 1 || desc->nb_components == 2)
        return FF_COLOR_GRAY;

    if(desc->name && !strncmp(desc->name, "yuvj", 4))
        return FF_COLOR_YUV_JPEG;

    if(desc->name && !strncmp(desc->name, "xyz", 3))
        return FF_COLOR_XYZ;

    if(desc->flags & AV_PIX_FMT_FLAG_RGB)
        return  FF_COLOR_RGB;

    if(desc->nb_components == 0)
        return FF_COLOR_NA;

    return FF_COLOR_YUV;
}

static int get_pix_fmt_depth(int *min, int *max, enum AVPixelFormat pix_fmt)
{
    const AVPixFmtDescriptor *desc = av_pix_fmt_desc_get(pix_fmt);
    int i;

    if (!desc || !desc->nb_components) {
        *min = *max = 0;
        return AVERROR(EINVAL);
    }

    *min = INT_MAX, *max = -INT_MAX;
    for (i = 0; i < desc->nb_components; i++) {
        *min = FFMIN(desc->comp[i].depth, *min);
        *max = FFMAX(desc->comp[i].depth, *max);
    }
    return 0;
}

static int get_pix_fmt_score(enum AVPixelFormat dst_pix_fmt,
                              enum AVPixelFormat src_pix_fmt,
                              unsigned *lossp, unsigned consider)
{
    const AVPixFmtDescriptor *src_desc = av_pix_fmt_desc_get(src_pix_fmt);
    const AVPixFmtDescriptor *dst_desc = av_pix_fmt_desc_get(dst_pix_fmt);
    int src_color, dst_color;
    int src_min_depth, src_max_depth, dst_min_depth, dst_max_depth;
    int ret, loss, i, nb_components;
    int score = INT_MAX - 1;

    if (dst_pix_fmt >= AV_PIX_FMT_NB || dst_pix_fmt <= AV_PIX_FMT_NONE)
        return ~0;

    /* compute loss */
    *lossp = loss = 0;

    if (dst_pix_fmt == src_pix_fmt)
        return INT_MAX;

    if ((ret = get_pix_fmt_depth(&src_min_depth, &src_max_depth, src_pix_fmt)) < 0)
        return ret;
    if ((ret = get_pix_fmt_depth(&dst_min_depth, &dst_max_depth, dst_pix_fmt)) < 0)
        return ret;

    src_color = get_color_type(src_desc);
    dst_color = get_color_type(dst_desc);
    if (dst_pix_fmt == AV_PIX_FMT_PAL8)
        nb_components = FFMIN(src_desc->nb_components, 4);
    else
        nb_components = FFMIN(src_desc->nb_components, dst_desc->nb_components);

    for (i = 0; i < nb_components; i++) {
        int depth_minus1 = (dst_pix_fmt == AV_PIX_FMT_PAL8) ? 7/nb_components : (dst_desc->comp[i].depth - 1);
        if (src_desc->comp[i].depth - 1 > depth_minus1 && (consider & FF_LOSS_DEPTH)) {
            loss |= FF_LOSS_DEPTH;
            score -= 65536 >> depth_minus1;
        }
    }

    if (consider & FF_LOSS_RESOLUTION) {
        if (dst_desc->log2_chroma_w > src_desc->log2_chroma_w) {
            loss |= FF_LOSS_RESOLUTION;
            score -= 256 << dst_desc->log2_chroma_w;
        }
        if (dst_desc->log2_chroma_h > src_desc->log2_chroma_h) {
            loss |= FF_LOSS_RESOLUTION;
            score -= 256 << dst_desc->log2_chroma_h;
        }
        // don't favor 422 over 420 if downsampling is needed, because 420 has much better support on the decoder side
        if (dst_desc->log2_chroma_w == 1 && src_desc->log2_chroma_w == 0 &&
            dst_desc->log2_chroma_h == 1 && src_desc->log2_chroma_h == 0 ) {
            score += 512;
        }
    }

    if(consider & FF_LOSS_COLORSPACE)
    switch(dst_color) {
    case FF_COLOR_RGB:
        if (src_color != FF_COLOR_RGB &&
            src_color != FF_COLOR_GRAY)
            loss |= FF_LOSS_COLORSPACE;
        break;
    case FF_COLOR_GRAY:
        if (src_color != FF_COLOR_GRAY)
            loss |= FF_LOSS_COLORSPACE;
        break;
    case FF_COLOR_YUV:
        if (src_color != FF_COLOR_YUV)
            loss |= FF_LOSS_COLORSPACE;
        break;
    case FF_COLOR_YUV_JPEG:
        if (src_color != FF_COLOR_YUV_JPEG &&
            src_color != FF_COLOR_YUV &&
            src_color != FF_COLOR_GRAY)
            loss |= FF_LOSS_COLORSPACE;
        break;
    default:
        /* fail safe test */
        if (src_color != dst_color)
            loss |= FF_LOSS_COLORSPACE;
        break;
    }
    if(loss & FF_LOSS_COLORSPACE)
        score -= (nb_components * 65536) >> FFMIN(dst_desc->comp[0].depth - 1, src_desc->comp[0].depth - 1);

    if (dst_color == FF_COLOR_GRAY &&
        src_color != FF_COLOR_GRAY && (consider & FF_LOSS_CHROMA)) {
        loss |= FF_LOSS_CHROMA;
        score -= 2 * 65536;
    }
    if (!pixdesc_has_alpha(dst_desc) && (pixdesc_has_alpha(src_desc) && (consider & FF_LOSS_ALPHA))) {
        loss |= FF_LOSS_ALPHA;
        score -= 65536;
    }
    if (dst_pix_fmt == AV_PIX_FMT_PAL8 && (consider & FF_LOSS_COLORQUANT) &&
        (src_pix_fmt != AV_PIX_FMT_PAL8 && (src_color != FF_COLOR_GRAY || (pixdesc_has_alpha(src_desc) && (consider & FF_LOSS_ALPHA))))) {
        loss |= FF_LOSS_COLORQUANT;
        score -= 65536;
    }

    *lossp = loss;
    return score;
}

int av_get_pix_fmt_loss(enum AVPixelFormat dst_pix_fmt,
                            enum AVPixelFormat src_pix_fmt,
                            int has_alpha)
{
    int loss;
    int ret = get_pix_fmt_score(dst_pix_fmt, src_pix_fmt, &loss, has_alpha ? ~0 : ~FF_LOSS_ALPHA);
    if (ret < 0)
        return ret;
    return loss;
}

enum AVPixelFormat av_find_best_pix_fmt_of_2(enum AVPixelFormat dst_pix_fmt1, enum AVPixelFormat dst_pix_fmt2,
                                             enum AVPixelFormat src_pix_fmt, int has_alpha, int *loss_ptr)
{
    enum AVPixelFormat dst_pix_fmt;
    int loss1, loss2, loss_mask;
    const AVPixFmtDescriptor *desc1 = av_pix_fmt_desc_get(dst_pix_fmt1);
    const AVPixFmtDescriptor *desc2 = av_pix_fmt_desc_get(dst_pix_fmt2);
    int score1, score2;

    loss_mask= loss_ptr?~*loss_ptr:~0; /* use loss mask if provided */
    if(!has_alpha)
        loss_mask &= ~FF_LOSS_ALPHA;

    score1 = get_pix_fmt_score(dst_pix_fmt1, src_pix_fmt, &loss1, loss_mask);
    score2 = get_pix_fmt_score(dst_pix_fmt2, src_pix_fmt, &loss2, loss_mask);

    if (score1 == score2) {
        if(av_get_padded_bits_per_pixel(desc2) != av_get_padded_bits_per_pixel(desc1)) {
            dst_pix_fmt = av_get_padded_bits_per_pixel(desc2) < av_get_padded_bits_per_pixel(desc1) ? dst_pix_fmt2 : dst_pix_fmt1;
        } else {
            dst_pix_fmt = desc2->nb_components < desc1->nb_components ? dst_pix_fmt2 : dst_pix_fmt1;
        }
    } else {
        dst_pix_fmt = score1 < score2 ? dst_pix_fmt2 : dst_pix_fmt1;
    }

    if (loss_ptr)
        *loss_ptr = av_get_pix_fmt_loss(dst_pix_fmt, src_pix_fmt, has_alpha);
    return dst_pix_fmt;
}

const char *av_color_range_name(enum AVColorRange range)
{
    return (unsigned) range < AVCOL_RANGE_NB ?
        color_range_names[range] : NULL;
}

const char *av_color_primaries_name(enum AVColorPrimaries primaries)
{
    return (unsigned) primaries < AVCOL_PRI_NB ?
        color_primaries_names[primaries] : NULL;
}

const char *av_color_transfer_name(enum AVColorTransferCharacteristic transfer)
{
    return (unsigned) transfer < AVCOL_TRC_NB ?
        color_transfer_names[transfer] : NULL;
}

const char *av_color_space_name(enum AVColorSpace space)
{
    return (unsigned) space < AVCOL_SPC_NB ?
        color_space_names[space] : NULL;
}

const char *av_chroma_location_name(enum AVChromaLocation location)
{
    return (unsigned) location < AVCHROMA_LOC_NB ?
        chroma_location_names[location] : NULL;
}

#ifdef TEST

int main(void){
    int i;
    int err=0;
    int skip = 0;

    for (i=0; i<AV_PIX_FMT_NB*2; i++) {
        const AVPixFmtDescriptor *desc = av_pix_fmt_desc_get(i);
        if(!desc || !desc->name) {
            skip ++;
            continue;
        }
        if (skip) {
            av_log(NULL, AV_LOG_INFO, "%3d unused pixel format values\n", skip);
            skip = 0;
        }
        av_log(NULL, AV_LOG_INFO, "pix fmt %s avg_bpp:%d colortype:%d\n", desc->name, av_get_padded_bits_per_pixel(desc), get_color_type(desc));
        if ((!(desc->flags & AV_PIX_FMT_FLAG_ALPHA)) != (desc->nb_components != 2 && desc->nb_components != 4)) {
            av_log(NULL, AV_LOG_ERROR, "Alpha flag mismatch\n");
            err = 1;
        }
    }
    return err;
}

#endif
<|MERGE_RESOLUTION|>--- conflicted
+++ resolved
@@ -1230,16 +1230,6 @@
 #else
     [AV_PIX_FMT_VAAPI] = {
         .name = "vaapi",
-<<<<<<< HEAD
-=======
-        .log2_chroma_w = 1,
-        .log2_chroma_h = 1,
-        .flags = AV_PIX_FMT_FLAG_HWACCEL,
-    },
-#endif
-    [AV_PIX_FMT_VDA_VLD] = {
-        .name = "vda_vld",
->>>>>>> d264c720
         .log2_chroma_w = 1,
         .log2_chroma_h = 1,
         .flags = AV_PIX_FMT_FLAG_HWACCEL,
