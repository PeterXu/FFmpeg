Entries are sorted chronologically from oldest to youngest within each release,
releases are sorted from youngest to oldest.

version <next>:

- XWD encoder and decoder


version next:
- v410 Quicktime Uncompressed 4:4:4 10-bit encoder and decoder
- SBaGen (SBG) binaural beats script demuxer
- OpenMG Audio muxer
- Timecode extraction in DV and MOV
- thumbnail video filter
- XML output in ffprobe
- asplit audio filter
- tinterlace video filter
- astreamsync audio filter
- amerge audio filter
- GSM audio parser
- SMJPEG muxer
<<<<<<< HEAD
- XWD encoder and decoder
=======


version 0.8_beta2:

>>>>>>> efe68076
- Automatic thread count based on detection number of (available) CPU cores
- y41p Brooktree Uncompressed 4:1:1 12-bit encoder and decoder
- ffprobe -show_error option
- Avid 1:1 10-bit RGB Packer decoder
- v308 Quicktime Uncompressed 4:4:4 encoder and decoder
- yuv4 libquicktime packed 4:2:0 encoder and decoder
- ffprobe -show_frames option
- silencedetect audio filter
- ffprobe -show_program_version, -show_library_versions, -show_versions options
- rv34: frame-level multi-threading
- optimized iMDCT transform on x86 using SSE for for mpegaudiodec
- Improved PGS subtitle decoder
- dumpgraph option to lavfi device


version 0.9:

- openal input device added
- boxblur filter added
- BWF muxer
- Flash Screen Video 2 decoder
- lavfi input device added
- added avconv, which is almost the same for now, except
for a few incompatible changes in the options, which will hopefully make them
easier to use. The changes are:
    * The options placement is now strictly enforced! While in theory the
      options for ffmpeg should be given in [input options] -i INPUT [output
      options] OUTPUT order, in practice it was possible to give output options
      before the -i and it mostly worked. Except when it didn't - the behavior was
      a bit inconsistent. In avconv, it is not possible to mix input and output
      options. All non-global options are reset after an input or output filename.
    * All per-file options are now truly per-file - they apply only to the next
      input or output file and specifying different values for different files
      will now work properly (notably -ss and -t options).
    * All per-stream options are now truly per-stream - it is possible to
      specify which stream(s) should a given option apply to. See the Stream
      specifiers section in the avconv manual for details.
    * In ffmpeg some options (like -newvideo/-newaudio/...) are irregular in the
      sense that they're specified after the output filename instead of before,
      like all other options. In avconv this irregularity is removed, all options
      apply to the next input or output file.
    * -newvideo/-newaudio/-newsubtitle options were removed. Not only were they
      irregular and highly confusing, they were also redundant. In avconv the -map
      option will create new streams in the output file and map input streams to
      them. E.g. avconv -i INPUT -map 0 OUTPUT will create an output stream for
      each stream in the first input file.
    * The -map option now has slightly different and more powerful syntax:
        + Colons (':') are used to separate file index/stream type/stream index
          instead of dots. Comma (',') is used to separate the sync stream instead
          of colon.. This is done for consistency with other options.
        + It's possible to specify stream type. E.g. -map 0:a:2 creates an
          output stream from the third input audio stream.
        + Omitting the stream index now maps all the streams of the given type,
          not just the first. E.g. -map 0:s creates output streams for all the
          subtitle streams in the first input file.
        + Since -map can now match multiple streams, negative mappings were
          introduced. Negative mappings disable some streams from an already
          defined map. E.g. '-map 0 -map -0:a:1' means 'create output streams for
          all the stream in the first input file, except for the second audio
          stream'.
    * There is a new option -c (or -codec) for choosing the decoder/encoder to
      use, which allows to precisely specify target stream(s) consistently with
      other options. E.g. -c:v lib264 sets the codec for all video streams, -c:a:0
      libvorbis sets the codec for the first audio stream and -c copy copies all
      the streams without reencoding. Old -vcodec/-acodec/-scodec options are now
      aliases to -c:v/a/s
    * It is now possible to precisely specify which stream should an AVOption
      apply to. E.g. -b:v:0 2M sets the bitrate for the first video stream, while
      -b:a 128k sets the bitrate for all audio streams. Note that the old -ab 128k
      syntax is deprecated and will stop working soon.
    * -map_chapters now takes only an input file index and applies to the next
      output file. This is consistent with how all the other options work.
    * -map_metadata now takes only an input metadata specifier and applies to
      the next output file. Output metadata specifier is now part of the option
      name, similarly to the AVOptions/map/codec feature above.
    * -metadata can now be used to set metadata on streams and chapters, e.g.
      -metadata:s:1 language=eng sets the language of the first stream to 'eng'.
      This made -vlang/-alang/-slang options redundant, so they were removed.
    * -qscale option now uses stream specifiers and applies to all streams, not
      just video. I.e. plain -qscale number would now apply to all streams. To get
      the old behavior, use -qscale:v. Also there is now a shortcut -q for -qscale
      and -aq is now an alias for -q:a.
    * -vbsf/-absf/-sbsf options were removed and replaced by a -bsf option which
      uses stream specifiers. Use -bsf:v/a/s instead of the old options.
    * -itsscale option now uses stream specifiers, so its argument is only the
      scale parameter.
    * -intra option was removed, use -g 0 for the same effect.
    * -psnr option was removed, use -flags +psnr for the same effect.
    * -vf option is now an alias to the new -filter option, which uses stream specifiers.
    * -vframes/-aframes/-dframes options are now aliases to the new -frames option.
    * -vtag/-atag/-stag options are now aliases to the new -tag option.
- XMV demuxer
- LOAS demuxer
- ashowinfo filter added
- Windows Media Image decoder
- amovie source added
- LATM muxer/demuxer
- Speex encoder via libspeex
- JSON output in ffprobe
- WTV muxer
- Optional C++ Support (needed for libstagefright)
- H.264 Decoding on Android via Stagefright
- Prores decoder
- BIN/XBIN/ADF/IDF text file decoder
- aconvert audio filter added
- audio support to lavfi input device added
- libcdio-paranoia input device for audio CD grabbing
- Apple ProRes decoder
- CELT in Ogg demuxing
- G.723.1 demuxer and decoder
- libmodplug support (--enable-libmodplug)
- VC-1 interlaced decoding
- libutvideo wrapper (--enable-libutvideo)
- aevalsrc audio source added
- Ut Video decoder
- Speex encoding via libspeex
- 4:2:2 H.264 decoding support
- 4:2:2 and 4:4:4 H.264 encoding with libx264
- Pulseaudio input device
- Prores encoder
- Video Decoder Acceleration (VDA) HWAccel module.
- replacement Indeo 3 decoder
- new ffmpeg option: -map_channel
- volume audio filter added
- earwax audio filter added
- libv4l2 support (--enable-libv4l2)
- TLS/SSL and HTTPS protocol support
- AVOptions API rewritten and documented
- most of CODEC_FLAG2_*, some CODEC_FLAG_* and many codec-specific fields in
  AVCodecContext deprecated. Codec private options should be used instead.
- Properly working defaults in libx264 wrapper, support for native presets.
- Encrypted OMA files support
- Discworld II BMV decoding support
- VBLE Decoder
- OS X Video Decoder Acceleration (VDA) support
- compact and csv output in ffprobe
- pan audio filter
- IFF Amiga Continuous Bitmap (ACBM) decoder
- ass filter
- CRI ADX audio format muxer and demuxer
- Playstation Portable PMP format demuxer
- Microsoft Windows ICO demuxer
- life source
- PCM format support in OMA demuxer
- CLJR encoder
- new option: -report
- Dxtory capture format decoder
- cellauto source
- Simple segmenting muxer
- Indeo 4 decoder
- SMJPEG demuxer


version 0.8:

- many many things we forgot because we rather write code than changelogs
- WebM support in Matroska de/muxer
- low overhead Ogg muxing
- MMS-TCP support
- VP8 de/encoding via libvpx
- Demuxer for On2's IVF format
- Pictor/PC Paint decoder
- HE-AAC v2 decoder
- HE-AAC v2 encoding with libaacplus
- libfaad2 wrapper removed
- DTS-ES extension (XCh) decoding support
- native VP8 decoder
- RTSP tunneling over HTTP
- RTP depacketization of SVQ3
- -strict inofficial replaced by -strict unofficial
- ffplay -exitonkeydown and -exitonmousedown options added
- native GSM / GSM MS decoder
- RTP depacketization of QDM2
- ANSI/ASCII art playback system
- Lego Mindstorms RSO de/muxer
- libavcore added (and subsequently removed)
- SubRip subtitle file muxer and demuxer
- Chinese AVS encoding via libxavs
- ffprobe -show_packets option added
- RTP packetization of Theora and Vorbis
- RTP depacketization of MP4A-LATM
- RTP packetization and depacketization of VP8
- hflip filter
- Apple HTTP Live Streaming demuxer
- a64 codec
- MMS-HTTP support
- G.722 ADPCM audio encoder/decoder
- R10k video decoder
- ocv_smooth filter
- frei0r wrapper filter
- change crop filter syntax to width:height:x:y
- make the crop filter accept parametric expressions
- make ffprobe accept AVFormatContext options
- yadif filter
- blackframe filter
- Demuxer for Leitch/Harris' VR native stream format (LXF)
- RTP depacketization of the X-QT QuickTime format
- SAP (Session Announcement Protocol, RFC 2974) muxer and demuxer
- cropdetect filter
- ffmpeg -crop* options removed
- transpose filter added
- ffmpeg -force_key_frames option added
- demuxer for receiving raw rtp:// URLs without an SDP description
- single stream LATM/LOAS decoder
- setpts filter added
- Win64 support for optimized x86 assembly functions
- MJPEG/AVI1 to JPEG/JFIF bitstream filter
- ASS subtitle encoder and decoder
- IEC 61937 encapsulation for E-AC-3, TrueHD, DTS-HD (for HDMI passthrough)
- overlay filter added
- rename aspect filter to setdar, and pixelaspect to setsar
- IEC 61937 demuxer
- Mobotix .mxg demuxer
- frei0r source added
- hqdn3d filter added
- RTP depacketization of QCELP
- FLAC parser added
- gradfun filter added
- AMR-WB decoder
- replace the ocv_smooth filter with a more generic ocv filter
- Windows Televison (WTV) demuxer
- FFmpeg metadata format muxer and demuxer
- SubRip (srt) subtitle encoder and decoder
- floating-point AC-3 encoder added
- Lagarith decoder
- ffmpeg -copytb option added
- IVF muxer added
- Wing Commander IV movies decoder added
- movie source added
- Bink version 'b' audio and video decoder
- Bitmap Brothers JV playback system
- Apple HTTP Live Streaming protocol handler
- sndio support for playback and record
- Linux framebuffer input device added
- Chronomaster DFA decoder
- DPX image encoder
- MicroDVD subtitle file muxer and demuxer
- Playstation Portable PMP format demuxer
- fieldorder video filter added
- AAC encoding via libvo-aacenc
- AMR-WB encoding via libvo-amrwbenc
- xWMA demuxer
- Mobotix MxPEG decoder
- VP8 frame-multithreading
- NEON optimizations for VP8
- Lots of deprecated API cruft removed
- fft and imdct optimizations for AVX (Sandy Bridge) processors
- showinfo filter added
- SMPTE 302M AES3 audio decoder
- Apple Core Audio Format muxer
- 9bit and 10bit per sample support in the H.264 decoder
- 9bit and 10bit FFV1 encoding / decoding
- split filter added
- select filter added
- sdl output device added
- libmpcodecs video filter support (3 times as many filters than before)
- mpeg2 aspect ratio dection fixed
- libxvid aspect pickiness fixed
- Frame multithreaded decoding
- E-AC-3 audio encoder
- ac3enc: add channel coupling support
- floating-point sample format support to the ac3, eac3, dca, aac, and vorbis decoders.
- H264/MPEG frame-level multi-threading
- All av_metadata_* functions renamed to av_dict_* and moved to libavutil
- 4:4:4 H.264 decoding support
- 10-bit H.264 optimizations for x86
- lut, lutrgb, and lutyuv filters added
- buffersink libavfilter sink added
- Bump libswscale for recently reported ABI break
- New J2K encoder (via OpenJPEG)


version 0.7:

- all the changes for 0.8, but keeping API/ABI compatibility with the 0.6 release


version 0.6:

- PB-frame decoding for H.263
- deprecated vhook subsystem removed
- deprecated old scaler removed
- VQF demuxer
- Alpha channel scaler
- PCX encoder
- RTP packetization of H.263
- RTP packetization of AMR
- RTP depacketization of Vorbis
- CorePNG decoding support
- Cook multichannel decoding support
- introduced avlanguage helpers in libavformat
- 8088flex TMV demuxer and decoder
- per-stream language-tags extraction in asfdec
- V210 decoder and encoder
- remaining GPL parts in AC-3 decoder converted to LGPL
- QCP demuxer
- SoX native format muxer and demuxer
- AMR-NB decoding/encoding, AMR-WB decoding via OpenCORE libraries
- DPX image decoder
- Electronic Arts Madcow decoder
- DivX (XSUB) subtitle encoder
- nonfree libamr support for AMR-NB/WB decoding/encoding removed
- experimental AAC encoder
- RTP depacketization of ASF and RTSP from WMS servers
- RTMP support in libavformat
- noX handling for OPT_BOOL X options
- Wave64 demuxer
- IEC-61937 compatible Muxer
- TwinVQ decoder
- Bluray (PGS) subtitle decoder
- LPCM support in MPEG-TS (HDMV RID as found on Blu-ray disks)
- WMA Pro decoder
- Core Audio Format demuxer
- Atrac1 decoder
- MD STUDIO audio demuxer
- RF64 support in WAV demuxer
- MPEG-4 Audio Lossless Coding (ALS) decoder
- -formats option split into -formats, -codecs, -bsfs, and -protocols
- IV8 demuxer
- CDG demuxer and decoder
- R210 decoder
- Auravision Aura 1 and 2 decoders
- Deluxe Paint Animation playback system
- SIPR decoder
- Adobe Filmstrip muxer and demuxer
- RTP depacketization of H.263
- Bink demuxer and audio/video decoders
- enable symbol versioning by default for linkers that support it
- IFF PBM/ILBM bitmap decoder
- concat protocol
- Indeo 5 decoder
- RTP depacketization of AMR
- WMA Voice decoder
- ffprobe tool
- AMR-NB decoder
- RTSP muxer
- HE-AAC v1 decoder
- Kega Game Video (KGV1) decoder
- VorbisComment writing for FLAC, Ogg FLAC and Ogg Speex files
- RTP depacketization of Theora
- HTTP Digest authentication
- RTMP/RTMPT/RTMPS/RTMPE/RTMPTE protocol support via librtmp
- Psygnosis YOP demuxer and video decoder
- spectral extension support in the E-AC-3 decoder
- unsharp video filter
- RTP hinting in the mov/3gp/mp4 muxer
- Dirac in Ogg demuxing
- seek to keyframes in Ogg
- 4:2:2 and 4:4:4 Theora decoding
- 35% faster VP3/Theora decoding
- faster AAC decoding
- faster H.264 decoding
- RealAudio 1.0 (14.4K) encoder


version 0.5:

- DV50 AKA DVCPRO50 encoder, decoder, muxer and demuxer
- TechSmith Camtasia (TSCC) video decoder
- IBM Ultimotion (ULTI) video decoder
- Sierra Online audio file demuxer and decoder
- Apple QuickDraw (qdrw) video decoder
- Creative ADPCM audio decoder (16 bits as well as 8 bits schemes)
- Electronic Arts Multimedia (WVE/UV2/etc.) file demuxer
- Miro VideoXL (VIXL) video decoder
- H.261 video encoder
- QPEG video decoder
- Nullsoft Video (NSV) file demuxer
- Shorten audio decoder
- LOCO video decoder
- Apple Lossless Audio Codec (ALAC) decoder
- Winnov WNV1 video decoder
- Autodesk Animator Studio Codec (AASC) decoder
- Indeo 2 video decoder
- Fraps FPS1 video decoder
- Snow video encoder/decoder
- Sonic audio encoder/decoder
- Vorbis audio decoder
- Macromedia ADPCM decoder
- Duck TrueMotion 2 video decoder
- support for decoding FLX and DTA extensions in FLIC files
- H.264 custom quantization matrices support
- ffserver fixed, it should now be usable again
- QDM2 audio decoder
- Real Cooker audio decoder
- TrueSpeech audio decoder
- WMA2 audio decoder fixed, now all files should play correctly
- RealAudio 14.4 and 28.8 decoders fixed
- JPEG-LS decoder
- build system improvements
- tabs and trailing whitespace removed from the codebase
- CamStudio video decoder
- AIFF/AIFF-C audio format, encoding and decoding
- ADTS AAC file reading and writing
- Creative VOC file reading and writing
- American Laser Games multimedia (*.mm) playback system
- Zip Motion Blocks Video decoder
- improved Theora/VP3 decoder
- True Audio (TTA) decoder
- AVS demuxer and video decoder
- JPEG-LS encoder
- Smacker demuxer and decoder
- NuppelVideo/MythTV demuxer and RTjpeg decoder
- KMVC decoder
- MPEG-2 intra VLC support
- MPEG-2 4:2:2 encoder
- Flash Screen Video decoder
- GXF demuxer
- Chinese AVS decoder
- GXF muxer
- MXF demuxer
- VC-1/WMV3/WMV9 video decoder
- MacIntel support
- AVISynth support
- VMware video decoder
- VP5 video decoder
- VP6 video decoder
- WavPack lossless audio decoder
- Targa (.TGA) picture decoder
- Vorbis audio encoder
- Delphine Software .cin demuxer/audio and video decoder
- Tiertex .seq demuxer/video decoder
- MTV demuxer
- TIFF picture encoder and decoder
- GIF picture decoder
- Intel Music Coder decoder
- Zip Motion Blocks Video encoder
- Musepack decoder
- Flash Screen Video encoder
- Theora encoding via libtheora
- BMP encoder
- WMA encoder
- GSM-MS encoder and decoder
- DCA decoder
- DXA demuxer and decoder
- DNxHD decoder
- Gamecube movie (.THP) playback system
- Blackfin optimizations
- Interplay C93 demuxer and video decoder
- Bethsoft VID demuxer and video decoder
- CRYO APC demuxer
- Atrac3 decoder
- V.Flash PTX decoder
- RoQ muxer, RoQ audio encoder
- Renderware TXD demuxer and decoder
- extern C declarations for C++ removed from headers
- sws_flags command line option
- codebook generator
- RoQ video encoder
- QTRLE encoder
- OS/2 support removed and restored again
- AC-3 decoder
- NUT muxer
- additional SPARC (VIS) optimizations
- Matroska muxer
- slice-based parallel H.264 decoding
- Monkey's Audio demuxer and decoder
- AMV audio and video decoder
- DNxHD encoder
- H.264 PAFF decoding
- Nellymoser ASAO decoder
- Beam Software SIFF demuxer and decoder
- libvorbis Vorbis decoding removed in favor of native decoder
- IntraX8 (J-Frame) subdecoder for WMV2 and VC-1
- Ogg (Theora, Vorbis and FLAC) muxer
- The "device" muxers and demuxers are now in a new libavdevice library
- PC Paintbrush PCX decoder
- Sun Rasterfile decoder
- TechnoTrend PVA demuxer
- Linux Media Labs MPEG-4 (LMLM4) demuxer
- AVM2 (Flash 9) SWF muxer
- QT variant of IMA ADPCM encoder
- VFW grabber
- iPod/iPhone compatible mp4 muxer
- Mimic decoder
- MSN TCP Webcam stream demuxer
- RL2 demuxer / decoder
- IFF demuxer
- 8SVX audio decoder
- non-recursive Makefiles
- BFI demuxer
- MAXIS EA XA (.xa) demuxer / decoder
- BFI video decoder
- OMA demuxer
- MLP/TrueHD decoder
- Electronic Arts CMV decoder
- Motion Pixels Video decoder
- Motion Pixels MVI demuxer
- removed animated GIF decoder/demuxer
- D-Cinema audio muxer
- Electronic Arts TGV decoder
- Apple Lossless Audio Codec (ALAC) encoder
- AAC decoder
- floating point PCM encoder/decoder
- MXF muxer
- DV100 AKA DVCPRO HD decoder and demuxer
- E-AC-3 support added to AC-3 decoder
- Nellymoser ASAO encoder
- ASS and SSA demuxer and muxer
- liba52 wrapper removed
- SVQ3 watermark decoding support
- Speex decoding via libspeex
- Electronic Arts TGQ decoder
- RV40 decoder
- QCELP / PureVoice decoder
- RV30 decoder
- hybrid WavPack support
- R3D REDCODE demuxer
- ALSA support for playback and record
- Electronic Arts TQI decoder
- OpenJPEG based JPEG 2000 decoder
- NC (NC4600) camera file demuxer
- Gopher client support
- MXF D-10 muxer
- generic metadata API
- flash ScreenVideo2 encoder


version 0.4.9-pre1:

- DV encoder, DV muxer
- Microsoft RLE video decoder
- Microsoft Video-1 decoder
- Apple Animation (RLE) decoder
- Apple Graphics (SMC) decoder
- Apple Video (RPZA) decoder
- Cinepak decoder
- Sega FILM (CPK) file demuxer
- Westwood multimedia support (VQA & AUD files)
- Id Quake II CIN playback support
- 8BPS video decoder
- FLIC playback support
- RealVideo 2.0 (RV20) decoder
- Duck TrueMotion v1 (DUCK) video decoder
- Sierra VMD demuxer and video decoder
- MSZH and ZLIB decoder support
- SVQ1 video encoder
- AMR-WB support
- PPC optimizations
- rate distortion optimal cbp support
- rate distorted optimal ac prediction for MPEG-4
- rate distorted optimal lambda->qp support
- AAC encoding with libfaac
- Sunplus JPEG codec (SP5X) support
- use Lagrange multipler instead of QP for ratecontrol
- Theora/VP3 decoding support
- XA and ADX ADPCM codecs
- export MPEG-2 active display area / pan scan
- Add support for configuring with IBM XLC
- floating point AAN DCT
- initial support for zygo video (not complete)
- RGB ffv1 support
- new audio/video parser API
- av_log() system
- av_read_frame() and av_seek_frame() support
- missing last frame fixes
- seek by mouse in ffplay
- noise reduction of DCT coefficients
- H.263 OBMC & 4MV support
- H.263 alternative inter vlc support
- H.263 loop filter
- H.263 slice structured mode
- interlaced DCT support for MPEG-2 encoding
- stuffing to stay above min_bitrate
- MB type & QP visualization
- frame stepping for ffplay
- interlaced motion estimation
- alternate scantable support
- SVCD scan offset support
- closed GOP support
- SSE2 FDCT
- quantizer noise shaping
- G.726 ADPCM audio codec
- MS ADPCM encoding
- multithreaded/SMP motion estimation
- multithreaded/SMP encoding for MPEG-1/MPEG-2/MPEG-4/H.263
- multithreaded/SMP decoding for MPEG-2
- FLAC decoder
- Metrowerks CodeWarrior suppport
- H.263+ custom pcf support
- nicer output for 'ffmpeg -formats'
- Matroska demuxer
- SGI image format, encoding and decoding
- H.264 loop filter support
- H.264 CABAC support
- nicer looking arrows for the motion vector visualization
- improved VCD support
- audio timestamp drift compensation
- MPEG-2 YUV 422/444 support
- polyphase kaiser windowed sinc and blackman nuttall windowed sinc audio resample
- better image scaling
- H.261 support
- correctly interleave packets during encoding
- VIS optimized motion compensation
- intra_dc_precision>0 encoding support
- support reuse of motion vectors/MB types/field select values of the source video
- more accurate deblock filter
- padding support
- many optimizations and bugfixes
- FunCom ISS audio file demuxer and according ADPCM decoding


version 0.4.8:

- MPEG-2 video encoding (Michael)
- Id RoQ playback subsystem (Mike Melanson and Tim Ferguson)
- Wing Commander III Movie (.mve) file playback subsystem (Mike Melanson
  and Mario Brito)
- Xan DPCM audio decoder (Mario Brito)
- Interplay MVE playback subsystem (Mike Melanson)
- Duck DK3 and DK4 ADPCM audio decoders (Mike Melanson)


version 0.4.7:

- RealAudio 1.0 (14_4) and 2.0 (28_8) native decoders. Author unknown, code from mplayerhq
  (originally from public domain player for Amiga at http://www.honeypot.net/audio)
- current version now also compiles with older GCC (Fabrice)
- 4X multimedia playback system including 4xm file demuxer (Mike
  Melanson), and 4X video and audio codecs (Michael)
- Creative YUV (CYUV) decoder (Mike Melanson)
- FFV1 codec (our very simple lossless intra only codec, compresses much better
  than HuffYUV) (Michael)
- ASV1 (Asus), H.264, Intel indeo3 codecs have been added (various)
- tiny PNG encoder and decoder, tiny GIF decoder, PAM decoder (PPM with
  alpha support), JPEG YUV colorspace support. (Fabrice Bellard)
- ffplay has been replaced with a newer version which uses SDL (optionally)
  for multiplatform support (Fabrice)
- Sorenson Version 3 codec (SVQ3) support has been added (decoding only) - donated
  by anonymous
- AMR format has been added (Johannes Carlsson)
- 3GP support has been added (Johannes Carlsson)
- VP3 codec has been added (Mike Melanson)
- more MPEG-1/2 fixes
- better multiplatform support, MS Visual Studio fixes (various)
- AltiVec optimizations (Magnus Damn and others)
- SH4 processor support has been added (BERO)
- new public interfaces (avcodec_get_pix_fmt) (Roman Shaposhnick)
- VOB streaming support (Brian Foley)
- better MP3 autodetection (Andriy Rysin)
- qpel encoding (Michael)
- 4mv+b frames encoding finally fixed (Michael)
- chroma ME (Michael)
- 5 comparison functions for ME (Michael)
- B-frame encoding speedup (Michael)
- WMV2 codec (unfinished - Michael)
- user specified diamond size for EPZS (Michael)
- Playstation STR playback subsystem, still experimental (Mike and Michael)
- ASV2 codec (Michael)
- CLJR decoder (Alex)

.. And lots more new enhancements and fixes.


version 0.4.6:

- completely new integer only MPEG audio layer 1/2/3 decoder rewritten
  from scratch
- Recoded DCT and motion vector search with gcc (no longer depends on nasm)
- fix quantization bug in AC3 encoder
- added PCM codecs and format. Corrected WAV/AVI/ASF PCM issues
- added prototype ffplay program
- added GOB header parsing on H.263/H.263+ decoder (Juanjo)
- bug fix on MCBPC tables of H.263 (Juanjo)
- bug fix on DC coefficients of H.263 (Juanjo)
- added Advanced Prediction Mode on H.263/H.263+ decoder (Juanjo)
- now we can decode H.263 streams found in QuickTime files (Juanjo)
- now we can decode H.263 streams found in VIVO v1 files(Juanjo)
- preliminary RTP "friendly" mode for H.263/H.263+ coding. (Juanjo)
- added GOB header for H.263/H.263+ coding on RTP mode (Juanjo)
- now H.263 picture size is returned on the first decoded frame (Juanjo)
- added first regression tests
- added MPEG-2 TS demuxer
- new demux API for libav
- more accurate and faster IDCT (Michael)
- faster and entropy-controlled motion search (Michael)
- two pass video encoding (Michael)
- new video rate control (Michael)
- added MSMPEG4V1, MSMPEGV2 and WMV1 support (Michael)
- great performance improvement of video encoders and decoders (Michael)
- new and faster bit readers and vlc parsers (Michael)
- high quality encoding mode: tries all macroblock/VLC types (Michael)
- added DV video decoder
- preliminary RTP/RTSP support in ffserver and libavformat
- H.263+ AIC decoding/encoding support (Juanjo)
- VCD MPEG-PS mode (Juanjo)
- PSNR stuff (Juanjo)
- simple stats output (Juanjo)
- 16-bit and 15-bit RGB/BGR/GBR support (Bisqwit)


version 0.4.5:

- some header fixes (Zdenek Kabelac <kabi at informatics.muni.cz>)
- many MMX optimizations (Nick Kurshev <nickols_k at mail.ru>)
- added configure system (actually a small shell script)
- added MPEG audio layer 1/2/3 decoding using LGPL'ed mpglib by
  Michael Hipp (temporary solution - waiting for integer only
  decoder)
- fixed VIDIOCSYNC interrupt
- added Intel H.263 decoding support ('I263' AVI fourCC)
- added Real Video 1.0 decoding (needs further testing)
- simplified image formats again. Added PGM format (=grey
  pgm). Renamed old PGM to PGMYUV.
- fixed msmpeg4 slice issues (tell me if you still find problems)
- fixed OpenDivX bugs with newer versions (added VOL header decoding)
- added support for MPlayer interface
- added macroblock skip optimization
- added MJPEG decoder
- added mmx/mmxext IDCT from libmpeg2
- added pgmyuvpipe, ppm, and ppm_pipe formats (original patch by Celer
  <celer at shell.scrypt.net>)
- added pixel format conversion layer (e.g. for MJPEG or PPM)
- added deinterlacing option
- MPEG-1/2 fixes
- MPEG-4 vol header fixes (Jonathan Marsden <snmjbm at pacbell.net>)
- ARM optimizations (Lionel Ulmer <lionel.ulmer at free.fr>).
- Windows porting of file converter
- added MJPEG raw format (input/ouput)
- added JPEG image format support (input/output)


version 0.4.4:

- fixed some std header definitions (Bjorn Lindgren
  <bjorn.e.lindgren at telia.com>).
- added MPEG demuxer (MPEG-1 and 2 compatible).
- added ASF demuxer
- added prototype RM demuxer
- added AC3 decoding (done with libac3 by Aaron Holtzman)
- added decoding codec parameter guessing (.e.g. for MPEG, because the
  header does not include them)
- fixed header generation in MPEG-1, AVI and ASF muxer: wmplayer can now
  play them (only tested video)
- fixed H.263 white bug
- fixed phase rounding in img resample filter
- add MMX code for polyphase img resample filter
- added CPU autodetection
- added generic title/author/copyright/comment string handling (ASF and RM
  use them)
- added SWF demux to extract MP3 track (not usable yet because no MP3
  decoder)
- added fractional frame rate support
- codecs are no longer searched by read_header() (should fix ffserver
  segfault)


version 0.4.3:

- BGR24 patch (initial patch by Jeroen Vreeken <pe1rxq at amsat.org>)
- fixed raw yuv output
- added motion rounding support in MPEG-4
- fixed motion bug rounding in MSMPEG4
- added B-frame handling in video core
- added full MPEG-1 decoding support
- added partial (frame only) MPEG-2 support
- changed the FOURCC code for H.263 to "U263" to be able to see the
  +AVI/H.263 file with the UB Video H.263+ decoder. MPlayer works with
  this +codec ;) (JuanJo).
- Halfpel motion estimation after MB type selection (JuanJo)
- added pgm and .Y.U.V output format
- suppressed 'img:' protocol. Simply use: /tmp/test%d.[pgm|Y] as input or
  output.
- added pgmpipe I/O format (original patch from Martin Aumueller
  <lists at reserv.at>, but changed completely since we use a format
  instead of a protocol)


version 0.4.2:

- added H.263/MPEG-4/MSMPEG4 decoding support. MPEG-4 decoding support
  (for OpenDivX) is almost complete: 8x8 MVs and rounding are
  missing. MSMPEG4 support is complete.
- added prototype MPEG-1 decoder. Only I- and P-frames handled yet (it
  can decode ffmpeg MPEGs :-)).
- added libavcodec API documentation (see apiexample.c).
- fixed image polyphase bug (the bottom of some images could be
  greenish)
- added support for non clipped motion vectors (decoding only)
  and image sizes non-multiple of 16
- added support for AC prediction (decoding only)
- added file overwrite confirmation (can be disabled with -y)
- added custom size picture to H.263 using H.263+ (Juanjo)


version 0.4.1:

- added MSMPEG4 (aka DivX) compatible encoder. Changed default codec
  of AVI and ASF to DIV3.
- added -me option to set motion estimation method
  (default=log). suppressed redundant -hq option.
- added options -acodec and -vcodec to force a given codec (useful for
  AVI for example)
- fixed -an option
- improved dct_quantize speed
- factorized some motion estimation code


version 0.4.0:

- removing grab code from ffserver and moved it to ffmpeg. Added
  multistream support to ffmpeg.
- added timeshifting support for live feeds (option ?date=xxx in the
  URL)
- added high quality image resize code with polyphase filter (need
  mmx/see optimization). Enable multiple image size support in ffserver.
- added multi live feed support in ffserver
- suppressed master feature from ffserver (it should be done with an
  external program which opens the .ffm url and writes it to another
  ffserver)
- added preliminary support for video stream parsing (WAV and AVI half
  done). Added proper support for audio/video file conversion in
  ffmpeg.
- added preliminary support for video file sending from ffserver
- redesigning I/O subsystem: now using URL based input and output
  (see avio.h)
- added WAV format support
- added "tty user interface" to ffmpeg to stop grabbing gracefully
- added MMX/SSE optimizations to SAD (Sums of Absolutes Differences)
  (Juan J. Sierralta P. a.k.a. "Juanjo" <juanjo at atmlab.utfsm.cl>)
- added MMX DCT from mpeg2_movie 1.5 (Juanjo)
- added new motion estimation algorithms, log and phods (Juanjo)
- changed directories: libav for format handling, libavcodec for
  codecs


version 0.3.4:

- added stereo in MPEG audio encoder


version 0.3.3:

- added 'high quality' mode which use motion vectors. It can be used in
  real time at low resolution.
- fixed rounding problems which caused quality problems at high
  bitrates and large GOP size


version 0.3.2: small fixes

- ASF fixes
- put_seek bug fix


version 0.3.1: added avi/divx support

- added AVI support
- added MPEG-4 codec compatible with OpenDivX. It is based on the H.263 codec
- added sound for flash format (not tested)


version 0.3: initial public release<|MERGE_RESOLUTION|>--- conflicted
+++ resolved
@@ -1,10 +1,5 @@
 Entries are sorted chronologically from oldest to youngest within each release,
 releases are sorted from youngest to oldest.
-
-version <next>:
-
-- XWD encoder and decoder
-
 
 version next:
 - v410 Quicktime Uncompressed 4:4:4 10-bit encoder and decoder
@@ -19,14 +14,7 @@
 - amerge audio filter
 - GSM audio parser
 - SMJPEG muxer
-<<<<<<< HEAD
 - XWD encoder and decoder
-=======
-
-
-version 0.8_beta2:
-
->>>>>>> efe68076
 - Automatic thread count based on detection number of (available) CPU cores
 - y41p Brooktree Uncompressed 4:1:1 12-bit encoder and decoder
 - ffprobe -show_error option
