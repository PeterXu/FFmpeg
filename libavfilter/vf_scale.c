/*
 * Copyright (c) 2007 Bobby Bingham
 *
 * This file is part of FFmpeg.
 *
 * FFmpeg is free software; you can redistribute it and/or
 * modify it under the terms of the GNU Lesser General Public
 * License as published by the Free Software Foundation; either
 * version 2.1 of the License, or (at your option) any later version.
 *
 * FFmpeg is distributed in the hope that it will be useful,
 * but WITHOUT ANY WARRANTY; without even the implied warranty of
 * MERCHANTABILITY or FITNESS FOR A PARTICULAR PURPOSE.  See the GNU
 * Lesser General Public License for more details.
 *
 * You should have received a copy of the GNU Lesser General Public
 * License along with FFmpeg; if not, write to the Free Software
 * Foundation, Inc., 51 Franklin Street, Fifth Floor, Boston, MA 02110-1301 USA
 */

/**
 * @file
 * scale video filter
 */

#include "avfilter.h"
#include "libavutil/avstring.h"
#include "libavutil/eval.h"
#include "libavutil/mathematics.h"
#include "libavutil/pixdesc.h"
#include "libavutil/avassert.h"
#include "libswscale/swscale.h"

static const char * const var_names[] = {
    "in_w",   "iw",
    "in_h",   "ih",
    "out_w",  "ow",
    "out_h",  "oh",
    "a",
    "sar",
    "dar",
    "hsub",
    "vsub",
    NULL
};

enum var_name {
    VAR_IN_W,   VAR_IW,
    VAR_IN_H,   VAR_IH,
    VAR_OUT_W,  VAR_OW,
    VAR_OUT_H,  VAR_OH,
    VAR_A,
    VAR_SAR,
    VAR_DAR,
    VAR_HSUB,
    VAR_VSUB,
    VARS_NB
};

typedef struct {
    struct SwsContext *sws;     ///< software scaler context
    struct SwsContext *isws[2]; ///< software scaler context for interlaced material

    /**
     * New dimensions. Special values are:
     *   0 = original width/height
     *  -1 = keep original aspect
     */
    int w, h;
    unsigned int flags;         ///sws flags

    int hsub, vsub;             ///< chroma subsampling
    int slice_y;                ///< top of current output slice
    int input_is_pal;           ///< set to 1 if the input format is paletted
    int interlaced;

    char w_expr[256];           ///< width  expression string
    char h_expr[256];           ///< height expression string
} ScaleContext;

static av_cold int init(AVFilterContext *ctx, const char *args, void *opaque)
{
    ScaleContext *scale = ctx->priv;
    const char *p;

    av_strlcpy(scale->w_expr, "iw", sizeof(scale->w_expr));
    av_strlcpy(scale->h_expr, "ih", sizeof(scale->h_expr));

    scale->flags = SWS_BILINEAR;
    if (args) {
        sscanf(args, "%255[^:]:%255[^:]", scale->w_expr, scale->h_expr);
        p = strstr(args,"flags=");
        if (p) scale->flags = strtoul(p+6, NULL, 0);
        if(strstr(args,"interl=1")){
            scale->interlaced=1;
        }else if(strstr(args,"interl=-1"))
            scale->interlaced=-1;
    }

    return 0;
}

static av_cold void uninit(AVFilterContext *ctx)
{
    ScaleContext *scale = ctx->priv;
    sws_freeContext(scale->sws);
    sws_freeContext(scale->isws[0]);
    sws_freeContext(scale->isws[1]);
    scale->sws = NULL;
}

static int query_formats(AVFilterContext *ctx)
{
    AVFilterFormats *formats;
    enum PixelFormat pix_fmt;
    int ret;

    if (ctx->inputs[0]) {
        formats = NULL;
        for (pix_fmt = 0; pix_fmt < PIX_FMT_NB; pix_fmt++)
            if (   sws_isSupportedInput(pix_fmt)
                && (ret = avfilter_add_format(&formats, pix_fmt)) < 0) {
                avfilter_formats_unref(&formats);
                return ret;
            }
        avfilter_formats_ref(formats, &ctx->inputs[0]->out_formats);
    }
    if (ctx->outputs[0]) {
        formats = NULL;
        for (pix_fmt = 0; pix_fmt < PIX_FMT_NB; pix_fmt++)
            if (   (sws_isSupportedOutput(pix_fmt) || pix_fmt == PIX_FMT_PAL8)
                && (ret = avfilter_add_format(&formats, pix_fmt)) < 0) {
                avfilter_formats_unref(&formats);
                return ret;
            }
        avfilter_formats_ref(formats, &ctx->outputs[0]->in_formats);
    }

    return 0;
}

static int config_props(AVFilterLink *outlink)
{
    AVFilterContext *ctx = outlink->src;
    AVFilterLink *inlink = outlink->src->inputs[0];
    enum PixelFormat outfmt = outlink->format;
    ScaleContext *scale = ctx->priv;
    int64_t w, h;
    double var_values[VARS_NB], res;
    char *expr;
    int ret;

    var_values[VAR_IN_W]  = var_values[VAR_IW] = inlink->w;
    var_values[VAR_IN_H]  = var_values[VAR_IH] = inlink->h;
    var_values[VAR_OUT_W] = var_values[VAR_OW] = NAN;
    var_values[VAR_OUT_H] = var_values[VAR_OH] = NAN;
<<<<<<< HEAD
    var_values[VAR_A]     = (float) inlink->w / inlink->h;
    var_values[VAR_SAR]   = inlink->sample_aspect_ratio.num ?
        (float) inlink->sample_aspect_ratio.num / inlink->sample_aspect_ratio.den : 1;
    var_values[VAR_DAR]   = var_values[VAR_A] * var_values[VAR_SAR];
=======
    var_values[VAR_DAR]   = var_values[VAR_A]  = (double) inlink->w / inlink->h;
    var_values[VAR_SAR]   = inlink->sample_aspect_ratio.num ?
        (double) inlink->sample_aspect_ratio.num / inlink->sample_aspect_ratio.den : 1;
>>>>>>> 6365b432
    var_values[VAR_HSUB]  = 1<<av_pix_fmt_descriptors[inlink->format].log2_chroma_w;
    var_values[VAR_VSUB]  = 1<<av_pix_fmt_descriptors[inlink->format].log2_chroma_h;

    /* evaluate width and height */
    av_expr_parse_and_eval(&res, (expr = scale->w_expr),
                           var_names, var_values,
                           NULL, NULL, NULL, NULL, NULL, 0, ctx);
    scale->w = var_values[VAR_OUT_W] = var_values[VAR_OW] = res;
    if ((ret = av_expr_parse_and_eval(&res, (expr = scale->h_expr),
                                      var_names, var_values,
                                      NULL, NULL, NULL, NULL, NULL, 0, ctx)) < 0)
        goto fail;
    scale->h = var_values[VAR_OUT_H] = var_values[VAR_OH] = res;
    /* evaluate again the width, as it may depend on the output height */
    if ((ret = av_expr_parse_and_eval(&res, (expr = scale->w_expr),
                                      var_names, var_values,
                                      NULL, NULL, NULL, NULL, NULL, 0, ctx)) < 0)
        goto fail;
    scale->w = res;

    w = scale->w;
    h = scale->h;

    /* sanity check params */
    if (w <  -1 || h <  -1) {
        av_log(ctx, AV_LOG_ERROR, "Size values less than -1 are not acceptable.\n");
        return AVERROR(EINVAL);
    }
    if (w == -1 && h == -1)
        scale->w = scale->h = 0;

    if (!(w = scale->w))
        w = inlink->w;
    if (!(h = scale->h))
        h = inlink->h;
    if (w == -1)
        w = av_rescale(h, inlink->w, inlink->h);
    if (h == -1)
        h = av_rescale(w, inlink->h, inlink->w);

    if (w > INT_MAX || h > INT_MAX ||
        (h * inlink->w) > INT_MAX  ||
        (w * inlink->h) > INT_MAX)
        av_log(ctx, AV_LOG_ERROR, "Rescaled value for width or height is too big.\n");

    outlink->w = w;
    outlink->h = h;

    /* TODO: make algorithm configurable */
    av_log(ctx, AV_LOG_INFO, "w:%d h:%d fmt:%s -> w:%d h:%d fmt:%s flags:0x%0x\n",
           inlink ->w, inlink ->h, av_pix_fmt_descriptors[ inlink->format].name,
           outlink->w, outlink->h, av_pix_fmt_descriptors[outlink->format].name,
           scale->flags);

    scale->input_is_pal = av_pix_fmt_descriptors[inlink->format].flags & PIX_FMT_PAL;
    if (outfmt == PIX_FMT_PAL8) outfmt = PIX_FMT_BGR8;

    if (scale->sws)
        sws_freeContext(scale->sws);
    scale->sws = sws_getContext(inlink ->w, inlink ->h, inlink ->format,
                                outlink->w, outlink->h, outfmt,
                                scale->flags, NULL, NULL, NULL);
    if (scale->isws[0])
        sws_freeContext(scale->isws[0]);
    scale->isws[0] = sws_getContext(inlink ->w, inlink ->h/2, inlink ->format,
                                    outlink->w, outlink->h/2, outfmt,
                                    scale->flags, NULL, NULL, NULL);
    if (scale->isws[1])
        sws_freeContext(scale->isws[1]);
    scale->isws[1] = sws_getContext(inlink ->w, inlink ->h/2, inlink ->format,
                                    outlink->w, outlink->h/2, outfmt,
                                    scale->flags, NULL, NULL, NULL);
    if (!scale->sws || !scale->isws[0] || !scale->isws[1])
        return AVERROR(EINVAL);

    if (inlink->sample_aspect_ratio.num){
        outlink->sample_aspect_ratio = av_mul_q((AVRational){outlink->h * inlink->w, outlink->w * inlink->h}, inlink->sample_aspect_ratio);
    } else
        outlink->sample_aspect_ratio = inlink->sample_aspect_ratio;

    return 0;

fail:
    av_log(NULL, AV_LOG_ERROR,
           "Error when evaluating the expression '%s'.\n"
           "Maybe the expression for out_w:'%s' or for out_h:'%s' is self-referencing.\n",
           expr, scale->w_expr, scale->h_expr);
    return ret;
}

static void start_frame(AVFilterLink *link, AVFilterBufferRef *picref)
{
    ScaleContext *scale = link->dst->priv;
    AVFilterLink *outlink = link->dst->outputs[0];
    AVFilterBufferRef *outpicref;

    scale->hsub = av_pix_fmt_descriptors[link->format].log2_chroma_w;
    scale->vsub = av_pix_fmt_descriptors[link->format].log2_chroma_h;

    outpicref = avfilter_get_video_buffer(outlink, AV_PERM_WRITE|AV_PERM_ALIGN, outlink->w, outlink->h);
    avfilter_copy_buffer_ref_props(outpicref, picref);
    outpicref->video->w = outlink->w;
    outpicref->video->h = outlink->h;

    outlink->out_buf = outpicref;

    av_reduce(&outpicref->video->sample_aspect_ratio.num, &outpicref->video->sample_aspect_ratio.den,
              (int64_t)picref->video->sample_aspect_ratio.num * outlink->h * link->w,
              (int64_t)picref->video->sample_aspect_ratio.den * outlink->w * link->h,
              INT_MAX);

    scale->slice_y = 0;
    avfilter_start_frame(outlink, avfilter_ref_buffer(outpicref, ~0));
}

static int scale_slice(AVFilterLink *link, struct SwsContext *sws, int y, int h, int mul, int field)
{
    ScaleContext *scale = link->dst->priv;
    AVFilterBufferRef *cur_pic = link->cur_buf;
    AVFilterBufferRef *out_buf = link->dst->outputs[0]->out_buf;
    const uint8_t *in[4];
    uint8_t *out[4];
    int in_stride[4],out_stride[4];
    int i;

    for(i=0; i<4; i++){
        int vsub= ((i+1)&2) ? scale->vsub : 0;
         in_stride[i] = cur_pic->linesize[i] * mul;
        out_stride[i] = out_buf->linesize[i] * mul;
         in[i] = cur_pic->data[i] + ((y>>vsub)+field) * cur_pic->linesize[i];
        out[i] = out_buf->data[i] +            field  * out_buf->linesize[i];
    }
    if(scale->input_is_pal){
         in[1] = cur_pic->data[1];
        out[1] = out_buf->data[1];
    }

    return sws_scale(sws, in, in_stride, y/mul, h,
                         out,out_stride);
}

static void draw_slice(AVFilterLink *link, int y, int h, int slice_dir)
{
    ScaleContext *scale = link->dst->priv;
    int out_h;

    if (scale->slice_y == 0 && slice_dir == -1)
        scale->slice_y = link->dst->outputs[0]->h;

    if(scale->interlaced>0 || (scale->interlaced<0 && link->cur_buf->video->interlaced)){
        av_assert0(y%(2<<scale->vsub) == 0);
        out_h = scale_slice(link, scale->isws[0], y, (h+1)/2, 2, 0);
        out_h+= scale_slice(link, scale->isws[1], y,  h   /2, 2, 1);
    }else{
        out_h = scale_slice(link, scale->sws, y, h, 1, 0);
    }

    if (slice_dir == -1)
        scale->slice_y -= out_h;
    avfilter_draw_slice(link->dst->outputs[0], scale->slice_y, out_h, slice_dir);
    if (slice_dir == 1)
        scale->slice_y += out_h;
}

AVFilter avfilter_vf_scale = {
    .name      = "scale",
    .description = NULL_IF_CONFIG_SMALL("Scale the input video to width:height size and/or convert the image format."),

    .init      = init,
    .uninit    = uninit,

    .query_formats = query_formats,

    .priv_size = sizeof(ScaleContext),

    .inputs    = (const AVFilterPad[]) {{ .name       = "default",
                                    .type             = AVMEDIA_TYPE_VIDEO,
                                    .start_frame      = start_frame,
                                    .draw_slice       = draw_slice,
                                    .min_perms        = AV_PERM_READ, },
                                  { .name = NULL}},
    .outputs   = (const AVFilterPad[]) {{ .name       = "default",
                                    .type             = AVMEDIA_TYPE_VIDEO,
                                    .config_props     = config_props, },
                                  { .name = NULL}},
};<|MERGE_RESOLUTION|>--- conflicted
+++ resolved
@@ -154,16 +154,12 @@
     var_values[VAR_IN_H]  = var_values[VAR_IH] = inlink->h;
     var_values[VAR_OUT_W] = var_values[VAR_OW] = NAN;
     var_values[VAR_OUT_H] = var_values[VAR_OH] = NAN;
-<<<<<<< HEAD
-    var_values[VAR_A]     = (float) inlink->w / inlink->h;
+    var_values[VAR_A]     = (double) inlink->w / inlink->h;
+
     var_values[VAR_SAR]   = inlink->sample_aspect_ratio.num ?
-        (float) inlink->sample_aspect_ratio.num / inlink->sample_aspect_ratio.den : 1;
+
+        (double) inlink->sample_aspect_ratio.num / inlink->sample_aspect_ratio.den : 1;
     var_values[VAR_DAR]   = var_values[VAR_A] * var_values[VAR_SAR];
-=======
-    var_values[VAR_DAR]   = var_values[VAR_A]  = (double) inlink->w / inlink->h;
-    var_values[VAR_SAR]   = inlink->sample_aspect_ratio.num ?
-        (double) inlink->sample_aspect_ratio.num / inlink->sample_aspect_ratio.den : 1;
->>>>>>> 6365b432
     var_values[VAR_HSUB]  = 1<<av_pix_fmt_descriptors[inlink->format].log2_chroma_w;
     var_values[VAR_VSUB]  = 1<<av_pix_fmt_descriptors[inlink->format].log2_chroma_h;
 
