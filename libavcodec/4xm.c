/*
 * 4XM codec
 * Copyright (c) 2003 Michael Niedermayer
 *
 * This file is part of FFmpeg.
 *
 * FFmpeg is free software; you can redistribute it and/or
 * modify it under the terms of the GNU Lesser General Public
 * License as published by the Free Software Foundation; either
 * version 2.1 of the License, or (at your option) any later version.
 *
 * FFmpeg is distributed in the hope that it will be useful,
 * but WITHOUT ANY WARRANTY; without even the implied warranty of
 * MERCHANTABILITY or FITNESS FOR A PARTICULAR PURPOSE.  See the GNU
 * Lesser General Public License for more details.
 *
 * You should have received a copy of the GNU Lesser General Public
 * License along with FFmpeg; if not, write to the Free Software
 * Foundation, Inc., 51 Franklin Street, Fifth Floor, Boston, MA 02110-1301 USA
 */

/**
 * @file
 * 4XM codec.
 */

#include "libavutil/avassert.h"
#include "libavutil/frame.h"
#include "libavutil/intreadwrite.h"
#include "avcodec.h"
#include "bytestream.h"
#include "dsputil.h"
#include "get_bits.h"
#include "internal.h"


#define BLOCK_TYPE_VLC_BITS 5
#define ACDC_VLC_BITS 9

#define CFRAME_BUFFER_COUNT 100

static const uint8_t block_type_tab[2][4][8][2] = {
    {
        {    // { 8, 4, 2 } x { 8, 4, 2}
            { 0, 1 }, { 2, 2 }, { 6, 3 }, { 14, 4 }, { 30, 5 }, { 31, 5 }, { 0, 0 }
        }, { // { 8, 4 } x 1
            { 0, 1 }, { 0, 0 }, { 2, 2 }, { 6, 3 }, { 14, 4 }, { 15, 4 }, { 0, 0 }
        }, { // 1 x { 8, 4 }
            { 0, 1 }, { 2, 2 }, { 0, 0 }, { 6, 3 }, { 14, 4 }, { 15, 4 }, { 0, 0 }
        }, { // 1 x 2, 2 x 1
            { 0, 1 }, { 0, 0 }, { 0, 0 }, { 2, 2 }, { 6, 3 }, { 14, 4 }, { 15, 4 }
        }
    }, {
        {   // { 8, 4, 2 } x { 8, 4, 2}
            { 1, 2 }, { 4, 3 }, { 5, 3 }, { 0, 2 }, { 6, 3 }, { 7, 3 }, { 0, 0 }
        }, {// { 8, 4 } x 1
            { 1, 2 }, { 0, 0 }, { 2, 2 }, { 0, 2 }, { 6, 3 }, { 7, 3 }, { 0, 0 }
        }, {// 1 x { 8, 4 }
            { 1, 2 }, { 2, 2 }, { 0, 0 }, { 0, 2 }, { 6, 3 }, { 7, 3 }, { 0, 0 }
        }, {// 1 x 2, 2 x 1
            { 1, 2 }, { 0, 0 }, { 0, 0 }, { 0, 2 }, { 2, 2 }, { 6, 3 }, { 7, 3 }
      }
    }
};

static const uint8_t size2index[4][4] = {
    { -1, 3, 1, 1 },
    {  3, 0, 0, 0 },
    {  2, 0, 0, 0 },
    {  2, 0, 0, 0 },
};

static const int8_t mv[256][2] = {
    {   0,   0 }, {   0,  -1 }, {  -1,   0 }, {   1,   0 }, {   0,   1 }, {  -1,  -1 }, {   1,  -1 }, {  -1,   1 },
    {   1,   1 }, {   0,  -2 }, {  -2,   0 }, {   2,   0 }, {   0,   2 }, {  -1,  -2 }, {   1,  -2 }, {  -2,  -1 },
    {   2,  -1 }, {  -2,   1 }, {   2,   1 }, {  -1,   2 }, {   1,   2 }, {  -2,  -2 }, {   2,  -2 }, {  -2,   2 },
    {   2,   2 }, {   0,  -3 }, {  -3,   0 }, {   3,   0 }, {   0,   3 }, {  -1,  -3 }, {   1,  -3 }, {  -3,  -1 },
    {   3,  -1 }, {  -3,   1 }, {   3,   1 }, {  -1,   3 }, {   1,   3 }, {  -2,  -3 }, {   2,  -3 }, {  -3,  -2 },
    {   3,  -2 }, {  -3,   2 }, {   3,   2 }, {  -2,   3 }, {   2,   3 }, {   0,  -4 }, {  -4,   0 }, {   4,   0 },
    {   0,   4 }, {  -1,  -4 }, {   1,  -4 }, {  -4,  -1 }, {   4,  -1 }, {   4,   1 }, {  -1,   4 }, {   1,   4 },
    {  -3,  -3 }, {  -3,   3 }, {   3,   3 }, {  -2,  -4 }, {  -4,  -2 }, {   4,  -2 }, {  -4,   2 }, {  -2,   4 },
    {   2,   4 }, {  -3,  -4 }, {   3,  -4 }, {   4,  -3 }, {  -5,   0 }, {  -4,   3 }, {  -3,   4 }, {   3,   4 },
    {  -1,  -5 }, {  -5,  -1 }, {  -5,   1 }, {  -1,   5 }, {  -2,  -5 }, {   2,  -5 }, {   5,  -2 }, {   5,   2 },
    {  -4,  -4 }, {  -4,   4 }, {  -3,  -5 }, {  -5,  -3 }, {  -5,   3 }, {   3,   5 }, {  -6,   0 }, {   0,   6 },
    {  -6,  -1 }, {  -6,   1 }, {   1,   6 }, {   2,  -6 }, {  -6,   2 }, {   2,   6 }, {  -5,  -4 }, {   5,   4 },
    {   4,   5 }, {  -6,  -3 }, {   6,   3 }, {  -7,   0 }, {  -1,  -7 }, {   5,  -5 }, {  -7,   1 }, {  -1,   7 },
    {   4,  -6 }, {   6,   4 }, {  -2,  -7 }, {  -7,   2 }, {  -3,  -7 }, {   7,  -3 }, {   3,   7 }, {   6,  -5 },
    {   0,  -8 }, {  -1,  -8 }, {  -7,  -4 }, {  -8,   1 }, {   4,   7 }, {   2,  -8 }, {  -2,   8 }, {   6,   6 },
    {  -8,   3 }, {   5,  -7 }, {  -5,   7 }, {   8,  -4 }, {   0,  -9 }, {  -9,  -1 }, {   1,   9 }, {   7,  -6 },
    {  -7,   6 }, {  -5,  -8 }, {  -5,   8 }, {  -9,   3 }, {   9,  -4 }, {   7,  -7 }, {   8,  -6 }, {   6,   8 },
    {  10,   1 }, { -10,   2 }, {   9,  -5 }, {  10,  -3 }, {  -8,  -7 }, { -10,  -4 }, {   6,  -9 }, { -11,   0 },
    {  11,   1 }, { -11,  -2 }, {  -2,  11 }, {   7,  -9 }, {  -7,   9 }, {  10,   6 }, {  -4,  11 }, {   8,  -9 },
    {   8,   9 }, {   5,  11 }, {   7, -10 }, {  12,  -3 }, {  11,   6 }, {  -9,  -9 }, {   8,  10 }, {   5,  12 },
    { -11,   7 }, {  13,   2 }, {   6, -12 }, {  10,   9 }, { -11,   8 }, {  -7,  12 }, {   0,  14 }, {  14,  -2 },
    {  -9,  11 }, {  -6,  13 }, { -14,  -4 }, {  -5, -14 }, {   5,  14 }, { -15,  -1 }, { -14,  -6 }, {   3, -15 },
    {  11, -11 }, {  -7,  14 }, {  -5,  15 }, {   8, -14 }, {  15,   6 }, {   3,  16 }, {   7, -15 }, { -16,   5 },
    {   0,  17 }, { -16,  -6 }, { -10,  14 }, { -16,   7 }, {  12,  13 }, { -16,   8 }, { -17,   6 }, { -18,   3 },
    {  -7,  17 }, {  15,  11 }, {  16,  10 }, {   2, -19 }, {   3, -19 }, { -11, -16 }, { -18,   8 }, { -19,  -6 },
    {   2, -20 }, { -17, -11 }, { -10, -18 }, {   8,  19 }, { -21,  -1 }, { -20,   7 }, {  -4,  21 }, {  21,   5 },
    {  15,  16 }, {   2, -22 }, { -10, -20 }, { -22,   5 }, {  20, -11 }, {  -7, -22 }, { -12,  20 }, {  23,  -5 },
    {  13, -20 }, {  24,  -2 }, { -15,  19 }, { -11,  22 }, {  16,  19 }, {  23, -10 }, { -18, -18 }, {  -9, -24 },
    {  24, -10 }, {  -3,  26 }, { -23,  13 }, { -18, -20 }, {  17,  21 }, {  -4,  27 }, {  27,   6 }, {   1, -28 },
    { -11,  26 }, { -17, -23 }, {   7,  28 }, {  11, -27 }, {  29,   5 }, { -23, -19 }, { -28, -11 }, { -21,  22 },
    { -30,   7 }, { -17,  26 }, { -27,  16 }, {  13,  29 }, {  19, -26 }, {  10, -31 }, { -14, -30 }, {  20, -27 },
    { -29,  18 }, { -16, -31 }, { -28, -22 }, {  21, -30 }, { -25,  28 }, {  26, -29 }, {  25, -32 }, { -32, -32 }
};

/* This is simply the scaled down elementwise product of the standard JPEG
 * quantizer table and the AAN premul table. */
static const uint8_t dequant_table[64] = {
    16, 15, 13, 19, 24, 31, 28, 17,
    17, 23, 25, 31, 36, 63, 45, 21,
    18, 24, 27, 37, 52, 59, 49, 20,
    16, 28, 34, 40, 60, 80, 51, 20,
    18, 31, 48, 66, 68, 86, 56, 21,
    19, 38, 56, 59, 64, 64, 48, 20,
    27, 48, 55, 55, 56, 51, 35, 15,
    20, 35, 34, 32, 31, 22, 15,  8,
};

static VLC block_type_vlc[2][4];


typedef struct CFrameBuffer {
    unsigned int allocated_size;
    unsigned int size;
    int id;
    uint8_t *data;
} CFrameBuffer;

typedef struct FourXContext {
    AVCodecContext *avctx;
    DSPContext dsp;
    AVFrame *current_picture, *last_picture;
    GetBitContext pre_gb;          ///< ac/dc prefix
    GetBitContext gb;
    GetByteContext g;
    GetByteContext g2;
    int mv[256];
    VLC pre_vlc;
    int last_dc;
    DECLARE_ALIGNED(16, int16_t, block)[6][64];
    void *bitstream_buffer;
    unsigned int bitstream_buffer_size;
    int version;
    CFrameBuffer cfrm[CFRAME_BUFFER_COUNT];
} FourXContext;


#define FIX_1_082392200  70936
#define FIX_1_414213562  92682
#define FIX_1_847759065 121095
#define FIX_2_613125930 171254

#define MULTIPLY(var, const) (((var) * (const)) >> 16)

static void idct(int16_t block[64])
{
    int tmp0, tmp1, tmp2, tmp3, tmp4, tmp5, tmp6, tmp7;
    int tmp10, tmp11, tmp12, tmp13;
    int z5, z10, z11, z12, z13;
    int i;
    int temp[64];

    for (i = 0; i < 8; i++) {
        tmp10 = block[8 * 0 + i] + block[8 * 4 + i];
        tmp11 = block[8 * 0 + i] - block[8 * 4 + i];

        tmp13 = block[8 * 2 + i] + block[8 * 6 + i];
        tmp12 = MULTIPLY(block[8 * 2 + i] - block[8 * 6 + i], FIX_1_414213562) - tmp13;

        tmp0 = tmp10 + tmp13;
        tmp3 = tmp10 - tmp13;
        tmp1 = tmp11 + tmp12;
        tmp2 = tmp11 - tmp12;

        z13 = block[8 * 5 + i] + block[8 * 3 + i];
        z10 = block[8 * 5 + i] - block[8 * 3 + i];
        z11 = block[8 * 1 + i] + block[8 * 7 + i];
        z12 = block[8 * 1 + i] - block[8 * 7 + i];

        tmp7  =          z11 + z13;
        tmp11 = MULTIPLY(z11 - z13, FIX_1_414213562);

        z5    = MULTIPLY(z10 + z12, FIX_1_847759065);
        tmp10 = MULTIPLY(z12,  FIX_1_082392200) - z5;
        tmp12 = MULTIPLY(z10, -FIX_2_613125930) + z5;

        tmp6 = tmp12 - tmp7;
        tmp5 = tmp11 - tmp6;
        tmp4 = tmp10 + tmp5;

        temp[8 * 0 + i] = tmp0 + tmp7;
        temp[8 * 7 + i] = tmp0 - tmp7;
        temp[8 * 1 + i] = tmp1 + tmp6;
        temp[8 * 6 + i] = tmp1 - tmp6;
        temp[8 * 2 + i] = tmp2 + tmp5;
        temp[8 * 5 + i] = tmp2 - tmp5;
        temp[8 * 4 + i] = tmp3 + tmp4;
        temp[8 * 3 + i] = tmp3 - tmp4;
    }

    for (i = 0; i < 8 * 8; i += 8) {
        tmp10 = temp[0 + i] + temp[4 + i];
        tmp11 = temp[0 + i] - temp[4 + i];

        tmp13 = temp[2 + i] + temp[6 + i];
        tmp12 = MULTIPLY(temp[2 + i] - temp[6 + i], FIX_1_414213562) - tmp13;

        tmp0 = tmp10 + tmp13;
        tmp3 = tmp10 - tmp13;
        tmp1 = tmp11 + tmp12;
        tmp2 = tmp11 - tmp12;

        z13 = temp[5 + i] + temp[3 + i];
        z10 = temp[5 + i] - temp[3 + i];
        z11 = temp[1 + i] + temp[7 + i];
        z12 = temp[1 + i] - temp[7 + i];

        tmp7  = z11 + z13;
        tmp11 = MULTIPLY(z11 - z13, FIX_1_414213562);

        z5    = MULTIPLY(z10 + z12, FIX_1_847759065);
        tmp10 = MULTIPLY(z12,  FIX_1_082392200) - z5;
        tmp12 = MULTIPLY(z10, -FIX_2_613125930) + z5;

        tmp6 = tmp12 - tmp7;
        tmp5 = tmp11 - tmp6;
        tmp4 = tmp10 + tmp5;

        block[0 + i] = (tmp0 + tmp7) >> 6;
        block[7 + i] = (tmp0 - tmp7) >> 6;
        block[1 + i] = (tmp1 + tmp6) >> 6;
        block[6 + i] = (tmp1 - tmp6) >> 6;
        block[2 + i] = (tmp2 + tmp5) >> 6;
        block[5 + i] = (tmp2 - tmp5) >> 6;
        block[4 + i] = (tmp3 + tmp4) >> 6;
        block[3 + i] = (tmp3 - tmp4) >> 6;
    }
}

static av_cold void init_vlcs(FourXContext *f)
{
    static VLC_TYPE table[2][4][32][2];
    int i, j;

    for (i = 0; i < 2; i++) {
        for (j = 0; j < 4; j++) {
            block_type_vlc[i][j].table           = table[i][j];
            block_type_vlc[i][j].table_allocated = 32;
            init_vlc(&block_type_vlc[i][j], BLOCK_TYPE_VLC_BITS, 7,
                     &block_type_tab[i][j][0][1], 2, 1,
                     &block_type_tab[i][j][0][0], 2, 1,
                     INIT_VLC_USE_NEW_STATIC);
        }
    }
}

static void init_mv(FourXContext *f, int linesize)
{
    int i;

    for (i = 0; i < 256; i++) {
        if (f->version > 1)
            f->mv[i] = mv[i][0] + mv[i][1] * linesize / 2;
        else
            f->mv[i] = (i & 15) - 8 + ((i >> 4) - 8) * linesize / 2;
    }
}

#if HAVE_BIGENDIAN
#define LE_CENTRIC_MUL(dst, src, scale, dc)             \
    {                                                   \
        unsigned tmpval = AV_RN32(src);                 \
        tmpval = (tmpval << 16) | (tmpval >> 16);       \
        tmpval = tmpval * (scale) + (dc);               \
        tmpval = (tmpval << 16) | (tmpval >> 16);       \
        AV_WN32A(dst, tmpval);                          \
    }
#else
#define LE_CENTRIC_MUL(dst, src, scale, dc)              \
    {                                                    \
        unsigned tmpval = AV_RN32(src) * (scale) + (dc); \
        AV_WN32A(dst, tmpval);                           \
    }
#endif

static inline void mcdc(uint16_t *dst, const uint16_t *src, int log2w,
                        int h, int stride, int scale, unsigned dc)
{
    int i;
    dc *= 0x10001;

    switch (log2w) {
    case 0:
        for (i = 0; i < h; i++) {
            dst[0] = scale * src[0] + dc;
            if (scale)
                src += stride;
            dst += stride;
        }
        break;
    case 1:
        for (i = 0; i < h; i++) {
            LE_CENTRIC_MUL(dst, src, scale, dc);
            if (scale)
                src += stride;
            dst += stride;
        }
        break;
    case 2:
        for (i = 0; i < h; i++) {
            LE_CENTRIC_MUL(dst, src, scale, dc);
            LE_CENTRIC_MUL(dst + 2, src + 2, scale, dc);
            if (scale)
                src += stride;
            dst += stride;
        }
        break;
    case 3:
        for (i = 0; i < h; i++) {
            LE_CENTRIC_MUL(dst,     src,     scale, dc);
            LE_CENTRIC_MUL(dst + 2, src + 2, scale, dc);
            LE_CENTRIC_MUL(dst + 4, src + 4, scale, dc);
            LE_CENTRIC_MUL(dst + 6, src + 6, scale, dc);
            if (scale)
                src += stride;
            dst += stride;
        }
        break;
    default:
        av_assert0(0);
    }
}

static int decode_p_block(FourXContext *f, uint16_t *dst, uint16_t *src,
                          int log2w, int log2h, int stride)
{
    const int index = size2index[log2h][log2w];
    const int h     = 1 << log2h;
    int code        = get_vlc2(&f->gb,
                               block_type_vlc[1 - (f->version > 1)][index].table,
                               BLOCK_TYPE_VLC_BITS, 1);
    uint16_t *start = (uint16_t *)f->last_picture->data[0];
    uint16_t *end   = start + stride * (f->avctx->height - h + 1) - (1 << log2w);
    int ret;
    int scale   = 1;
    unsigned dc = 0;

    av_assert0(code >= 0 && code <= 6 && log2w >= 0);

    if (code == 1) {
        log2h--;
        if ((ret = decode_p_block(f, dst, src, log2w, log2h, stride)) < 0)
            return ret;
        return decode_p_block(f, dst + (stride << log2h),
                              src + (stride << log2h),
                              log2w, log2h, stride);
    } else if (code == 2) {
        log2w--;
        if ((ret = decode_p_block(f, dst , src, log2w, log2h, stride)) < 0)
            return ret;
        return decode_p_block(f, dst + (1 << log2w),
                              src + (1 << log2w),
                              log2w, log2h, stride);
    } else if (code == 6) {
        if (bytestream2_get_bytes_left(&f->g2) < 4) {
            av_log(f->avctx, AV_LOG_ERROR, "wordstream overread\n");
            return AVERROR_INVALIDDATA;
        }
        if (log2w) {
            dst[0]      = bytestream2_get_le16u(&f->g2);
            dst[1]      = bytestream2_get_le16u(&f->g2);
        } else {
            dst[0]      = bytestream2_get_le16u(&f->g2);
            dst[stride] = bytestream2_get_le16u(&f->g2);
        }
        return 0;
    }

    if ((code&3)==0 && bytestream2_get_bytes_left(&f->g) < 1) {
        av_log(f->avctx, AV_LOG_ERROR, "bytestream overread\n");
        return AVERROR_INVALIDDATA;
    }

    if (code == 0) {
        src  += f->mv[bytestream2_get_byte(&f->g)];
    } else if (code == 3 && f->version >= 2) {
        return 0;
    } else if (code == 4) {
        src  += f->mv[bytestream2_get_byte(&f->g)];
        if (bytestream2_get_bytes_left(&f->g2) < 2){
            av_log(f->avctx, AV_LOG_ERROR, "wordstream overread\n");
            return AVERROR_INVALIDDATA;
        }
        dc    = bytestream2_get_le16(&f->g2);
    } else if (code == 5) {
        if (bytestream2_get_bytes_left(&f->g2) < 2){
            av_log(f->avctx, AV_LOG_ERROR, "wordstream overread\n");
            return AVERROR_INVALIDDATA;
        }
        av_assert0(start <= src && src <= end);
        scale = 0;
        dc    = bytestream2_get_le16(&f->g2);
    }

    if (start > src || src > end) {
        av_log(f->avctx, AV_LOG_ERROR, "mv out of pic\n");
        return AVERROR_INVALIDDATA;
    }

    mcdc(dst, src, log2w, h, stride, scale, dc);

    return 0;
}

static int decode_p_frame(FourXContext *f, AVFrame *frame,
                          const uint8_t *buf, int length)
{
    int x, y;
    const int width  = f->avctx->width;
    const int height = f->avctx->height;
    uint16_t *dst    = (uint16_t *)frame->data[0];
    const int stride =             frame->linesize[0] >> 1;
    uint16_t *src;
    unsigned int bitstream_size, bytestream_size, wordstream_size, extra,
                 bytestream_offset, wordstream_offset;
    int ret;

    if (!f->last_picture->data[0]) {
        if ((ret = ff_get_buffer(f->avctx, f->last_picture,
                                 AV_GET_BUFFER_FLAG_REF)) < 0) {
            return ret;
        }
        for (y=0; y<f->avctx->height; y++)
            memset(f->last_picture->data[0] + y*f->last_picture->linesize[0], 0, 2*f->avctx->width);
    }

    src = (uint16_t *)f->last_picture->data[0];

    if (f->version > 1) {
        extra           = 20;
        if (length < extra)
            return AVERROR_INVALIDDATA;
        bitstream_size  = AV_RL32(buf + 8);
        wordstream_size = AV_RL32(buf + 12);
        bytestream_size = AV_RL32(buf + 16);
    } else {
        extra           = 0;
        bitstream_size  = AV_RL16(buf - 4);
        wordstream_size = AV_RL16(buf - 2);
        bytestream_size = FFMAX(length - bitstream_size - wordstream_size, 0);
    }

    if (bitstream_size > length || bitstream_size >= INT_MAX/8 ||
        bytestream_size > length - bitstream_size ||
        wordstream_size > length - bytestream_size - bitstream_size ||
        extra > length - bytestream_size - bitstream_size - wordstream_size) {
        av_log(f->avctx, AV_LOG_ERROR, "lengths %d %d %d %d\n", bitstream_size, bytestream_size, wordstream_size,
        bitstream_size+ bytestream_size+ wordstream_size - length);
        return AVERROR_INVALIDDATA;
    }

    av_fast_malloc(&f->bitstream_buffer, &f->bitstream_buffer_size,
                   bitstream_size + FF_INPUT_BUFFER_PADDING_SIZE);
    if (!f->bitstream_buffer)
        return AVERROR(ENOMEM);
    f->dsp.bswap_buf(f->bitstream_buffer, (const uint32_t*)(buf + extra),
                     bitstream_size / 4);
    memset((uint8_t*)f->bitstream_buffer + bitstream_size,
           0, FF_INPUT_BUFFER_PADDING_SIZE);
    init_get_bits(&f->gb, f->bitstream_buffer, 8 * bitstream_size);

    wordstream_offset = extra + bitstream_size;
    bytestream_offset = extra + bitstream_size + wordstream_size;
    bytestream2_init(&f->g2, buf + wordstream_offset,
                     length - wordstream_offset);
    bytestream2_init(&f->g, buf + bytestream_offset,
                     length - bytestream_offset);

    init_mv(f, frame->linesize[0]);

    for (y = 0; y < height; y += 8) {
        for (x = 0; x < width; x += 8)
            if ((ret = decode_p_block(f, dst + x, src + x, 3, 3, stride)) < 0)
                return ret;
        src += 8 * stride;
        dst += 8 * stride;
    }

    return 0;
}

/**
 * decode block and dequantize.
 * Note this is almost identical to MJPEG.
 */
static int decode_i_block(FourXContext *f, int16_t *block)
{
    int code, i, j, level, val;

    if (get_bits_left(&f->gb) < 2){
        av_log(f->avctx, AV_LOG_ERROR, "%d bits left before decode_i_block()\n", get_bits_left(&f->gb));
        return -1;
    }

    /* DC coef */
    val = get_vlc2(&f->pre_gb, f->pre_vlc.table, ACDC_VLC_BITS, 3);
    if (val >> 4)
        av_log(f->avctx, AV_LOG_ERROR, "error dc run != 0\n");

    if (val)
        val = get_xbits(&f->gb, val);

    val        = val * dequant_table[0] + f->last_dc;
    f->last_dc = block[0] = val;
    /* AC coefs */
    i = 1;
    for (;;) {
        code = get_vlc2(&f->pre_gb, f->pre_vlc.table, ACDC_VLC_BITS, 3);

        /* EOB */
        if (code == 0)
            break;
        if (code == 0xf0) {
            i += 16;
        } else {
            level = get_xbits(&f->gb, code & 0xf);
            i    += code >> 4;
            if (i >= 64) {
                av_log(f->avctx, AV_LOG_ERROR, "run %d oveflow\n", i);
                return 0;
            }

            j = ff_zigzag_direct[i];
            block[j] = level * dequant_table[j];
            i++;
            if (i >= 64)
                break;
        }
    }

    return 0;
}

static inline void idct_put(FourXContext *f, AVFrame *frame, int x, int y)
{
    int16_t (*block)[64] = f->block;
    int stride           = frame->linesize[0] >> 1;
    int i;
    uint16_t *dst = ((uint16_t*)frame->data[0]) + y * stride + x;

    for (i = 0; i < 4; i++) {
        block[i][0] += 0x80 * 8 * 8;
        idct(block[i]);
    }

    if (!(f->avctx->flags & CODEC_FLAG_GRAY)) {
        for (i = 4; i < 6; i++)
            idct(block[i]);
    }

    /* Note transform is:
     * y  = ( 1b + 4g + 2r) / 14
     * cb = ( 3b - 2g - 1r) / 14
     * cr = (-1b - 4g + 5r) / 14 */
    for (y = 0; y < 8; y++) {
        for (x = 0; x < 8; x++) {
            int16_t *temp = block[(x >> 2) + 2 * (y >> 2)] +
                            2 * (x & 3) + 2 * 8 * (y & 3); // FIXME optimize
            int cb = block[4][x + 8 * y];
            int cr = block[5][x + 8 * y];
            int cg = (cb + cr) >> 1;
            int y;

            cb += cb;

            y               = temp[0];
            dst[0]          = ((y + cb) >> 3) + (((y - cg) & 0xFC) << 3) + (((y + cr) & 0xF8) << 8);
            y               = temp[1];
            dst[1]          = ((y + cb) >> 3) + (((y - cg) & 0xFC) << 3) + (((y + cr) & 0xF8) << 8);
            y               = temp[8];
            dst[stride]     = ((y + cb) >> 3) + (((y - cg) & 0xFC) << 3) + (((y + cr) & 0xF8) << 8);
            y               = temp[9];
            dst[1 + stride] = ((y + cb) >> 3) + (((y - cg) & 0xFC) << 3) + (((y + cr) & 0xF8) << 8);
            dst            += 2;
        }
        dst += 2 * stride - 2 * 8;
    }
}

static int decode_i_mb(FourXContext *f)
{
    int ret;
    int i;

    f->dsp.clear_blocks(f->block[0]);

    for (i = 0; i < 6; i++)
        if ((ret = decode_i_block(f, f->block[i])) < 0)
            return ret;

    return 0;
}

static const uint8_t *read_huffman_tables(FourXContext *f,
                                          const uint8_t * const buf,
                                          int buf_size)
{
    int frequency[512] = { 0 };
    uint8_t flag[512];
    int up[512];
    uint8_t len_tab[257];
    int bits_tab[257];
    int start, end;
    const uint8_t *ptr = buf;
    const uint8_t *ptr_end = buf + buf_size;
    int j;

    memset(up, -1, sizeof(up));

    start = *ptr++;
    end   = *ptr++;
    for (;;) {
        int i;

        if (ptr_end - ptr < FFMAX(end - start + 1, 0) + 1) {
            av_log(f->avctx, AV_LOG_ERROR, "invalid data in read_huffman_tables\n");
            return NULL;
        }

        for (i = start; i <= end; i++)
            frequency[i] = *ptr++;
        start = *ptr++;
        if (start == 0)
            break;

        end = *ptr++;
    }
    frequency[256] = 1;

    while ((ptr - buf) & 3)
        ptr++; // 4byte align

    if (ptr > ptr_end) {
        av_log(f->avctx, AV_LOG_ERROR, "ptr overflow in read_huffman_tables\n");
        return NULL;
    }

    for (j = 257; j < 512; j++) {
        int min_freq[2] = { 256 * 256, 256 * 256 };
        int smallest[2] = { 0, 0 };
        int i;
        for (i = 0; i < j; i++) {
            if (frequency[i] == 0)
                continue;
            if (frequency[i] < min_freq[1]) {
                if (frequency[i] < min_freq[0]) {
                    min_freq[1] = min_freq[0];
                    smallest[1] = smallest[0];
                    min_freq[0] = frequency[i];
                    smallest[0] = i;
                } else {
                    min_freq[1] = frequency[i];
                    smallest[1] = i;
                }
            }
        }
        if (min_freq[1] == 256 * 256)
            break;

        frequency[j]           = min_freq[0] + min_freq[1];
        flag[smallest[0]]      = 0;
        flag[smallest[1]]      = 1;
        up[smallest[0]]        =
        up[smallest[1]]        = j;
        frequency[smallest[0]] = frequency[smallest[1]] = 0;
    }

    for (j = 0; j < 257; j++) {
        int node, len = 0, bits = 0;

        for (node = j; up[node] != -1; node = up[node]) {
            bits += flag[node] << len;
            len++;
            if (len > 31)
                // can this happen at all ?
                av_log(f->avctx, AV_LOG_ERROR,
                       "vlc length overflow\n");
        }

        bits_tab[j] = bits;
        len_tab[j]  = len;
    }

    if (init_vlc(&f->pre_vlc, ACDC_VLC_BITS, 257, len_tab, 1, 1,
                 bits_tab, 4, 4, 0))
        return NULL;

    return ptr;
}

static int mix(int c0, int c1)
{
    int blue  =  2 * (c0 & 0x001F) + (c1 & 0x001F);
    int green = (2 * (c0 & 0x03E0) + (c1 & 0x03E0)) >> 5;
    int red   =  2 * (c0 >> 10)    + (c1 >> 10);
    return red / 3 * 1024 + green / 3 * 32 + blue / 3;
}

static int decode_i2_frame(FourXContext *f, AVFrame *frame, const uint8_t *buf, int length)
{
    int x, y, x2, y2;
    const int width  = f->avctx->width;
    const int height = f->avctx->height;
    const int mbs    = (FFALIGN(width, 16) >> 4) * (FFALIGN(height, 16) >> 4);
    uint16_t *dst    = (uint16_t*)frame->data[0];
    const int stride =            frame->linesize[0]>>1;
    const uint8_t *buf_end = buf + length;
    GetByteContext g3;

    if (length < mbs * 8) {
        av_log(f->avctx, AV_LOG_ERROR, "packet size too small\n");
        return AVERROR_INVALIDDATA;
    }
    bytestream2_init(&g3, buf, length);

    for (y = 0; y < height; y += 16) {
        for (x = 0; x < width; x += 16) {
            unsigned int color[4] = { 0 }, bits;
            if (buf_end - buf < 8)
                return -1;
            // warning following is purely guessed ...
            color[0] = bytestream2_get_le16u(&g3);
            color[1] = bytestream2_get_le16u(&g3);

            if (color[0] & 0x8000)
                av_log(f->avctx, AV_LOG_ERROR, "unk bit 1\n");
            if (color[1] & 0x8000)
                av_log(f->avctx, AV_LOG_ERROR, "unk bit 2\n");

            color[2] = mix(color[0], color[1]);
            color[3] = mix(color[1], color[0]);

            bits = bytestream2_get_le32u(&g3);
            for (y2 = 0; y2 < 16; y2++) {
                for (x2 = 0; x2 < 16; x2++) {
                    int index = 2 * (x2 >> 2) + 8 * (y2 >> 2);
                    dst[y2 * stride + x2] = color[(bits >> index) & 3];
                }
            }
            dst += 16;
        }
        dst += 16 * stride - x;
    }

    return 0;
}

static int decode_i_frame(FourXContext *f, AVFrame *frame, const uint8_t *buf, int length)
{
    int x, y, ret;
    const int width  = f->avctx->width;
    const int height = f->avctx->height;
    const unsigned int bitstream_size = AV_RL32(buf);
    unsigned int prestream_size;
    const uint8_t *prestream;

<<<<<<< HEAD
    if (bitstream_size > (1<<26) || length < bitstream_size + 12) {
=======
    if (bitstream_size > (1 << 26))
        return AVERROR_INVALIDDATA;

    if (length < bitstream_size + 12) {
>>>>>>> 59d7bb99
        av_log(f->avctx, AV_LOG_ERROR, "packet size too small\n");
        return AVERROR_INVALIDDATA;
    }

    prestream_size = 4 * AV_RL32(buf + bitstream_size + 4);
    prestream      =             buf + bitstream_size + 12;

    if (prestream_size + bitstream_size + 12 != length
        || prestream_size > (1 << 26)) {
        av_log(f->avctx, AV_LOG_ERROR, "size mismatch %d %d %d\n",
               prestream_size, bitstream_size, length);
        return AVERROR_INVALIDDATA;
    }

    prestream = read_huffman_tables(f, prestream, prestream_size);
    if (!prestream) {
        av_log(f->avctx, AV_LOG_ERROR, "Error reading Huffman tables.\n");
        return AVERROR_INVALIDDATA;
    }

    av_assert0(prestream <= buf + length);

    init_get_bits(&f->gb, buf + 4, 8 * bitstream_size);

    prestream_size = length + buf - prestream;

    av_fast_malloc(&f->bitstream_buffer, &f->bitstream_buffer_size,
                   prestream_size + FF_INPUT_BUFFER_PADDING_SIZE);
    if (!f->bitstream_buffer)
        return AVERROR(ENOMEM);
    f->dsp.bswap_buf(f->bitstream_buffer, (const uint32_t*)prestream,
                     prestream_size / 4);
    memset((uint8_t*)f->bitstream_buffer + prestream_size,
           0, FF_INPUT_BUFFER_PADDING_SIZE);
    init_get_bits(&f->pre_gb, f->bitstream_buffer, 8 * prestream_size);

    f->last_dc = 0 * 128 * 8 * 8;

    for (y = 0; y < height; y += 16) {
        for (x = 0; x < width; x += 16) {
            if ((ret = decode_i_mb(f)) < 0)
                return ret;

            idct_put(f, frame, x, y);
        }
    }

    if (get_vlc2(&f->pre_gb, f->pre_vlc.table, ACDC_VLC_BITS, 3) != 256)
        av_log(f->avctx, AV_LOG_ERROR, "end mismatch\n");

    return 0;
}

static int decode_frame(AVCodecContext *avctx, void *data,
                        int *got_frame, AVPacket *avpkt)
{
    const uint8_t *buf    = avpkt->data;
    int buf_size          = avpkt->size;
    FourXContext *const f = avctx->priv_data;
    AVFrame *picture      = data;
    int i, frame_4cc, frame_size, ret;

    if (buf_size < 20)
        return AVERROR_INVALIDDATA;

    if (buf_size < AV_RL32(buf + 4) + 8) {
        av_log(f->avctx, AV_LOG_ERROR, "size mismatch %d %d\n",
               buf_size, AV_RL32(buf + 4));
        return AVERROR_INVALIDDATA;
    }

    frame_4cc = AV_RL32(buf);

    if (frame_4cc == AV_RL32("cfrm")) {
        int free_index       = -1;
        int id, whole_size;
        const int data_size  = buf_size - 20;
        CFrameBuffer *cfrm;

        if (f->version <= 1) {
            av_log(f->avctx, AV_LOG_ERROR, "cfrm in version %d\n", f->version);
            return AVERROR_INVALIDDATA;
        }

        id         = AV_RL32(buf + 12);
        whole_size = AV_RL32(buf + 16);

        if (data_size < 0 || whole_size < 0) {
            av_log(f->avctx, AV_LOG_ERROR, "sizes invalid\n");
            return AVERROR_INVALIDDATA;
        }

        for (i = 0; i < CFRAME_BUFFER_COUNT; i++)
            if (f->cfrm[i].id && f->cfrm[i].id < avctx->frame_number)
                av_log(f->avctx, AV_LOG_ERROR, "lost c frame %d\n",
                       f->cfrm[i].id);

        for (i = 0; i < CFRAME_BUFFER_COUNT; i++) {
            if (f->cfrm[i].id == id)
                break;
            if (f->cfrm[i].size == 0)
                free_index = i;
        }

        if (i >= CFRAME_BUFFER_COUNT) {
            i             = free_index;
            f->cfrm[i].id = id;
        }
        cfrm = &f->cfrm[i];

        if (data_size > UINT_MAX -  cfrm->size - FF_INPUT_BUFFER_PADDING_SIZE)
            return AVERROR_INVALIDDATA;

        cfrm->data = av_fast_realloc(cfrm->data, &cfrm->allocated_size,
                                     cfrm->size + data_size + FF_INPUT_BUFFER_PADDING_SIZE);
        // explicit check needed as memcpy below might not catch a NULL
        if (!cfrm->data) {
            av_log(f->avctx, AV_LOG_ERROR, "realloc failure\n");
            return AVERROR(ENOMEM);
        }

        memcpy(cfrm->data + cfrm->size, buf + 20, data_size);
        cfrm->size += data_size;

        if (cfrm->size >= whole_size) {
            buf        = cfrm->data;
            frame_size = cfrm->size;

            if (id != avctx->frame_number)
                av_log(f->avctx, AV_LOG_ERROR, "cframe id mismatch %d %d\n",
                       id, avctx->frame_number);

            if (f->version <= 1)
                return AVERROR_INVALIDDATA;

            cfrm->size = cfrm->id = 0;
            frame_4cc  = AV_RL32("pfrm");
        } else
            return buf_size;
    } else {
        buf        = buf      + 12;
        frame_size = buf_size - 12;
    }

    FFSWAP(AVFrame*, f->current_picture, f->last_picture);

    // alternatively we would have to use our own buffer management
    avctx->flags |= CODEC_FLAG_EMU_EDGE;

    if ((ret = ff_reget_buffer(avctx, f->current_picture)) < 0)
        return ret;

    if (frame_4cc == AV_RL32("ifr2")) {
        f->current_picture->pict_type = AV_PICTURE_TYPE_I;
        if ((ret = decode_i2_frame(f, f->current_picture, buf - 4, frame_size + 4)) < 0) {
            av_log(f->avctx, AV_LOG_ERROR, "decode i2 frame failed\n");
            return ret;
        }
    } else if (frame_4cc == AV_RL32("ifrm")) {
        f->current_picture->pict_type = AV_PICTURE_TYPE_I;
        if ((ret = decode_i_frame(f, f->current_picture, buf, frame_size)) < 0) {
            av_log(f->avctx, AV_LOG_ERROR, "decode i frame failed\n");
            return ret;
        }
    } else if (frame_4cc == AV_RL32("pfrm") || frame_4cc == AV_RL32("pfr2")) {
        f->current_picture->pict_type = AV_PICTURE_TYPE_P;
        if ((ret = decode_p_frame(f, f->current_picture, buf, frame_size)) < 0) {
            av_log(f->avctx, AV_LOG_ERROR, "decode p frame failed\n");
            return ret;
        }
    } else if (frame_4cc == AV_RL32("snd_")) {
        av_log(avctx, AV_LOG_ERROR, "ignoring snd_ chunk length:%d\n",
               buf_size);
    } else {
        av_log(avctx, AV_LOG_ERROR, "ignoring unknown chunk length:%d\n",
               buf_size);
    }

    f->current_picture->key_frame = f->current_picture->pict_type == AV_PICTURE_TYPE_I;

    if ((ret = av_frame_ref(picture, f->current_picture)) < 0)
        return ret;
    *got_frame = 1;

    emms_c();

    return buf_size;
}

static av_cold int decode_init(AVCodecContext *avctx)
{
    FourXContext * const f = avctx->priv_data;

    if (avctx->extradata_size != 4 || !avctx->extradata) {
        av_log(avctx, AV_LOG_ERROR, "extradata wrong or missing\n");
        return AVERROR_INVALIDDATA;
    }
    if((avctx->width % 16) || (avctx->height % 16)) {
        av_log(avctx, AV_LOG_ERROR, "unsupported width/height\n");
        return AVERROR_INVALIDDATA;
    }

    f->version = AV_RL32(avctx->extradata) >> 16;
    ff_dsputil_init(&f->dsp, avctx);
    f->avctx = avctx;
    init_vlcs(f);

    if (f->version > 2)
        avctx->pix_fmt = AV_PIX_FMT_RGB565;
    else
        avctx->pix_fmt = AV_PIX_FMT_BGR555;

    f->current_picture = av_frame_alloc();
    f->last_picture    = av_frame_alloc();
    if (!f->current_picture  || !f->last_picture)
        return AVERROR(ENOMEM);

    return 0;
}


static av_cold int decode_end(AVCodecContext *avctx)
{
    FourXContext * const f = avctx->priv_data;
    int i;

    av_freep(&f->bitstream_buffer);
    f->bitstream_buffer_size = 0;
    for (i = 0; i < CFRAME_BUFFER_COUNT; i++) {
        av_freep(&f->cfrm[i].data);
        f->cfrm[i].allocated_size = 0;
    }
    ff_free_vlc(&f->pre_vlc);
    av_frame_free(&f->current_picture);
    av_frame_free(&f->last_picture);

    return 0;
}

AVCodec ff_fourxm_decoder = {
    .name           = "4xm",
    .type           = AVMEDIA_TYPE_VIDEO,
    .id             = AV_CODEC_ID_4XM,
    .priv_data_size = sizeof(FourXContext),
    .init           = decode_init,
    .close          = decode_end,
    .decode         = decode_frame,
    .capabilities   = CODEC_CAP_DR1,
    .long_name      = NULL_IF_CONFIG_SMALL("4X Movie"),
};<|MERGE_RESOLUTION|>--- conflicted
+++ resolved
@@ -766,14 +766,10 @@
     unsigned int prestream_size;
     const uint8_t *prestream;
 
-<<<<<<< HEAD
-    if (bitstream_size > (1<<26) || length < bitstream_size + 12) {
-=======
     if (bitstream_size > (1 << 26))
         return AVERROR_INVALIDDATA;
 
     if (length < bitstream_size + 12) {
->>>>>>> 59d7bb99
         av_log(f->avctx, AV_LOG_ERROR, "packet size too small\n");
         return AVERROR_INVALIDDATA;
     }
