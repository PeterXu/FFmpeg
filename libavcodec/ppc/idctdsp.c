--- conflicted
+++ resolved
@@ -251,16 +251,10 @@
         if (!high_bit_depth && avctx->lowres == 0) {
             if ((avctx->idct_algo == FF_IDCT_AUTO) ||
                 (avctx->idct_algo == FF_IDCT_ALTIVEC)) {
-<<<<<<< HEAD
-                c->idct                  = idct_altivec;
-                c->idct_add              = idct_add_altivec;
-                c->idct_put              = idct_put_altivec;
-                c->perm_type             = FF_IDCT_PERM_TRANSPOSE;
-=======
+                c->idct      = idct_altivec;
                 c->idct_add  = idct_add_altivec;
                 c->idct_put  = idct_put_altivec;
                 c->perm_type = FF_IDCT_PERM_TRANSPOSE;
->>>>>>> 8b0dd494
             }
         }
     }
