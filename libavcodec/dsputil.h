/*
 * DSP utils
 * Copyright (c) 2000, 2001, 2002 Fabrice Bellard
 * Copyright (c) 2002-2004 Michael Niedermayer <michaelni@gmx.at>
 *
 * This file is part of FFmpeg.
 *
 * FFmpeg is free software; you can redistribute it and/or
 * modify it under the terms of the GNU Lesser General Public
 * License as published by the Free Software Foundation; either
 * version 2.1 of the License, or (at your option) any later version.
 *
 * FFmpeg is distributed in the hope that it will be useful,
 * but WITHOUT ANY WARRANTY; without even the implied warranty of
 * MERCHANTABILITY or FITNESS FOR A PARTICULAR PURPOSE.  See the GNU
 * Lesser General Public License for more details.
 *
 * You should have received a copy of the GNU Lesser General Public
 * License along with FFmpeg; if not, write to the Free Software
 * Foundation, Inc., 51 Franklin Street, Fifth Floor, Boston, MA 02110-1301 USA
 */

/**
 * @file
 * DSP utils.
 * note, many functions in here may use MMX which trashes the FPU state, it is
 * absolutely necessary to call emms_c() between dsp & float/double code
 */

#ifndef AVCODEC_DSPUTIL_H
#define AVCODEC_DSPUTIL_H

#include "libavutil/intreadwrite.h"
#include "avcodec.h"


//#define DEBUG
/* dct code */

void ff_fdct_ifast(int16_t *data);
void ff_fdct_ifast248(int16_t *data);
void ff_jpeg_fdct_islow_8(int16_t *data);
void ff_jpeg_fdct_islow_10(int16_t *data);
void ff_fdct248_islow_8(int16_t *data);
void ff_fdct248_islow_10(int16_t *data);

void ff_j_rev_dct(int16_t *data);
void ff_j_rev_dct4(int16_t *data);
void ff_j_rev_dct2(int16_t *data);
void ff_j_rev_dct1(int16_t *data);

void ff_fdct_mmx(int16_t *block);
void ff_fdct_mmxext(int16_t *block);
void ff_fdct_sse2(int16_t *block);

#define H264_IDCT(depth) \
void ff_h264_idct8_add_ ## depth ## _c(uint8_t *dst, int16_t *block, int stride);\
void ff_h264_idct_add_ ## depth ## _c(uint8_t *dst, int16_t *block, int stride);\
void ff_h264_idct8_dc_add_ ## depth ## _c(uint8_t *dst, int16_t *block, int stride);\
void ff_h264_idct_dc_add_ ## depth ## _c(uint8_t *dst, int16_t *block, int stride);\
void ff_h264_idct_add16_ ## depth ## _c(uint8_t *dst, const int *blockoffset, int16_t *block, int stride, const uint8_t nnzc[6*8]);\
void ff_h264_idct_add16intra_ ## depth ## _c(uint8_t *dst, const int *blockoffset, int16_t *block, int stride, const uint8_t nnzc[6*8]);\
void ff_h264_idct8_add4_ ## depth ## _c(uint8_t *dst, const int *blockoffset, int16_t *block, int stride, const uint8_t nnzc[6*8]);\
void ff_h264_idct_add8_422_ ## depth ## _c(uint8_t **dest, const int *blockoffset, int16_t *block, int stride, const uint8_t nnzc[6*8]);\
void ff_h264_idct_add8_ ## depth ## _c(uint8_t **dest, const int *blockoffset, int16_t *block, int stride, const uint8_t nnzc[6*8]);\
void ff_h264_luma_dc_dequant_idct_ ## depth ## _c(int16_t *output, int16_t *input, int qmul);\
void ff_h264_chroma422_dc_dequant_idct_ ## depth ## _c(int16_t *block, int qmul);\
void ff_h264_chroma_dc_dequant_idct_ ## depth ## _c(int16_t *block, int qmul);

H264_IDCT( 8)
H264_IDCT( 9)
H264_IDCT(10)
H264_IDCT(12)
H264_IDCT(14)

void ff_svq3_luma_dc_dequant_idct_c(int16_t *output, int16_t *input, int qp);
void ff_svq3_add_idct_c(uint8_t *dst, int16_t *block, int stride, int qp, int dc);

/* encoding scans */
extern const uint8_t ff_alternate_horizontal_scan[64];
extern const uint8_t ff_alternate_vertical_scan[64];
extern const uint8_t ff_zigzag_direct[64];
extern const uint8_t ff_zigzag248_direct[64];

/* pixel operations */
#define MAX_NEG_CROP 1024

/* temporary */
extern uint32_t ff_squareTbl[512];
extern uint8_t ff_cropTbl[256 + 2 * MAX_NEG_CROP];

#define PUTAVG_PIXELS(depth)\
void ff_put_pixels8x8_ ## depth ## _c(uint8_t *dst, uint8_t *src, int stride);\
void ff_avg_pixels8x8_ ## depth ## _c(uint8_t *dst, uint8_t *src, int stride);\
void ff_put_pixels16x16_ ## depth ## _c(uint8_t *dst, uint8_t *src, int stride);\
void ff_avg_pixels16x16_ ## depth ## _c(uint8_t *dst, uint8_t *src, int stride);

PUTAVG_PIXELS( 8)
PUTAVG_PIXELS( 9)
PUTAVG_PIXELS(10)
PUTAVG_PIXELS(12)
PUTAVG_PIXELS(14)

#define ff_put_pixels8x8_c ff_put_pixels8x8_8_c
#define ff_avg_pixels8x8_c ff_avg_pixels8x8_8_c
#define ff_put_pixels16x16_c ff_put_pixels16x16_8_c
#define ff_avg_pixels16x16_c ff_avg_pixels16x16_8_c

/* RV40 functions */
void ff_put_rv40_qpel16_mc33_c(uint8_t *dst, uint8_t *src, int stride);
void ff_avg_rv40_qpel16_mc33_c(uint8_t *dst, uint8_t *src, int stride);
void ff_put_rv40_qpel8_mc33_c(uint8_t *dst, uint8_t *src, int stride);
void ff_avg_rv40_qpel8_mc33_c(uint8_t *dst, uint8_t *src, int stride);

/* 1/2^n downscaling functions from imgconvert.c */
void ff_shrink22(uint8_t *dst, int dst_wrap, const uint8_t *src, int src_wrap, int width, int height);
void ff_shrink44(uint8_t *dst, int dst_wrap, const uint8_t *src, int src_wrap, int width, int height);
void ff_shrink88(uint8_t *dst, int dst_wrap, const uint8_t *src, int src_wrap, int width, int height);

void ff_gmc_c(uint8_t *dst, uint8_t *src, int stride, int h, int ox, int oy,
              int dxx, int dxy, int dyx, int dyy, int shift, int r, int width, int height);

/* minimum alignment rules ;)
If you notice errors in the align stuff, need more alignment for some ASM code
for some CPU or need to use a function with less aligned data then send a mail
to the ffmpeg-devel mailing list, ...

!warning These alignments might not match reality, (missing attribute((align))
stuff somewhere possible).
I (Michael) did not check them, these are just the alignments which I think
could be reached easily ...

!future video codecs might need functions with less strict alignment
*/

/*
void get_pixels_c(int16_t *block, const uint8_t *pixels, int line_size);
void diff_pixels_c(int16_t *block, const uint8_t *s1, const uint8_t *s2, int stride);
void put_pixels_clamped_c(const int16_t *block, uint8_t *pixels, int line_size);
void add_pixels_clamped_c(const int16_t *block, uint8_t *pixels, int line_size);
void clear_blocks_c(int16_t *blocks);
*/

/* add and put pixel (decoding) */
// blocksizes for op_pixels_func are 8x4,8x8 16x8 16x16
//h for op_pixels_func is limited to {width/2, width} but never larger than 16 and never smaller than 4
typedef void (*op_pixels_func)(uint8_t *block/*align width (8 or 16)*/, const uint8_t *pixels/*align 1*/, ptrdiff_t line_size, int h);
typedef void (*tpel_mc_func)(uint8_t *block/*align width (8 or 16)*/, const uint8_t *pixels/*align 1*/, int line_size, int w, int h);
typedef void (*qpel_mc_func)(uint8_t *dst/*align width (8 or 16)*/, uint8_t *src/*align 1*/, int stride);

typedef void (*op_fill_func)(uint8_t *block/*align width (8 or 16)*/, uint8_t value, int line_size, int h);

#define DEF_OLD_QPEL(name)\
void ff_put_        ## name (uint8_t *dst/*align width (8 or 16)*/, uint8_t *src/*align 1*/, int stride);\
void ff_put_no_rnd_ ## name (uint8_t *dst/*align width (8 or 16)*/, uint8_t *src/*align 1*/, int stride);\
void ff_avg_        ## name (uint8_t *dst/*align width (8 or 16)*/, uint8_t *src/*align 1*/, int stride);

DEF_OLD_QPEL(qpel16_mc11_old_c)
DEF_OLD_QPEL(qpel16_mc31_old_c)
DEF_OLD_QPEL(qpel16_mc12_old_c)
DEF_OLD_QPEL(qpel16_mc32_old_c)
DEF_OLD_QPEL(qpel16_mc13_old_c)
DEF_OLD_QPEL(qpel16_mc33_old_c)
DEF_OLD_QPEL(qpel8_mc11_old_c)
DEF_OLD_QPEL(qpel8_mc31_old_c)
DEF_OLD_QPEL(qpel8_mc12_old_c)
DEF_OLD_QPEL(qpel8_mc32_old_c)
DEF_OLD_QPEL(qpel8_mc13_old_c)
DEF_OLD_QPEL(qpel8_mc33_old_c)

#define CALL_2X_PIXELS(a, b, n)\
static void a(uint8_t *block, const uint8_t *pixels, ptrdiff_t line_size, int h){\
    b(block  , pixels  , line_size, h);\
    b(block+n, pixels+n, line_size, h);\
}

/* motion estimation */
// h is limited to {width/2, width, 2*width} but never larger than 16 and never smaller than 2
// although currently h<4 is not used as functions with width <8 are neither used nor implemented
typedef int (*me_cmp_func)(void /*MpegEncContext*/ *s, uint8_t *blk1/*align width (8 or 16)*/, uint8_t *blk2/*align 1*/, int line_size, int h)/* __attribute__ ((const))*/;

/**
 * Scantable.
 */
typedef struct ScanTable{
    const uint8_t *scantable;
    uint8_t permutated[64];
    uint8_t raster_end[64];
} ScanTable;

void ff_init_scantable(uint8_t *, ScanTable *st, const uint8_t *src_scantable);
void ff_init_scantable_permutation(uint8_t *idct_permutation,
                                   int idct_permutation_type);

#define EMULATED_EDGE(depth) \
void ff_emulated_edge_mc_ ## depth (uint8_t *buf, const uint8_t *src, ptrdiff_t linesize,\
                         int block_w, int block_h,\
                         int src_x, int src_y, int w, int h);

EMULATED_EDGE(8)
EMULATED_EDGE(16)

/**
 * DSPContext.
 */
typedef struct DSPContext {
    /**
     * Size of DCT coefficients.
     */
    int dct_bits;

    /* pixel ops : interface with DCT */
    void (*get_pixels)(int16_t *block/*align 16*/, const uint8_t *pixels/*align 8*/, int line_size);
    void (*diff_pixels)(int16_t *block/*align 16*/, const uint8_t *s1/*align 8*/, const uint8_t *s2/*align 8*/, int stride);
    void (*put_pixels_clamped)(const int16_t *block/*align 16*/, uint8_t *pixels/*align 8*/, int line_size);
    void (*put_signed_pixels_clamped)(const int16_t *block/*align 16*/, uint8_t *pixels/*align 8*/, int line_size);
    void (*add_pixels_clamped)(const int16_t *block/*align 16*/, uint8_t *pixels/*align 8*/, int line_size);
    void (*add_pixels8)(uint8_t *pixels, int16_t *block, int line_size);
    void (*add_pixels4)(uint8_t *pixels, int16_t *block, int line_size);
    int (*sum_abs_dctelem)(int16_t *block/*align 16*/);
    /**
     * translational global motion compensation.
     */
    void (*gmc1)(uint8_t *dst/*align 8*/, uint8_t *src/*align 1*/, int srcStride, int h, int x16, int y16, int rounder);
    /**
     * global motion compensation.
     */
    void (*gmc )(uint8_t *dst/*align 8*/, uint8_t *src/*align 1*/, int stride, int h, int ox, int oy,
                    int dxx, int dxy, int dyx, int dyy, int shift, int r, int width, int height);
    void (*clear_block)(int16_t *block/*align 16*/);
    void (*clear_blocks)(int16_t *blocks/*align 16*/);
    int (*pix_sum)(uint8_t * pix, int line_size);
    int (*pix_norm1)(uint8_t * pix, int line_size);
// 16x16 8x8 4x4 2x2 16x8 8x4 4x2 8x16 4x8 2x4

    me_cmp_func sad[6]; /* identical to pix_absAxA except additional void * */
    me_cmp_func sse[6];
    me_cmp_func hadamard8_diff[6];
    me_cmp_func dct_sad[6];
    me_cmp_func quant_psnr[6];
    me_cmp_func bit[6];
    me_cmp_func rd[6];
    me_cmp_func vsad[6];
    me_cmp_func vsse[6];
    me_cmp_func nsse[6];
    me_cmp_func w53[6];
    me_cmp_func w97[6];
    me_cmp_func dct_max[6];
    me_cmp_func dct264_sad[6];

    me_cmp_func me_pre_cmp[6];
    me_cmp_func me_cmp[6];
    me_cmp_func me_sub_cmp[6];
    me_cmp_func mb_cmp[6];
    me_cmp_func ildct_cmp[6]; //only width 16 used
    me_cmp_func frame_skip_cmp[6]; //only width 8 used

    int (*ssd_int8_vs_int16)(const int8_t *pix1, const int16_t *pix2,
                             int size);

    /**
     * Halfpel motion compensation with rounding (a+b+1)>>1.
     * this is an array[4][4] of motion compensation functions for 4
     * horizontal blocksizes (8,16) and the 4 halfpel positions<br>
     * *pixels_tab[ 0->16xH 1->8xH ][ xhalfpel + 2*yhalfpel ]
     * @param block destination where the result is stored
     * @param pixels source
     * @param line_size number of bytes in a horizontal line of block
     * @param h height
     */
    op_pixels_func put_pixels_tab[4][4];

    /**
     * Halfpel motion compensation with rounding (a+b+1)>>1.
     * This is an array[4][4] of motion compensation functions for 4
     * horizontal blocksizes (8,16) and the 4 halfpel positions<br>
     * *pixels_tab[ 0->16xH 1->8xH ][ xhalfpel + 2*yhalfpel ]
     * @param block destination into which the result is averaged (a+b+1)>>1
     * @param pixels source
     * @param line_size number of bytes in a horizontal line of block
     * @param h height
     */
    op_pixels_func avg_pixels_tab[4][4];

    /**
     * Halfpel motion compensation with no rounding (a+b)>>1.
     * this is an array[2][4] of motion compensation functions for 2
     * horizontal blocksizes (8,16) and the 4 halfpel positions<br>
     * *pixels_tab[ 0->16xH 1->8xH ][ xhalfpel + 2*yhalfpel ]
     * @param block destination where the result is stored
     * @param pixels source
     * @param line_size number of bytes in a horizontal line of block
     * @param h height
     */
    op_pixels_func put_no_rnd_pixels_tab[4][4];

    /**
     * Halfpel motion compensation with no rounding (a+b)>>1.
     * this is an array[4] of motion compensation functions for 1
     * horizontal blocksize (16) and the 4 halfpel positions<br>
     * *pixels_tab[0][ xhalfpel + 2*yhalfpel ]
     * @param block destination into which the result is averaged (a+b)>>1
     * @param pixels source
     * @param line_size number of bytes in a horizontal line of block
     * @param h height
     */
    op_pixels_func avg_no_rnd_pixels_tab[4];

    /**
     * Thirdpel motion compensation with rounding (a+b+1)>>1.
     * this is an array[12] of motion compensation functions for the 9 thirdpe
     * positions<br>
     * *pixels_tab[ xthirdpel + 4*ythirdpel ]
     * @param block destination where the result is stored
     * @param pixels source
     * @param line_size number of bytes in a horizontal line of block
     * @param h height
     */
    tpel_mc_func put_tpel_pixels_tab[11]; //FIXME individual func ptr per width?
    tpel_mc_func avg_tpel_pixels_tab[11]; //FIXME individual func ptr per width?

    qpel_mc_func put_qpel_pixels_tab[2][16];
    qpel_mc_func avg_qpel_pixels_tab[2][16];
    qpel_mc_func put_no_rnd_qpel_pixels_tab[2][16];
    qpel_mc_func put_mspel_pixels_tab[8];

    me_cmp_func pix_abs[2][4];

    /* huffyuv specific */
    void (*add_bytes)(uint8_t *dst/*align 16*/, uint8_t *src/*align 16*/, int w);
    void (*diff_bytes)(uint8_t *dst/*align 16*/, const uint8_t *src1/*align 16*/, const uint8_t *src2/*align 1*/,int w);
    /**
     * subtract huffyuv's variant of median prediction
     * note, this might read from src1[-1], src2[-1]
     */
    void (*sub_hfyu_median_prediction)(uint8_t *dst, const uint8_t *src1, const uint8_t *src2, int w, int *left, int *left_top);
    void (*add_hfyu_median_prediction)(uint8_t *dst, const uint8_t *top, const uint8_t *diff, int w, int *left, int *left_top);
    int  (*add_hfyu_left_prediction)(uint8_t *dst, const uint8_t *src, int w, int left);
    void (*add_hfyu_left_prediction_bgr32)(uint8_t *dst, const uint8_t *src, int w, int *red, int *green, int *blue, int *alpha);
    /* this might write to dst[w] */
    void (*bswap_buf)(uint32_t *dst, const uint32_t *src, int w);
    void (*bswap16_buf)(uint16_t *dst, const uint16_t *src, int len);

    void (*h263_v_loop_filter)(uint8_t *src, int stride, int qscale);
    void (*h263_h_loop_filter)(uint8_t *src, int stride, int qscale);

    void (*h261_loop_filter)(uint8_t *src, int stride);

    /* assume len is a multiple of 8, and arrays are 16-byte aligned */
    void (*vector_clipf)(float *dst /* align 16 */, const float *src /* align 16 */, float min, float max, int len /* align 16 */);

    /* (I)DCT */
    void (*fdct)(int16_t *block/* align 16*/);
    void (*fdct248)(int16_t *block/* align 16*/);

    /* IDCT really*/
    void (*idct)(int16_t *block/* align 16*/);

    /**
     * block -> idct -> clip to unsigned 8 bit -> dest.
     * (-1392, 0, 0, ...) -> idct -> (-174, -174, ...) -> put -> (0, 0, ...)
     * @param line_size size in bytes of a horizontal line of dest
     */
    void (*idct_put)(uint8_t *dest/*align 8*/, int line_size, int16_t *block/*align 16*/);

    /**
     * block -> idct -> add dest -> clip to unsigned 8 bit -> dest.
     * @param line_size size in bytes of a horizontal line of dest
     */
    void (*idct_add)(uint8_t *dest/*align 8*/, int line_size, int16_t *block/*align 16*/);

    /**
     * idct input permutation.
     * several optimized IDCTs need a permutated input (relative to the normal order of the reference
     * IDCT)
     * this permutation must be performed before the idct_put/add, note, normally this can be merged
     * with the zigzag/alternate scan<br>
     * an example to avoid confusion:
     * - (->decode coeffs -> zigzag reorder -> dequant -> reference idct ->...)
     * - (x -> reference dct -> reference idct -> x)
     * - (x -> reference dct -> simple_mmx_perm = idct_permutation -> simple_idct_mmx -> x)
     * - (->decode coeffs -> zigzag reorder -> simple_mmx_perm -> dequant -> simple_idct_mmx ->...)
     */
    uint8_t idct_permutation[64];
    int idct_permutation_type;
#define FF_NO_IDCT_PERM 1
#define FF_LIBMPEG2_IDCT_PERM 2
#define FF_SIMPLE_IDCT_PERM 3
#define FF_TRANSPOSE_IDCT_PERM 4
#define FF_PARTTRANS_IDCT_PERM 5
#define FF_SSE2_IDCT_PERM 6

    int (*try_8x8basis)(int16_t rem[64], int16_t weight[64], int16_t basis[64], int scale);
    void (*add_8x8basis)(int16_t rem[64], int16_t basis[64], int scale);
#define BASIS_SHIFT 16
#define RECON_SHIFT 6

    void (*draw_edges)(uint8_t *buf, int wrap, int width, int height, int w, int h, int sides);
#define EDGE_WIDTH 16
#define EDGE_TOP    1
#define EDGE_BOTTOM 2

    void (*shrink[4])(uint8_t *dst, int dst_wrap, const uint8_t *src, int src_wrap, int width, int height);

    /**
     * Calculate scalar product of two vectors.
     * @param len length of vectors, should be multiple of 16
     */
    int32_t (*scalarproduct_int16)(const int16_t *v1, const int16_t *v2/*align 16*/, int len);
    /* ape functions */
    /**
     * Calculate scalar product of v1 and v2,
     * and v1[i] += v3[i] * mul
     * @param len length of vectors, should be multiple of 16
     */
    int32_t (*scalarproduct_and_madd_int16)(int16_t *v1/*align 16*/, const int16_t *v2, const int16_t *v3, int len, int mul);

    /**
     * Apply symmetric window in 16-bit fixed-point.
     * @param output destination array
     *               constraints: 16-byte aligned
     * @param input  source array
     *               constraints: 16-byte aligned
     * @param window window array
     *               constraints: 16-byte aligned, at least len/2 elements
     * @param len    full window length
     *               constraints: multiple of ? greater than zero
     */
    void (*apply_window_int16)(int16_t *output, const int16_t *input,
                               const int16_t *window, unsigned int len);

    /**
     * Clip each element in an array of int32_t to a given minimum and maximum value.
     * @param dst  destination array
     *             constraints: 16-byte aligned
     * @param src  source array
     *             constraints: 16-byte aligned
     * @param min  minimum value
     *             constraints: must be in the range [-(1 << 24), 1 << 24]
     * @param max  maximum value
     *             constraints: must be in the range [-(1 << 24), 1 << 24]
     * @param len  number of elements in the array
     *             constraints: multiple of 32 greater than zero
     */
    void (*vector_clip_int32)(int32_t *dst, const int32_t *src, int32_t min,
                              int32_t max, unsigned int len);

    op_fill_func fill_block_tab[2];
} DSPContext;

void ff_dsputil_static_init(void);
void ff_dsputil_init(DSPContext* p, AVCodecContext *avctx);
attribute_deprecated void dsputil_init(DSPContext* c, AVCodecContext *avctx);

int ff_check_alignment(void);

void ff_set_cmp(DSPContext* c, me_cmp_func *cmp, int type);

#define         BYTE_VEC32(c)   ((c)*0x01010101UL)
#define         BYTE_VEC64(c)   ((c)*0x0001000100010001UL)

static inline uint32_t rnd_avg32(uint32_t a, uint32_t b)
{
    return (a | b) - (((a ^ b) & ~BYTE_VEC32(0x01)) >> 1);
}

static inline uint32_t no_rnd_avg32(uint32_t a, uint32_t b)
{
    return (a & b) + (((a ^ b) & ~BYTE_VEC32(0x01)) >> 1);
}

static inline uint64_t rnd_avg64(uint64_t a, uint64_t b)
{
    return (a | b) - (((a ^ b) & ~BYTE_VEC64(0x01)) >> 1);
}

static inline uint64_t no_rnd_avg64(uint64_t a, uint64_t b)
{
    return (a & b) + (((a ^ b) & ~BYTE_VEC64(0x01)) >> 1);
}

<<<<<<< HEAD
static inline int get_penalty_factor(int lambda, int lambda2, int type){
    switch(type&0xFF){
    default:
    case FF_CMP_SAD:
        return lambda>>FF_LAMBDA_SHIFT;
    case FF_CMP_DCT:
        return (3*lambda)>>(FF_LAMBDA_SHIFT+1);
    case FF_CMP_W53:
        return (4*lambda)>>(FF_LAMBDA_SHIFT);
    case FF_CMP_W97:
        return (2*lambda)>>(FF_LAMBDA_SHIFT);
    case FF_CMP_SATD:
    case FF_CMP_DCT264:
        return (2*lambda)>>FF_LAMBDA_SHIFT;
    case FF_CMP_RD:
    case FF_CMP_PSNR:
    case FF_CMP_SSE:
    case FF_CMP_NSSE:
        return lambda2>>FF_LAMBDA_SHIFT;
    case FF_CMP_BIT:
        return 1;
    }
}

=======
>>>>>>> b5b7b75e
void ff_dsputil_init_alpha(DSPContext* c, AVCodecContext *avctx);
void ff_dsputil_init_arm(DSPContext* c, AVCodecContext *avctx);
void ff_dsputil_init_bfin(DSPContext* c, AVCodecContext *avctx);
void ff_dsputil_init_mmx(DSPContext* c, AVCodecContext *avctx);
void ff_dsputil_init_ppc(DSPContext* c, AVCodecContext *avctx);
void ff_dsputil_init_sh4(DSPContext* c, AVCodecContext *avctx);
void ff_dsputil_init_vis(DSPContext* c, AVCodecContext *avctx);

void ff_dsputil_init_dwt(DSPContext *c);

#if (ARCH_ARM && HAVE_NEON) || ARCH_PPC || HAVE_MMX
#   define STRIDE_ALIGN 16
#else
#   define STRIDE_ALIGN 8
#endif

// Some broken preprocessors need a second expansion
// to be forced to tokenize __VA_ARGS__
#define E(x) x

#define LOCAL_ALIGNED_A(a, t, v, s, o, ...)             \
    uint8_t la_##v[sizeof(t s o) + (a)];                \
    t (*v) o = (void *)FFALIGN((uintptr_t)la_##v, a)

#define LOCAL_ALIGNED_D(a, t, v, s, o, ...)             \
    DECLARE_ALIGNED(a, t, la_##v) s o;                  \
    t (*v) o = la_##v

#define LOCAL_ALIGNED(a, t, v, ...) E(LOCAL_ALIGNED_A(a, t, v, __VA_ARGS__,,))

#if HAVE_LOCAL_ALIGNED_8
#   define LOCAL_ALIGNED_8(t, v, ...) E(LOCAL_ALIGNED_D(8, t, v, __VA_ARGS__,,))
#else
#   define LOCAL_ALIGNED_8(t, v, ...) LOCAL_ALIGNED(8, t, v, __VA_ARGS__)
#endif

#if HAVE_LOCAL_ALIGNED_16
#   define LOCAL_ALIGNED_16(t, v, ...) E(LOCAL_ALIGNED_D(16, t, v, __VA_ARGS__,,))
#else
#   define LOCAL_ALIGNED_16(t, v, ...) LOCAL_ALIGNED(16, t, v, __VA_ARGS__)
#endif

#define WRAPPER8_16_SQ(name8, name16)\
static int name16(void /*MpegEncContext*/ *s, uint8_t *dst, uint8_t *src, int stride, int h){\
    int score=0;\
    score +=name8(s, dst           , src           , stride, 8);\
    score +=name8(s, dst+8         , src+8         , stride, 8);\
    if(h==16){\
        dst += 8*stride;\
        src += 8*stride;\
        score +=name8(s, dst           , src           , stride, 8);\
        score +=name8(s, dst+8         , src+8         , stride, 8);\
    }\
    return score;\
}


static inline void copy_block2(uint8_t *dst, const uint8_t *src, int dstStride, int srcStride, int h)
{
    int i;
    for(i=0; i<h; i++)
    {
        AV_COPY16U(dst, src);
        dst+=dstStride;
        src+=srcStride;
    }
}

static inline void copy_block4(uint8_t *dst, const uint8_t *src, int dstStride, int srcStride, int h)
{
    int i;
    for(i=0; i<h; i++)
    {
        AV_COPY32U(dst, src);
        dst+=dstStride;
        src+=srcStride;
    }
}

static inline void copy_block8(uint8_t *dst, const uint8_t *src, int dstStride, int srcStride, int h)
{
    int i;
    for(i=0; i<h; i++)
    {
        AV_COPY64U(dst, src);
        dst+=dstStride;
        src+=srcStride;
    }
}

static inline void copy_block9(uint8_t *dst, const uint8_t *src, int dstStride, int srcStride, int h)
{
    int i;
    for(i=0; i<h; i++)
    {
        AV_COPY64U(dst, src);
        dst[8]= src[8];
        dst+=dstStride;
        src+=srcStride;
    }
}

static inline void copy_block16(uint8_t *dst, const uint8_t *src, int dstStride, int srcStride, int h)
{
    int i;
    for(i=0; i<h; i++)
    {
        AV_COPY128U(dst, src);
        dst+=dstStride;
        src+=srcStride;
    }
}

static inline void copy_block17(uint8_t *dst, const uint8_t *src, int dstStride, int srcStride, int h)
{
    int i;
    for(i=0; i<h; i++)
    {
        AV_COPY128U(dst, src);
        dst[16]= src[16];
        dst+=dstStride;
        src+=srcStride;
    }
}

#endif /* AVCODEC_DSPUTIL_H */<|MERGE_RESOLUTION|>--- conflicted
+++ resolved
@@ -479,33 +479,6 @@
     return (a & b) + (((a ^ b) & ~BYTE_VEC64(0x01)) >> 1);
 }
 
-<<<<<<< HEAD
-static inline int get_penalty_factor(int lambda, int lambda2, int type){
-    switch(type&0xFF){
-    default:
-    case FF_CMP_SAD:
-        return lambda>>FF_LAMBDA_SHIFT;
-    case FF_CMP_DCT:
-        return (3*lambda)>>(FF_LAMBDA_SHIFT+1);
-    case FF_CMP_W53:
-        return (4*lambda)>>(FF_LAMBDA_SHIFT);
-    case FF_CMP_W97:
-        return (2*lambda)>>(FF_LAMBDA_SHIFT);
-    case FF_CMP_SATD:
-    case FF_CMP_DCT264:
-        return (2*lambda)>>FF_LAMBDA_SHIFT;
-    case FF_CMP_RD:
-    case FF_CMP_PSNR:
-    case FF_CMP_SSE:
-    case FF_CMP_NSSE:
-        return lambda2>>FF_LAMBDA_SHIFT;
-    case FF_CMP_BIT:
-        return 1;
-    }
-}
-
-=======
->>>>>>> b5b7b75e
 void ff_dsputil_init_alpha(DSPContext* c, AVCodecContext *avctx);
 void ff_dsputil_init_arm(DSPContext* c, AVCodecContext *avctx);
 void ff_dsputil_init_bfin(DSPContext* c, AVCodecContext *avctx);
