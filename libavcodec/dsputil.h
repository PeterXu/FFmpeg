/*
 * DSP utils
 * Copyright (c) 2000, 2001, 2002 Fabrice Bellard
 * Copyright (c) 2002-2004 Michael Niedermayer <michaelni@gmx.at>
 *
 * This file is part of FFmpeg.
 *
 * FFmpeg is free software; you can redistribute it and/or
 * modify it under the terms of the GNU Lesser General Public
 * License as published by the Free Software Foundation; either
 * version 2.1 of the License, or (at your option) any later version.
 *
 * FFmpeg is distributed in the hope that it will be useful,
 * but WITHOUT ANY WARRANTY; without even the implied warranty of
 * MERCHANTABILITY or FITNESS FOR A PARTICULAR PURPOSE.  See the GNU
 * Lesser General Public License for more details.
 *
 * You should have received a copy of the GNU Lesser General Public
 * License along with FFmpeg; if not, write to the Free Software
 * Foundation, Inc., 51 Franklin Street, Fifth Floor, Boston, MA 02110-1301 USA
 */

/**
 * @file
 * DSP utils.
 * Note, many functions in here may use MMX which trashes the FPU state, it is
 * absolutely necessary to call emms_c() between DSP & float/double code.
 */

#ifndef AVCODEC_DSPUTIL_H
#define AVCODEC_DSPUTIL_H

#include "avcodec.h"

extern uint32_t ff_square_tab[512];


/* minimum alignment rules ;)
 * If you notice errors in the align stuff, need more alignment for some ASM code
 * for some CPU or need to use a function with less aligned data then send a mail
 * to the ffmpeg-devel mailing list, ...
 *
 * !warning These alignments might not match reality, (missing attribute((align))
 * stuff somewhere possible).
 * I (Michael) did not check them, these are just the alignments which I think
 * could be reached easily ...
 *
 * !future video codecs might need functions with less strict alignment
 */

struct MpegEncContext;
/* Motion estimation:
 * h is limited to { width / 2, width, 2 * width },
 * but never larger than 16 and never smaller than 2.
 * Although currently h < 4 is not used as functions with
 * width < 8 are neither used nor implemented. */
typedef int (*me_cmp_func)(struct MpegEncContext *c,
                           uint8_t *blk1 /* align width (8 or 16) */,
                           uint8_t *blk2 /* align 1 */, int line_size, int h);

/**
 * DSPContext.
 */
typedef struct DSPContext {
    int (*sum_abs_dctelem)(int16_t *block /* align 16 */);

    me_cmp_func sad[6]; /* identical to pix_absAxA except additional void * */
    me_cmp_func sse[6];
    me_cmp_func hadamard8_diff[6];
    me_cmp_func dct_sad[6];
    me_cmp_func quant_psnr[6];
    me_cmp_func bit[6];
    me_cmp_func rd[6];
    me_cmp_func vsad[6];
    me_cmp_func vsse[6];
    me_cmp_func nsse[6];
    me_cmp_func w53[6];
    me_cmp_func w97[6];
    me_cmp_func dct_max[6];
    me_cmp_func dct264_sad[6];

    me_cmp_func me_pre_cmp[6];
    me_cmp_func me_cmp[6];
    me_cmp_func me_sub_cmp[6];
    me_cmp_func mb_cmp[6];
    me_cmp_func ildct_cmp[6]; // only width 16 used
    me_cmp_func frame_skip_cmp[6]; // only width 8 used

    me_cmp_func pix_abs[2][4];
} DSPContext;

void ff_dsputil_static_init(void);
void ff_dsputil_init(DSPContext *p, AVCodecContext *avctx);
void avpriv_dsputil_init(DSPContext* p, AVCodecContext *avctx);
attribute_deprecated void dsputil_init(DSPContext* c, AVCodecContext *avctx);

int ff_check_alignment(void);

void ff_set_cmp(DSPContext *c, me_cmp_func *cmp, int type);

<<<<<<< HEAD
void ff_dsputil_init_alpha(DSPContext* c, AVCodecContext *avctx);
void ff_dsputil_init_arm(DSPContext *c, AVCodecContext *avctx,
                         unsigned high_bit_depth);
void ff_dsputil_init_ppc(DSPContext *c, AVCodecContext *avctx,
                         unsigned high_bit_depth);
void ff_dsputil_init_x86(DSPContext *c, AVCodecContext *avctx,
                         unsigned high_bit_depth);
=======
void ff_dsputil_init_arm(DSPContext *c, AVCodecContext *avctx);
void ff_dsputil_init_ppc(DSPContext *c, AVCodecContext *avctx);
void ff_dsputil_init_x86(DSPContext *c, AVCodecContext *avctx);
>>>>>>> 11733202

void ff_dsputil_init_dwt(DSPContext *c);

#endif /* AVCODEC_DSPUTIL_H */<|MERGE_RESOLUTION|>--- conflicted
+++ resolved
@@ -98,19 +98,10 @@
 
 void ff_set_cmp(DSPContext *c, me_cmp_func *cmp, int type);
 
-<<<<<<< HEAD
 void ff_dsputil_init_alpha(DSPContext* c, AVCodecContext *avctx);
-void ff_dsputil_init_arm(DSPContext *c, AVCodecContext *avctx,
-                         unsigned high_bit_depth);
-void ff_dsputil_init_ppc(DSPContext *c, AVCodecContext *avctx,
-                         unsigned high_bit_depth);
-void ff_dsputil_init_x86(DSPContext *c, AVCodecContext *avctx,
-                         unsigned high_bit_depth);
-=======
 void ff_dsputil_init_arm(DSPContext *c, AVCodecContext *avctx);
 void ff_dsputil_init_ppc(DSPContext *c, AVCodecContext *avctx);
 void ff_dsputil_init_x86(DSPContext *c, AVCodecContext *avctx);
->>>>>>> 11733202
 
 void ff_dsputil_init_dwt(DSPContext *c);
 
