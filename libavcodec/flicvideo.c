/*
 * FLI/FLC Animation Video Decoder
 * Copyright (C) 2003, 2004 the ffmpeg project
 *
 * This file is part of FFmpeg.
 *
 * FFmpeg is free software; you can redistribute it and/or
 * modify it under the terms of the GNU Lesser General Public
 * License as published by the Free Software Foundation; either
 * version 2.1 of the License, or (at your option) any later version.
 *
 * FFmpeg is distributed in the hope that it will be useful,
 * but WITHOUT ANY WARRANTY; without even the implied warranty of
 * MERCHANTABILITY or FITNESS FOR A PARTICULAR PURPOSE.  See the GNU
 * Lesser General Public License for more details.
 *
 * You should have received a copy of the GNU Lesser General Public
 * License along with FFmpeg; if not, write to the Free Software
 * Foundation, Inc., 51 Franklin Street, Fifth Floor, Boston, MA 02110-1301 USA
 */

/**
 * @file
 * Autodesk Animator FLI/FLC Video Decoder
 * by Mike Melanson (melanson@pcisys.net)
 * for more information on the .fli/.flc file format and all of its many
 * variations, visit:
 *   http://www.compuphase.com/flic.htm
 *
 * This decoder outputs PAL8/RGB555/RGB565 and maybe one day RGB24
 * colorspace data, depending on the FLC. To use this decoder, be
 * sure that your demuxer sends the FLI file header to the decoder via
 * the extradata chunk in AVCodecContext. The chunk should be 128 bytes
 * large. The only exception is for FLI files from the game "Magic Carpet",
 * in which the header is only 12 bytes.
 */

#include <stdio.h>
#include <stdlib.h>
#include <string.h>

#include "libavutil/intreadwrite.h"
#include "avcodec.h"
#include "bytestream.h"
#include "mathops.h"

#define FLI_256_COLOR 4
#define FLI_DELTA     7
#define FLI_COLOR     11
#define FLI_LC        12
#define FLI_BLACK     13
#define FLI_BRUN      15
#define FLI_COPY      16
#define FLI_MINI      18
#define FLI_DTA_BRUN  25
#define FLI_DTA_COPY  26
#define FLI_DTA_LC    27

#define FLI_TYPE_CODE     (0xAF11)
#define FLC_FLX_TYPE_CODE (0xAF12)
#define FLC_DTA_TYPE_CODE (0xAF44) /* Marks an "Extended FLC" comes from Dave's Targa Animator (DTA) */
#define FLC_MAGIC_CARPET_SYNTHETIC_TYPE_CODE (0xAF13)

#define CHECK_PIXEL_PTR(n) \
    if (pixel_ptr + n > pixel_limit) { \
        av_log (s->avctx, AV_LOG_ERROR, "Invalid pixel_ptr = %d > pixel_limit = %d\n", \
        pixel_ptr + n, pixel_limit); \
        return AVERROR_INVALIDDATA; \
    } \

typedef struct FlicDecodeContext {
    AVCodecContext *avctx;
    AVFrame frame;

    unsigned int palette[256];
    int new_palette;
    int fli_type;  /* either 0xAF11 or 0xAF12, affects palette resolution */
} FlicDecodeContext;

static av_cold int flic_decode_init(AVCodecContext *avctx)
{
    FlicDecodeContext *s = avctx->priv_data;
    unsigned char *fli_header = (unsigned char *)avctx->extradata;
    int depth;

    if (avctx->extradata_size != 12 &&
        avctx->extradata_size != 128) {
        av_log(avctx, AV_LOG_ERROR, "Expected extradata of 12 or 128 bytes\n");
        return AVERROR_INVALIDDATA;
    }

    s->avctx = avctx;

    s->fli_type = AV_RL16(&fli_header[4]); /* Might be overridden if a Magic Carpet FLC */

    depth = 0;
    if (s->avctx->extradata_size == 12) {
        /* special case for magic carpet FLIs */
        s->fli_type = FLC_MAGIC_CARPET_SYNTHETIC_TYPE_CODE;
        depth = 8;
    } else {
        depth = AV_RL16(&fli_header[12]);
    }

    if (depth == 0) {
        depth = 8; /* Some FLC generators set depth to zero, when they mean 8Bpp. Fix up here */
    }

    if ((s->fli_type == FLC_FLX_TYPE_CODE) && (depth == 16)) {
        depth = 15; /* Original Autodesk FLX's say the depth is 16Bpp when it is really 15Bpp */
    }

    switch (depth) {
        case 8  : avctx->pix_fmt = PIX_FMT_PAL8; break;
        case 15 : avctx->pix_fmt = PIX_FMT_RGB555; break;
        case 16 : avctx->pix_fmt = PIX_FMT_RGB565; break;
        case 24 : avctx->pix_fmt = PIX_FMT_BGR24; /* Supposedly BGR, but havent any files to test with */
                  av_log(avctx, AV_LOG_ERROR, "24Bpp FLC/FLX is unsupported due to no test files.\n");
                  return -1;
        default :
                  av_log(avctx, AV_LOG_ERROR, "Unknown FLC/FLX depth of %d Bpp is unsupported.\n",depth);
                  return -1;
    }

    avcodec_get_frame_defaults(&s->frame);
    s->frame.data[0] = NULL;
    s->new_palette = 0;

    return 0;
}

static int flic_decode_frame_8BPP(AVCodecContext *avctx,
                                  void *data, int *data_size,
                                  const uint8_t *buf, int buf_size)
{
    FlicDecodeContext *s = avctx->priv_data;

<<<<<<< HEAD
    int stream_ptr = 0;
=======
    GetByteContext g2;
    int stream_ptr_after_color_chunk;
>>>>>>> b348c852
    int pixel_ptr;
    int palette_ptr;
    unsigned char palette_idx1;
    unsigned char palette_idx2;

    unsigned int frame_size;
    int num_chunks;

    unsigned int chunk_size;
    int chunk_type;

    int i, j;

    int color_packets;
    int color_changes;
    int color_shift;
    unsigned char r, g, b;

    int lines;
    int compressed_lines;
    int starting_line;
    signed short line_packets;
    int y_ptr;
    int byte_run;
    int pixel_skip;
    int pixel_countdown;
    unsigned char *pixels;
    unsigned int pixel_limit;

<<<<<<< HEAD
    s->frame.reference = 3;
=======
    bytestream2_init(&g2, buf, buf_size);

    s->frame.reference = 1;
>>>>>>> b348c852
    s->frame.buffer_hints = FF_BUFFER_HINTS_VALID | FF_BUFFER_HINTS_PRESERVE | FF_BUFFER_HINTS_REUSABLE;
    if (avctx->reget_buffer(avctx, &s->frame) < 0) {
        av_log(avctx, AV_LOG_ERROR, "reget_buffer() failed\n");
        return -1;
    }

    pixels = s->frame.data[0];
    pixel_limit = s->avctx->height * s->frame.linesize[0];
<<<<<<< HEAD

    if (buf_size < 16 || buf_size > INT_MAX - (3 * 256 + FF_INPUT_BUFFER_PADDING_SIZE))
        return AVERROR_INVALIDDATA;
    frame_size = AV_RL32(&buf[stream_ptr]);
    if (frame_size > buf_size)
        frame_size = buf_size;
    stream_ptr += 6;  /* skip the magic number */
    num_chunks = AV_RL16(&buf[stream_ptr]);
    stream_ptr += 10;  /* skip padding */
=======
    frame_size = bytestream2_get_le32(&g2);
    bytestream2_skip(&g2, 2); /* skip the magic number */
    num_chunks = bytestream2_get_le16(&g2);
    bytestream2_skip(&g2, 8);  /* skip padding */
>>>>>>> b348c852

    frame_size -= 16;

    /* iterate through the chunks */
<<<<<<< HEAD
    while ((frame_size >= 6) && (num_chunks > 0)) {
        int stream_ptr_after_chunk;
        chunk_size = AV_RL32(&buf[stream_ptr]);
        if (chunk_size > frame_size) {
            av_log(avctx, AV_LOG_WARNING,
                   "Invalid chunk_size = %u > frame_size = %u\n", chunk_size, frame_size);
            chunk_size = frame_size;
        }
        stream_ptr_after_chunk = stream_ptr + chunk_size;

        stream_ptr += 4;
        chunk_type = AV_RL16(&buf[stream_ptr]);
        stream_ptr += 2;
=======
    while ((frame_size > 0) && (num_chunks > 0)) {
        chunk_size = bytestream2_get_le32(&g2);
        chunk_type = bytestream2_get_le16(&g2);
>>>>>>> b348c852

        switch (chunk_type) {
        case FLI_256_COLOR:
        case FLI_COLOR:
<<<<<<< HEAD
=======
            stream_ptr_after_color_chunk = bytestream2_tell(&g2) + chunk_size - 6;

>>>>>>> b348c852
            /* check special case: If this file is from the Magic Carpet
             * game and uses 6-bit colors even though it reports 256-color
             * chunks in a 0xAF12-type file (fli_type is set to 0xAF13 during
             * initialization) */
            if ((chunk_type == FLI_256_COLOR) && (s->fli_type != FLC_MAGIC_CARPET_SYNTHETIC_TYPE_CODE))
                color_shift = 0;
            else
                color_shift = 2;
            /* set up the palette */
            color_packets = bytestream2_get_le16(&g2);
            palette_ptr = 0;
            for (i = 0; i < color_packets; i++) {
                /* first byte is how many colors to skip */
                palette_ptr += bytestream2_get_byte(&g2);

                /* next byte indicates how many entries to change */
                color_changes = bytestream2_get_byte(&g2);

                /* if there are 0 color changes, there are actually 256 */
                if (color_changes == 0)
                    color_changes = 256;

                if (stream_ptr + color_changes * 3 > stream_ptr_after_chunk)
                    break;

                for (j = 0; j < color_changes; j++) {
                    unsigned int entry;

                    /* wrap around, for good measure */
                    if ((unsigned)palette_ptr >= 256)
                        palette_ptr = 0;

<<<<<<< HEAD
                    r = buf[stream_ptr++] << color_shift;
                    g = buf[stream_ptr++] << color_shift;
                    b = buf[stream_ptr++] << color_shift;
                    entry = 0xFF << 24 | r << 16 | g << 8 | b;
                    if (color_shift == 2)
                        entry |= entry >> 6 & 0x30303;
=======
                    r = bytestream2_get_byte(&g2) << color_shift;
                    g = bytestream2_get_byte(&g2) << color_shift;
                    b = bytestream2_get_byte(&g2) << color_shift;
                    entry = (r << 16) | (g << 8) | b;
>>>>>>> b348c852
                    if (s->palette[palette_ptr] != entry)
                        s->new_palette = 1;
                    s->palette[palette_ptr++] = entry;
                }
            }
<<<<<<< HEAD
=======

            /* color chunks sometimes have weird 16-bit alignment issues;
             * therefore, take the hardline approach and skip
             * to the value calculated w.r.t. the size specified by the color
             * chunk header */
            if (stream_ptr_after_color_chunk - bytestream2_tell(&g2) > 0)
                bytestream2_skip(&g2, stream_ptr_after_color_chunk - bytestream2_tell(&g2));

>>>>>>> b348c852
            break;

        case FLI_DELTA:
            y_ptr = 0;
            compressed_lines = bytestream2_get_le16(&g2);
            while (compressed_lines > 0) {
<<<<<<< HEAD
                if (stream_ptr + 2 > stream_ptr_after_chunk)
                    break;
                line_packets = AV_RL16(&buf[stream_ptr]);
                stream_ptr += 2;
=======
                line_packets = bytestream2_get_le16(&g2);
>>>>>>> b348c852
                if ((line_packets & 0xC000) == 0xC000) {
                    // line skip opcode
                    line_packets = -line_packets;
                    y_ptr += line_packets * s->frame.linesize[0];
                } else if ((line_packets & 0xC000) == 0x4000) {
                    av_log(avctx, AV_LOG_ERROR, "Undefined opcode (%x) in DELTA_FLI\n", line_packets);
                } else if ((line_packets & 0xC000) == 0x8000) {
                    // "last byte" opcode
                    pixel_ptr= y_ptr + s->frame.linesize[0] - 1;
                    CHECK_PIXEL_PTR(0);
                    pixels[pixel_ptr] = line_packets & 0xff;
                } else {
                    compressed_lines--;
                    pixel_ptr = y_ptr;
                    CHECK_PIXEL_PTR(0);
                    pixel_countdown = s->avctx->width;
                    for (i = 0; i < line_packets; i++) {
                        if (stream_ptr + 2 > stream_ptr_after_chunk)
                            break;
                        /* account for the skip bytes */
                        pixel_skip = bytestream2_get_byte(&g2);
                        pixel_ptr += pixel_skip;
                        pixel_countdown -= pixel_skip;
                        byte_run = sign_extend(bytestream2_get_byte(&g2), 8);
                        if (byte_run < 0) {
                            byte_run = -byte_run;
                            palette_idx1 = bytestream2_get_byte(&g2);
                            palette_idx2 = bytestream2_get_byte(&g2);
                            CHECK_PIXEL_PTR(byte_run * 2);
                            for (j = 0; j < byte_run; j++, pixel_countdown -= 2) {
                                pixels[pixel_ptr++] = palette_idx1;
                                pixels[pixel_ptr++] = palette_idx2;
                            }
                        } else {
                            CHECK_PIXEL_PTR(byte_run * 2);
                            if (stream_ptr + byte_run * 2 > stream_ptr_after_chunk)
                                break;
                            for (j = 0; j < byte_run * 2; j++, pixel_countdown--) {
                                pixels[pixel_ptr++] = bytestream2_get_byte(&g2);
                            }
                        }
                    }

                    y_ptr += s->frame.linesize[0];
                }
            }
            break;

        case FLI_LC:
            /* line compressed */
            starting_line = bytestream2_get_le16(&g2);
            y_ptr = 0;
            y_ptr += starting_line * s->frame.linesize[0];

            compressed_lines = bytestream2_get_le16(&g2);
            while (compressed_lines > 0) {
                pixel_ptr = y_ptr;
                CHECK_PIXEL_PTR(0);
                pixel_countdown = s->avctx->width;
<<<<<<< HEAD
                if (stream_ptr + 1 > stream_ptr_after_chunk)
                    break;
                line_packets = buf[stream_ptr++];
                if (line_packets > 0) {
                    for (i = 0; i < line_packets; i++) {
                        /* account for the skip bytes */
                        if (stream_ptr + 2 > stream_ptr_after_chunk)
                            break;
                        pixel_skip = buf[stream_ptr++];
=======
                line_packets = bytestream2_get_byte(&g2);
                if (line_packets > 0) {
                    for (i = 0; i < line_packets; i++) {
                        /* account for the skip bytes */
                        pixel_skip = bytestream2_get_byte(&g2);
>>>>>>> b348c852
                        pixel_ptr += pixel_skip;
                        pixel_countdown -= pixel_skip;
                        byte_run = sign_extend(bytestream2_get_byte(&g2),8);
                        if (byte_run > 0) {
                            CHECK_PIXEL_PTR(byte_run);
                            if (stream_ptr + byte_run > stream_ptr_after_chunk)
                                break;
                            for (j = 0; j < byte_run; j++, pixel_countdown--) {
                                pixels[pixel_ptr++] = bytestream2_get_byte(&g2);
                            }
                        } else if (byte_run < 0) {
                            byte_run = -byte_run;
                            palette_idx1 = bytestream2_get_byte(&g2);
                            CHECK_PIXEL_PTR(byte_run);
                            for (j = 0; j < byte_run; j++, pixel_countdown--) {
                                pixels[pixel_ptr++] = palette_idx1;
                            }
                        }
                    }
                }

                y_ptr += s->frame.linesize[0];
                compressed_lines--;
            }
            break;

        case FLI_BLACK:
            /* set the whole frame to color 0 (which is usually black) */
            memset(pixels, 0,
                s->frame.linesize[0] * s->avctx->height);
            break;

        case FLI_BRUN:
            /* Byte run compression: This chunk type only occurs in the first
             * FLI frame and it will update the entire frame. */
            y_ptr = 0;
            for (lines = 0; lines < s->avctx->height; lines++) {
                pixel_ptr = y_ptr;
                /* disregard the line packets; instead, iterate through all
                 * pixels on a row */
                 bytestream2_skip(&g2, 1);
                pixel_countdown = s->avctx->width;
                while (pixel_countdown > 0) {
<<<<<<< HEAD
                    if (stream_ptr + 1 > stream_ptr_after_chunk)
                        break;
                    byte_run = (signed char)(buf[stream_ptr++]);
=======
                    byte_run = sign_extend(bytestream2_get_byte(&g2), 8);
>>>>>>> b348c852
                    if (byte_run > 0) {
                        palette_idx1 = bytestream2_get_byte(&g2);
                        CHECK_PIXEL_PTR(byte_run);
                        for (j = 0; j < byte_run; j++) {
                            pixels[pixel_ptr++] = palette_idx1;
                            pixel_countdown--;
                            if (pixel_countdown < 0)
                                av_log(avctx, AV_LOG_ERROR, "pixel_countdown < 0 (%d) at line %d\n",
                                       pixel_countdown, lines);
                        }
                    } else {  /* copy bytes if byte_run < 0 */
                        byte_run = -byte_run;
                        CHECK_PIXEL_PTR(byte_run);
                        if (stream_ptr + byte_run > stream_ptr_after_chunk)
                            break;
                        for (j = 0; j < byte_run; j++) {
                            pixels[pixel_ptr++] = bytestream2_get_byte(&g2);
                            pixel_countdown--;
                            if (pixel_countdown < 0)
                                av_log(avctx, AV_LOG_ERROR, "pixel_countdown < 0 (%d) at line %d\n",
                                       pixel_countdown, lines);
                        }
                    }
                }

                y_ptr += s->frame.linesize[0];
            }
            break;

        case FLI_COPY:
            /* copy the chunk (uncompressed frame) */
            if (chunk_size - 6 != s->avctx->width * s->avctx->height) {
                av_log(avctx, AV_LOG_ERROR, "In chunk FLI_COPY : source data (%d bytes) " \
<<<<<<< HEAD
                       "has incorrect size, skipping chunk\n", chunk_size - 6);
=======
                       "bigger than image, skipping chunk\n", chunk_size - 6);
                bytestream2_skip(&g2, chunk_size - 6);
>>>>>>> b348c852
            } else {
                for (y_ptr = 0; y_ptr < s->frame.linesize[0] * s->avctx->height;
                     y_ptr += s->frame.linesize[0]) {
                    bytestream2_get_buffer(&g2, &pixels[y_ptr],
                                           s->avctx->width);
                }
            }
            break;

        case FLI_MINI:
            /* some sort of a thumbnail? disregard this chunk... */
<<<<<<< HEAD
=======
            bytestream2_skip(&g2, chunk_size - 6);
>>>>>>> b348c852
            break;

        default:
            av_log(avctx, AV_LOG_ERROR, "Unrecognized chunk type: %d\n", chunk_type);
            break;
        }

        stream_ptr = stream_ptr_after_chunk;

        frame_size -= chunk_size;
        num_chunks--;
    }

    /* by the end of the chunk, the stream ptr should equal the frame
     * size (minus 1, possibly); if it doesn't, issue a warning */
    if ((bytestream2_get_bytes_left(&g2) != 0) &&
        (bytestream2_get_bytes_left(&g2) != 1))
        av_log(avctx, AV_LOG_ERROR, "Processed FLI chunk where chunk size = %d " \
               "and final chunk ptr = %d\n", buf_size,
               buf_size - bytestream2_get_bytes_left(&g2));

    /* make the palette available on the way out */
    memcpy(s->frame.data[1], s->palette, AVPALETTE_SIZE);
    if (s->new_palette) {
        s->frame.palette_has_changed = 1;
        s->new_palette = 0;
    }

    *data_size=sizeof(AVFrame);
    *(AVFrame*)data = s->frame;

    return buf_size;
}

static int flic_decode_frame_15_16BPP(AVCodecContext *avctx,
                                      void *data, int *data_size,
                                      const uint8_t *buf, int buf_size)
{
    /* Note, the only difference between the 15Bpp and 16Bpp */
    /* Format is the pixel format, the packets are processed the same. */
    FlicDecodeContext *s = avctx->priv_data;

    GetByteContext g2;
    int pixel_ptr;
    unsigned char palette_idx1;

    unsigned int frame_size;
    int num_chunks;

    unsigned int chunk_size;
    int chunk_type;

    int i, j;

    int lines;
    int compressed_lines;
    signed short line_packets;
    int y_ptr;
    int byte_run;
    int pixel_skip;
    int pixel_countdown;
    unsigned char *pixels;
    int pixel;
    unsigned int pixel_limit;

<<<<<<< HEAD
    s->frame.reference = 3;
=======
    bytestream2_init(&g2, buf, buf_size);

    s->frame.reference = 1;
>>>>>>> b348c852
    s->frame.buffer_hints = FF_BUFFER_HINTS_VALID | FF_BUFFER_HINTS_PRESERVE | FF_BUFFER_HINTS_REUSABLE;
    if (avctx->reget_buffer(avctx, &s->frame) < 0) {
        av_log(avctx, AV_LOG_ERROR, "reget_buffer() failed\n");
        return -1;
    }

    pixels = s->frame.data[0];
    pixel_limit = s->avctx->height * s->frame.linesize[0];

<<<<<<< HEAD
    frame_size = AV_RL32(&buf[stream_ptr]);
    stream_ptr += 6;  /* skip the magic number */
    num_chunks = AV_RL16(&buf[stream_ptr]);
    stream_ptr += 10;  /* skip padding */
    if (frame_size > buf_size)
        frame_size = buf_size;
=======
    frame_size = bytestream2_get_le32(&g2);
    bytestream2_skip(&g2, 2);  /* skip the magic number */
    num_chunks = bytestream2_get_le16(&g2);
    bytestream2_skip(&g2, 8);  /* skip padding */
>>>>>>> b348c852

    frame_size -= 16;

    /* iterate through the chunks */
    while ((frame_size > 0) && (num_chunks > 0)) {
<<<<<<< HEAD
        int stream_ptr_after_chunk;
        chunk_size = AV_RL32(&buf[stream_ptr]);
        if (chunk_size > frame_size) {
            av_log(avctx, AV_LOG_WARNING,
                   "Invalid chunk_size = %u > frame_size = %u\n", chunk_size, frame_size);
            chunk_size = frame_size;
        }
        stream_ptr_after_chunk = stream_ptr + chunk_size;

        stream_ptr += 4;
        chunk_type = AV_RL16(&buf[stream_ptr]);
        stream_ptr += 2;
=======
        chunk_size = bytestream2_get_le32(&g2);
        chunk_type = bytestream2_get_le16(&g2);
>>>>>>> b348c852


        switch (chunk_type) {
        case FLI_256_COLOR:
        case FLI_COLOR:
            /* For some reason, it seems that non-palettized flics do
             * include one of these chunks in their first frame.
             * Why I do not know, it seems rather extraneous. */
/*            av_log(avctx, AV_LOG_ERROR, "Unexpected Palette chunk %d in non-paletised FLC\n",chunk_type);*/
            bytestream2_skip(&g2, chunk_size - 6);
            break;

        case FLI_DELTA:
        case FLI_DTA_LC:
            y_ptr = 0;
            compressed_lines = bytestream2_get_le16(&g2);
            while (compressed_lines > 0) {
<<<<<<< HEAD
                if (stream_ptr + 2 > stream_ptr_after_chunk)
                    break;
                line_packets = AV_RL16(&buf[stream_ptr]);
                stream_ptr += 2;
=======
                line_packets = bytestream2_get_le16(&g2);
>>>>>>> b348c852
                if (line_packets < 0) {
                    line_packets = -line_packets;
                    y_ptr += line_packets * s->frame.linesize[0];
                } else {
                    compressed_lines--;
                    pixel_ptr = y_ptr;
                    CHECK_PIXEL_PTR(0);
                    pixel_countdown = s->avctx->width;
                    for (i = 0; i < line_packets; i++) {
                        /* account for the skip bytes */
<<<<<<< HEAD
                        if (stream_ptr + 2 > stream_ptr_after_chunk)
                            break;
                        pixel_skip = buf[stream_ptr++];
=======
                        pixel_skip = bytestream2_get_byte(&g2);
>>>>>>> b348c852
                        pixel_ptr += (pixel_skip*2); /* Pixel is 2 bytes wide */
                        pixel_countdown -= pixel_skip;
                        byte_run = sign_extend(bytestream2_get_byte(&g2), 8);
                        if (byte_run < 0) {
                            byte_run = -byte_run;
                            pixel    = bytestream2_get_le16(&g2);
                            CHECK_PIXEL_PTR(2 * byte_run);
                            for (j = 0; j < byte_run; j++, pixel_countdown -= 2) {
                                *((signed short*)(&pixels[pixel_ptr])) = pixel;
                                pixel_ptr += 2;
                            }
                        } else {
                            if (stream_ptr + 2*byte_run > stream_ptr_after_chunk)
                                break;
                            CHECK_PIXEL_PTR(2 * byte_run);
                            for (j = 0; j < byte_run; j++, pixel_countdown--) {
                                *((signed short*)(&pixels[pixel_ptr])) = bytestream2_get_le16(&g2);
                                pixel_ptr += 2;
                            }
                        }
                    }

                    y_ptr += s->frame.linesize[0];
                }
            }
            break;

        case FLI_LC:
            av_log(avctx, AV_LOG_ERROR, "Unexpected FLI_LC chunk in non-paletised FLC\n");
            bytestream2_skip(&g2, chunk_size - 6);
            break;

        case FLI_BLACK:
            /* set the whole frame to 0x0000 which is black in both 15Bpp and 16Bpp modes. */
            memset(pixels, 0x0000,
                   s->frame.linesize[0] * s->avctx->height);
            break;

        case FLI_BRUN:
            y_ptr = 0;
            for (lines = 0; lines < s->avctx->height; lines++) {
                pixel_ptr = y_ptr;
                /* disregard the line packets; instead, iterate through all
                 * pixels on a row */
                bytestream2_skip(&g2, 1);
                pixel_countdown = (s->avctx->width * 2);

                while (pixel_countdown > 0) {
<<<<<<< HEAD
                    if (stream_ptr + 1 > stream_ptr_after_chunk)
                        break;
                    byte_run = (signed char)(buf[stream_ptr++]);
=======
                    byte_run = sign_extend(bytestream2_get_byte(&g2), 8);
>>>>>>> b348c852
                    if (byte_run > 0) {
                        palette_idx1 = bytestream2_get_byte(&g2);
                        CHECK_PIXEL_PTR(byte_run);
                        for (j = 0; j < byte_run; j++) {
                            pixels[pixel_ptr++] = palette_idx1;
                            pixel_countdown--;
                            if (pixel_countdown < 0)
                                av_log(avctx, AV_LOG_ERROR, "pixel_countdown < 0 (%d) (linea%d)\n",
                                       pixel_countdown, lines);
                        }
                    } else {  /* copy bytes if byte_run < 0 */
                        byte_run = -byte_run;
                        if (stream_ptr + byte_run > stream_ptr_after_chunk)
                            break;
                        CHECK_PIXEL_PTR(byte_run);
                        for (j = 0; j < byte_run; j++) {
                            palette_idx1 = bytestream2_get_byte(&g2);
                            pixels[pixel_ptr++] = palette_idx1;
                            pixel_countdown--;
                            if (pixel_countdown < 0)
                                av_log(avctx, AV_LOG_ERROR, "pixel_countdown < 0 (%d) at line %d\n",
                                       pixel_countdown, lines);
                        }
                    }
                }

                /* Now FLX is strange, in that it is "byte" as opposed to "pixel" run length compressed.
                 * This does not give us any good oportunity to perform word endian conversion
                 * during decompression. So if it is required (i.e., this is not a LE target, we do
                 * a second pass over the line here, swapping the bytes.
                 */
#if HAVE_BIGENDIAN
                pixel_ptr = y_ptr;
                pixel_countdown = s->avctx->width;
                while (pixel_countdown > 0) {
                    *((signed short*)(&pixels[pixel_ptr])) = AV_RL16(&buf[pixel_ptr]);
                    pixel_ptr += 2;
                }
#endif
                y_ptr += s->frame.linesize[0];
            }
            break;

        case FLI_DTA_BRUN:
            y_ptr = 0;
            for (lines = 0; lines < s->avctx->height; lines++) {
                pixel_ptr = y_ptr;
                /* disregard the line packets; instead, iterate through all
                 * pixels on a row */
                bytestream2_skip(&g2, 1);
                pixel_countdown = s->avctx->width; /* Width is in pixels, not bytes */

                while (pixel_countdown > 0) {
<<<<<<< HEAD
                    if (stream_ptr + 1 > stream_ptr_after_chunk)
                        break;
                    byte_run = (signed char)(buf[stream_ptr++]);
=======
                    byte_run = sign_extend(bytestream2_get_byte(&g2), 8);
>>>>>>> b348c852
                    if (byte_run > 0) {
                        pixel    = bytestream2_get_le16(&g2);
                        CHECK_PIXEL_PTR(2 * byte_run);
                        for (j = 0; j < byte_run; j++) {
                            *((signed short*)(&pixels[pixel_ptr])) = pixel;
                            pixel_ptr += 2;
                            pixel_countdown--;
                            if (pixel_countdown < 0)
                                av_log(avctx, AV_LOG_ERROR, "pixel_countdown < 0 (%d)\n",
                                       pixel_countdown);
                        }
                    } else {  /* copy pixels if byte_run < 0 */
                        byte_run = -byte_run;
                        if (stream_ptr + 2 * byte_run > stream_ptr_after_chunk)
                            break;
                        CHECK_PIXEL_PTR(2 * byte_run);
                        for (j = 0; j < byte_run; j++) {
                            *((signed short*)(&pixels[pixel_ptr])) = bytestream2_get_le16(&g2);
                            pixel_ptr  += 2;
                            pixel_countdown--;
                            if (pixel_countdown < 0)
                                av_log(avctx, AV_LOG_ERROR, "pixel_countdown < 0 (%d)\n",
                                       pixel_countdown);
                        }
                    }
                }

                y_ptr += s->frame.linesize[0];
            }
            break;

        case FLI_COPY:
        case FLI_DTA_COPY:
            /* copy the chunk (uncompressed frame) */
            if (chunk_size - 6 > (unsigned int)(s->avctx->width * s->avctx->height)*2) {
                av_log(avctx, AV_LOG_ERROR, "In chunk FLI_COPY : source data (%d bytes) " \
                       "bigger than image, skipping chunk\n", chunk_size - 6);
                bytestream2_skip(&g2, chunk_size - 6);
            } else {

                for (y_ptr = 0; y_ptr < s->frame.linesize[0] * s->avctx->height;
                     y_ptr += s->frame.linesize[0]) {

                    pixel_countdown = s->avctx->width;
                    pixel_ptr = 0;
                    while (pixel_countdown > 0) {
                      *((signed short*)(&pixels[y_ptr + pixel_ptr])) = bytestream2_get_le16(&g2);
                      pixel_ptr += 2;
                      pixel_countdown--;
                    }
                }
            }
            break;

        case FLI_MINI:
            /* some sort of a thumbnail? disregard this chunk... */
            bytestream2_skip(&g2, chunk_size - 6);
            break;

        default:
            av_log(avctx, AV_LOG_ERROR, "Unrecognized chunk type: %d\n", chunk_type);
            break;
        }

        frame_size -= chunk_size;
        num_chunks--;
    }

    /* by the end of the chunk, the stream ptr should equal the frame
     * size (minus 1, possibly); if it doesn't, issue a warning */
    if ((bytestream2_get_bytes_left(&g2) != 0) && (bytestream2_get_bytes_left(&g2) != 1))
        av_log(avctx, AV_LOG_ERROR, "Processed FLI chunk where chunk size = %d " \
               "and final chunk ptr = %d\n", buf_size, bytestream2_tell(&g2));


    *data_size=sizeof(AVFrame);
    *(AVFrame*)data = s->frame;

    return buf_size;
}

static int flic_decode_frame_24BPP(AVCodecContext *avctx,
                                   void *data, int *data_size,
                                   const uint8_t *buf, int buf_size)
{
  av_log(avctx, AV_LOG_ERROR, "24Bpp FLC Unsupported due to lack of test files.\n");
  return -1;
}

static int flic_decode_frame(AVCodecContext *avctx,
                             void *data, int *data_size,
                             AVPacket *avpkt)
{
    const uint8_t *buf = avpkt->data;
    int buf_size = avpkt->size;
    if (avctx->pix_fmt == PIX_FMT_PAL8) {
      return flic_decode_frame_8BPP(avctx, data, data_size,
                                    buf, buf_size);
    }
    else if ((avctx->pix_fmt == PIX_FMT_RGB555) ||
             (avctx->pix_fmt == PIX_FMT_RGB565)) {
      return flic_decode_frame_15_16BPP(avctx, data, data_size,
                                        buf, buf_size);
    }
    else if (avctx->pix_fmt == PIX_FMT_BGR24) {
      return flic_decode_frame_24BPP(avctx, data, data_size,
                                     buf, buf_size);
    }

    /* Should not get  here, ever as the pix_fmt is processed */
    /* in flic_decode_init and the above if should deal with */
    /* the finite set of possibilites allowable by here. */
    /* But in case we do, just error out. */
    av_log(avctx, AV_LOG_ERROR, "Unknown FLC format, my science cannot explain how this happened.\n");
    return -1;
}


static av_cold int flic_decode_end(AVCodecContext *avctx)
{
    FlicDecodeContext *s = avctx->priv_data;

    if (s->frame.data[0])
        avctx->release_buffer(avctx, &s->frame);

    return 0;
}

AVCodec ff_flic_decoder = {
    .name           = "flic",
    .type           = AVMEDIA_TYPE_VIDEO,
    .id             = CODEC_ID_FLIC,
    .priv_data_size = sizeof(FlicDecodeContext),
    .init           = flic_decode_init,
    .close          = flic_decode_end,
    .decode         = flic_decode_frame,
    .capabilities   = CODEC_CAP_DR1,
    .long_name = NULL_IF_CONFIG_SMALL("Autodesk Animator Flic video"),
};<|MERGE_RESOLUTION|>--- conflicted
+++ resolved
@@ -135,12 +135,7 @@
 {
     FlicDecodeContext *s = avctx->priv_data;
 
-<<<<<<< HEAD
-    int stream_ptr = 0;
-=======
     GetByteContext g2;
-    int stream_ptr_after_color_chunk;
->>>>>>> b348c852
     int pixel_ptr;
     int palette_ptr;
     unsigned char palette_idx1;
@@ -170,13 +165,9 @@
     unsigned char *pixels;
     unsigned int pixel_limit;
 
-<<<<<<< HEAD
+    bytestream2_init(&g2, buf, buf_size);
+
     s->frame.reference = 3;
-=======
-    bytestream2_init(&g2, buf, buf_size);
-
-    s->frame.reference = 1;
->>>>>>> b348c852
     s->frame.buffer_hints = FF_BUFFER_HINTS_VALID | FF_BUFFER_HINTS_PRESERVE | FF_BUFFER_HINTS_REUSABLE;
     if (avctx->reget_buffer(avctx, &s->frame) < 0) {
         av_log(avctx, AV_LOG_ERROR, "reget_buffer() failed\n");
@@ -185,54 +176,33 @@
 
     pixels = s->frame.data[0];
     pixel_limit = s->avctx->height * s->frame.linesize[0];
-<<<<<<< HEAD
-
     if (buf_size < 16 || buf_size > INT_MAX - (3 * 256 + FF_INPUT_BUFFER_PADDING_SIZE))
         return AVERROR_INVALIDDATA;
-    frame_size = AV_RL32(&buf[stream_ptr]);
+    frame_size = bytestream2_get_le32(&g2);
     if (frame_size > buf_size)
         frame_size = buf_size;
-    stream_ptr += 6;  /* skip the magic number */
-    num_chunks = AV_RL16(&buf[stream_ptr]);
-    stream_ptr += 10;  /* skip padding */
-=======
-    frame_size = bytestream2_get_le32(&g2);
     bytestream2_skip(&g2, 2); /* skip the magic number */
     num_chunks = bytestream2_get_le16(&g2);
     bytestream2_skip(&g2, 8);  /* skip padding */
->>>>>>> b348c852
 
     frame_size -= 16;
 
     /* iterate through the chunks */
-<<<<<<< HEAD
     while ((frame_size >= 6) && (num_chunks > 0)) {
         int stream_ptr_after_chunk;
-        chunk_size = AV_RL32(&buf[stream_ptr]);
+        chunk_size = bytestream2_get_le32(&g2);
         if (chunk_size > frame_size) {
             av_log(avctx, AV_LOG_WARNING,
                    "Invalid chunk_size = %u > frame_size = %u\n", chunk_size, frame_size);
             chunk_size = frame_size;
         }
-        stream_ptr_after_chunk = stream_ptr + chunk_size;
-
-        stream_ptr += 4;
-        chunk_type = AV_RL16(&buf[stream_ptr]);
-        stream_ptr += 2;
-=======
-    while ((frame_size > 0) && (num_chunks > 0)) {
-        chunk_size = bytestream2_get_le32(&g2);
+        stream_ptr_after_chunk = bytestream2_tell(&g2) - 4 + chunk_size;
+
         chunk_type = bytestream2_get_le16(&g2);
->>>>>>> b348c852
 
         switch (chunk_type) {
         case FLI_256_COLOR:
         case FLI_COLOR:
-<<<<<<< HEAD
-=======
-            stream_ptr_after_color_chunk = bytestream2_tell(&g2) + chunk_size - 6;
-
->>>>>>> b348c852
             /* check special case: If this file is from the Magic Carpet
              * game and uses 6-bit colors even though it reports 256-color
              * chunks in a 0xAF12-type file (fli_type is set to 0xAF13 during
@@ -255,7 +225,7 @@
                 if (color_changes == 0)
                     color_changes = 256;
 
-                if (stream_ptr + color_changes * 3 > stream_ptr_after_chunk)
+                if (bytestream2_tell(&g2) + color_changes * 3 > stream_ptr_after_chunk)
                     break;
 
                 for (j = 0; j < color_changes; j++) {
@@ -265,49 +235,26 @@
                     if ((unsigned)palette_ptr >= 256)
                         palette_ptr = 0;
 
-<<<<<<< HEAD
-                    r = buf[stream_ptr++] << color_shift;
-                    g = buf[stream_ptr++] << color_shift;
-                    b = buf[stream_ptr++] << color_shift;
+                    r = bytestream2_get_byte(&g2) << color_shift;
+                    g = bytestream2_get_byte(&g2) << color_shift;
+                    b = bytestream2_get_byte(&g2) << color_shift;
                     entry = 0xFF << 24 | r << 16 | g << 8 | b;
                     if (color_shift == 2)
                         entry |= entry >> 6 & 0x30303;
-=======
-                    r = bytestream2_get_byte(&g2) << color_shift;
-                    g = bytestream2_get_byte(&g2) << color_shift;
-                    b = bytestream2_get_byte(&g2) << color_shift;
-                    entry = (r << 16) | (g << 8) | b;
->>>>>>> b348c852
                     if (s->palette[palette_ptr] != entry)
                         s->new_palette = 1;
                     s->palette[palette_ptr++] = entry;
                 }
             }
-<<<<<<< HEAD
-=======
-
-            /* color chunks sometimes have weird 16-bit alignment issues;
-             * therefore, take the hardline approach and skip
-             * to the value calculated w.r.t. the size specified by the color
-             * chunk header */
-            if (stream_ptr_after_color_chunk - bytestream2_tell(&g2) > 0)
-                bytestream2_skip(&g2, stream_ptr_after_color_chunk - bytestream2_tell(&g2));
-
->>>>>>> b348c852
             break;
 
         case FLI_DELTA:
             y_ptr = 0;
             compressed_lines = bytestream2_get_le16(&g2);
             while (compressed_lines > 0) {
-<<<<<<< HEAD
-                if (stream_ptr + 2 > stream_ptr_after_chunk)
+                if (bytestream2_tell(&g2) + 2 > stream_ptr_after_chunk)
                     break;
-                line_packets = AV_RL16(&buf[stream_ptr]);
-                stream_ptr += 2;
-=======
                 line_packets = bytestream2_get_le16(&g2);
->>>>>>> b348c852
                 if ((line_packets & 0xC000) == 0xC000) {
                     // line skip opcode
                     line_packets = -line_packets;
@@ -325,7 +272,7 @@
                     CHECK_PIXEL_PTR(0);
                     pixel_countdown = s->avctx->width;
                     for (i = 0; i < line_packets; i++) {
-                        if (stream_ptr + 2 > stream_ptr_after_chunk)
+                        if (bytestream2_tell(&g2) + 2 > stream_ptr_after_chunk)
                             break;
                         /* account for the skip bytes */
                         pixel_skip = bytestream2_get_byte(&g2);
@@ -343,7 +290,7 @@
                             }
                         } else {
                             CHECK_PIXEL_PTR(byte_run * 2);
-                            if (stream_ptr + byte_run * 2 > stream_ptr_after_chunk)
+                            if (bytestream2_tell(&g2) + byte_run * 2 > stream_ptr_after_chunk)
                                 break;
                             for (j = 0; j < byte_run * 2; j++, pixel_countdown--) {
                                 pixels[pixel_ptr++] = bytestream2_get_byte(&g2);
@@ -367,29 +314,21 @@
                 pixel_ptr = y_ptr;
                 CHECK_PIXEL_PTR(0);
                 pixel_countdown = s->avctx->width;
-<<<<<<< HEAD
-                if (stream_ptr + 1 > stream_ptr_after_chunk)
+                if (bytestream2_tell(&g2) + 1 > stream_ptr_after_chunk)
                     break;
-                line_packets = buf[stream_ptr++];
-                if (line_packets > 0) {
-                    for (i = 0; i < line_packets; i++) {
-                        /* account for the skip bytes */
-                        if (stream_ptr + 2 > stream_ptr_after_chunk)
-                            break;
-                        pixel_skip = buf[stream_ptr++];
-=======
                 line_packets = bytestream2_get_byte(&g2);
                 if (line_packets > 0) {
                     for (i = 0; i < line_packets; i++) {
                         /* account for the skip bytes */
+                        if (bytestream2_tell(&g2) + 1 > stream_ptr_after_chunk)
+                            break;
                         pixel_skip = bytestream2_get_byte(&g2);
->>>>>>> b348c852
                         pixel_ptr += pixel_skip;
                         pixel_countdown -= pixel_skip;
                         byte_run = sign_extend(bytestream2_get_byte(&g2),8);
                         if (byte_run > 0) {
                             CHECK_PIXEL_PTR(byte_run);
-                            if (stream_ptr + byte_run > stream_ptr_after_chunk)
+                            if (bytestream2_tell(&g2) + byte_run > stream_ptr_after_chunk)
                                 break;
                             for (j = 0; j < byte_run; j++, pixel_countdown--) {
                                 pixels[pixel_ptr++] = bytestream2_get_byte(&g2);
@@ -427,13 +366,9 @@
                  bytestream2_skip(&g2, 1);
                 pixel_countdown = s->avctx->width;
                 while (pixel_countdown > 0) {
-<<<<<<< HEAD
-                    if (stream_ptr + 1 > stream_ptr_after_chunk)
+                    if (bytestream2_tell(&g2) + 1 > stream_ptr_after_chunk)
                         break;
-                    byte_run = (signed char)(buf[stream_ptr++]);
-=======
                     byte_run = sign_extend(bytestream2_get_byte(&g2), 8);
->>>>>>> b348c852
                     if (byte_run > 0) {
                         palette_idx1 = bytestream2_get_byte(&g2);
                         CHECK_PIXEL_PTR(byte_run);
@@ -447,7 +382,7 @@
                     } else {  /* copy bytes if byte_run < 0 */
                         byte_run = -byte_run;
                         CHECK_PIXEL_PTR(byte_run);
-                        if (stream_ptr + byte_run > stream_ptr_after_chunk)
+                        if (bytestream2_tell(&g2) + byte_run > stream_ptr_after_chunk)
                             break;
                         for (j = 0; j < byte_run; j++) {
                             pixels[pixel_ptr++] = bytestream2_get_byte(&g2);
@@ -467,12 +402,8 @@
             /* copy the chunk (uncompressed frame) */
             if (chunk_size - 6 != s->avctx->width * s->avctx->height) {
                 av_log(avctx, AV_LOG_ERROR, "In chunk FLI_COPY : source data (%d bytes) " \
-<<<<<<< HEAD
                        "has incorrect size, skipping chunk\n", chunk_size - 6);
-=======
-                       "bigger than image, skipping chunk\n", chunk_size - 6);
                 bytestream2_skip(&g2, chunk_size - 6);
->>>>>>> b348c852
             } else {
                 for (y_ptr = 0; y_ptr < s->frame.linesize[0] * s->avctx->height;
                      y_ptr += s->frame.linesize[0]) {
@@ -484,10 +415,6 @@
 
         case FLI_MINI:
             /* some sort of a thumbnail? disregard this chunk... */
-<<<<<<< HEAD
-=======
-            bytestream2_skip(&g2, chunk_size - 6);
->>>>>>> b348c852
             break;
 
         default:
@@ -495,7 +422,8 @@
             break;
         }
 
-        stream_ptr = stream_ptr_after_chunk;
+        if (stream_ptr_after_chunk - bytestream2_tell(&g2) > 0)
+            bytestream2_skip(&g2, stream_ptr_after_chunk - bytestream2_tell(&g2));
 
         frame_size -= chunk_size;
         num_chunks--;
@@ -553,13 +481,9 @@
     int pixel;
     unsigned int pixel_limit;
 
-<<<<<<< HEAD
+    bytestream2_init(&g2, buf, buf_size);
+
     s->frame.reference = 3;
-=======
-    bytestream2_init(&g2, buf, buf_size);
-
-    s->frame.reference = 1;
->>>>>>> b348c852
     s->frame.buffer_hints = FF_BUFFER_HINTS_VALID | FF_BUFFER_HINTS_PRESERVE | FF_BUFFER_HINTS_REUSABLE;
     if (avctx->reget_buffer(avctx, &s->frame) < 0) {
         av_log(avctx, AV_LOG_ERROR, "reget_buffer() failed\n");
@@ -569,41 +493,27 @@
     pixels = s->frame.data[0];
     pixel_limit = s->avctx->height * s->frame.linesize[0];
 
-<<<<<<< HEAD
-    frame_size = AV_RL32(&buf[stream_ptr]);
-    stream_ptr += 6;  /* skip the magic number */
-    num_chunks = AV_RL16(&buf[stream_ptr]);
-    stream_ptr += 10;  /* skip padding */
-    if (frame_size > buf_size)
-        frame_size = buf_size;
-=======
     frame_size = bytestream2_get_le32(&g2);
     bytestream2_skip(&g2, 2);  /* skip the magic number */
     num_chunks = bytestream2_get_le16(&g2);
     bytestream2_skip(&g2, 8);  /* skip padding */
->>>>>>> b348c852
+    if (frame_size > buf_size)
+        frame_size = buf_size;
 
     frame_size -= 16;
 
     /* iterate through the chunks */
     while ((frame_size > 0) && (num_chunks > 0)) {
-<<<<<<< HEAD
         int stream_ptr_after_chunk;
-        chunk_size = AV_RL32(&buf[stream_ptr]);
+        chunk_size = bytestream2_get_le32(&g2);
         if (chunk_size > frame_size) {
             av_log(avctx, AV_LOG_WARNING,
                    "Invalid chunk_size = %u > frame_size = %u\n", chunk_size, frame_size);
             chunk_size = frame_size;
         }
-        stream_ptr_after_chunk = stream_ptr + chunk_size;
-
-        stream_ptr += 4;
-        chunk_type = AV_RL16(&buf[stream_ptr]);
-        stream_ptr += 2;
-=======
-        chunk_size = bytestream2_get_le32(&g2);
+        stream_ptr_after_chunk = bytestream2_tell(&g2) - 4 + chunk_size;
+
         chunk_type = bytestream2_get_le16(&g2);
->>>>>>> b348c852
 
 
         switch (chunk_type) {
@@ -621,14 +531,9 @@
             y_ptr = 0;
             compressed_lines = bytestream2_get_le16(&g2);
             while (compressed_lines > 0) {
-<<<<<<< HEAD
-                if (stream_ptr + 2 > stream_ptr_after_chunk)
+                if (bytestream2_tell(&g2) + 2 > stream_ptr_after_chunk)
                     break;
-                line_packets = AV_RL16(&buf[stream_ptr]);
-                stream_ptr += 2;
-=======
                 line_packets = bytestream2_get_le16(&g2);
->>>>>>> b348c852
                 if (line_packets < 0) {
                     line_packets = -line_packets;
                     y_ptr += line_packets * s->frame.linesize[0];
@@ -639,13 +544,9 @@
                     pixel_countdown = s->avctx->width;
                     for (i = 0; i < line_packets; i++) {
                         /* account for the skip bytes */
-<<<<<<< HEAD
-                        if (stream_ptr + 2 > stream_ptr_after_chunk)
+                        if (bytestream2_tell(&g2) + 2 > stream_ptr_after_chunk)
                             break;
-                        pixel_skip = buf[stream_ptr++];
-=======
                         pixel_skip = bytestream2_get_byte(&g2);
->>>>>>> b348c852
                         pixel_ptr += (pixel_skip*2); /* Pixel is 2 bytes wide */
                         pixel_countdown -= pixel_skip;
                         byte_run = sign_extend(bytestream2_get_byte(&g2), 8);
@@ -658,7 +559,7 @@
                                 pixel_ptr += 2;
                             }
                         } else {
-                            if (stream_ptr + 2*byte_run > stream_ptr_after_chunk)
+                            if (bytestream2_tell(&g2) + 2*byte_run > stream_ptr_after_chunk)
                                 break;
                             CHECK_PIXEL_PTR(2 * byte_run);
                             for (j = 0; j < byte_run; j++, pixel_countdown--) {
@@ -694,13 +595,9 @@
                 pixel_countdown = (s->avctx->width * 2);
 
                 while (pixel_countdown > 0) {
-<<<<<<< HEAD
-                    if (stream_ptr + 1 > stream_ptr_after_chunk)
+                    if (bytestream2_tell(&g2) + 1 > stream_ptr_after_chunk)
                         break;
-                    byte_run = (signed char)(buf[stream_ptr++]);
-=======
                     byte_run = sign_extend(bytestream2_get_byte(&g2), 8);
->>>>>>> b348c852
                     if (byte_run > 0) {
                         palette_idx1 = bytestream2_get_byte(&g2);
                         CHECK_PIXEL_PTR(byte_run);
@@ -713,7 +610,7 @@
                         }
                     } else {  /* copy bytes if byte_run < 0 */
                         byte_run = -byte_run;
-                        if (stream_ptr + byte_run > stream_ptr_after_chunk)
+                        if (bytestream2_tell(&g2) + byte_run > stream_ptr_after_chunk)
                             break;
                         CHECK_PIXEL_PTR(byte_run);
                         for (j = 0; j < byte_run; j++) {
@@ -754,13 +651,9 @@
                 pixel_countdown = s->avctx->width; /* Width is in pixels, not bytes */
 
                 while (pixel_countdown > 0) {
-<<<<<<< HEAD
-                    if (stream_ptr + 1 > stream_ptr_after_chunk)
+                    if (bytestream2_tell(&g2) + 1 > stream_ptr_after_chunk)
                         break;
-                    byte_run = (signed char)(buf[stream_ptr++]);
-=======
                     byte_run = sign_extend(bytestream2_get_byte(&g2), 8);
->>>>>>> b348c852
                     if (byte_run > 0) {
                         pixel    = bytestream2_get_le16(&g2);
                         CHECK_PIXEL_PTR(2 * byte_run);
@@ -774,7 +667,7 @@
                         }
                     } else {  /* copy pixels if byte_run < 0 */
                         byte_run = -byte_run;
-                        if (stream_ptr + 2 * byte_run > stream_ptr_after_chunk)
+                        if (bytestream2_tell(&g2) + 2 * byte_run > stream_ptr_after_chunk)
                             break;
                         CHECK_PIXEL_PTR(2 * byte_run);
                         for (j = 0; j < byte_run; j++) {
