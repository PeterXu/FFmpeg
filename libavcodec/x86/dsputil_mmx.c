/*
 * MMX optimized DSP utils
 * Copyright (c) 2000, 2001 Fabrice Bellard
 * Copyright (c) 2002-2004 Michael Niedermayer <michaelni@gmx.at>
 *
 * This file is part of FFmpeg.
 *
 * FFmpeg is free software; you can redistribute it and/or
 * modify it under the terms of the GNU Lesser General Public
 * License as published by the Free Software Foundation; either
 * version 2.1 of the License, or (at your option) any later version.
 *
 * FFmpeg is distributed in the hope that it will be useful,
 * but WITHOUT ANY WARRANTY; without even the implied warranty of
 * MERCHANTABILITY or FITNESS FOR A PARTICULAR PURPOSE.  See the GNU
 * Lesser General Public License for more details.
 *
 * You should have received a copy of the GNU Lesser General Public
 * License along with FFmpeg; if not, write to the Free Software
 * Foundation, Inc., 51 Franklin Street, Fifth Floor, Boston, MA 02110-1301 USA
 *
 * MMX optimization by Nick Kurshev <nickols_k@mail.ru>
 */

#include "libavutil/cpu.h"
#include "libavutil/x86/asm.h"
#include "libavcodec/dsputil.h"
#include "libavcodec/h264dsp.h"
#include "libavcodec/mpegvideo.h"
#include "libavcodec/simple_idct.h"
#include "dsputil_mmx.h"
#include "idct_xvid.h"
#include "diracdsp_mmx.h"

//#undef NDEBUG
//#include <assert.h>

/* pixel operations */
DECLARE_ALIGNED(8,  const uint64_t, ff_bone) = 0x0101010101010101ULL;
DECLARE_ALIGNED(8,  const uint64_t, ff_wtwo) = 0x0002000200020002ULL;

DECLARE_ALIGNED(16, const uint64_t, ff_pdw_80000000)[2] =
    { 0x8000000080000000ULL, 0x8000000080000000ULL };

DECLARE_ALIGNED(16, const xmm_reg,  ff_pw_1)    = { 0x0001000100010001ULL, 0x0001000100010001ULL };
DECLARE_ALIGNED(16, const xmm_reg,  ff_pw_2)    = { 0x0002000200020002ULL, 0x0002000200020002ULL };
DECLARE_ALIGNED(16, const xmm_reg,  ff_pw_3)    = { 0x0003000300030003ULL, 0x0003000300030003ULL };
DECLARE_ALIGNED(16, const xmm_reg,  ff_pw_4)    = { 0x0004000400040004ULL, 0x0004000400040004ULL };
DECLARE_ALIGNED(16, const xmm_reg,  ff_pw_5)    = { 0x0005000500050005ULL, 0x0005000500050005ULL };
DECLARE_ALIGNED(16, const xmm_reg,  ff_pw_8)    = { 0x0008000800080008ULL, 0x0008000800080008ULL };
DECLARE_ALIGNED(16, const xmm_reg,  ff_pw_9)    = { 0x0009000900090009ULL, 0x0009000900090009ULL };
DECLARE_ALIGNED(8,  const uint64_t, ff_pw_15)   =   0x000F000F000F000FULL;
DECLARE_ALIGNED(16, const xmm_reg,  ff_pw_16)   = { 0x0010001000100010ULL, 0x0010001000100010ULL };
DECLARE_ALIGNED(16, const xmm_reg,  ff_pw_17)   = { 0x0011001100110011ULL, 0x0011001100110011ULL };
DECLARE_ALIGNED(16, const xmm_reg,  ff_pw_18)   = { 0x0012001200120012ULL, 0x0012001200120012ULL };
DECLARE_ALIGNED(8,  const uint64_t, ff_pw_20)   =   0x0014001400140014ULL;
DECLARE_ALIGNED(16, const xmm_reg,  ff_pw_27)   = { 0x001B001B001B001BULL, 0x001B001B001B001BULL };
DECLARE_ALIGNED(16, const xmm_reg,  ff_pw_28)   = { 0x001C001C001C001CULL, 0x001C001C001C001CULL };
DECLARE_ALIGNED(16, const xmm_reg,  ff_pw_32)   = { 0x0020002000200020ULL, 0x0020002000200020ULL };
DECLARE_ALIGNED(8,  const uint64_t, ff_pw_42)   =   0x002A002A002A002AULL;
DECLARE_ALIGNED(8,  const uint64_t, ff_pw_53)   =   0x0035003500350035ULL;
DECLARE_ALIGNED(16, const xmm_reg,  ff_pw_63)   = { 0x003F003F003F003FULL, 0x003F003F003F003FULL };
DECLARE_ALIGNED(16, const xmm_reg,  ff_pw_64)   = { 0x0040004000400040ULL, 0x0040004000400040ULL };
DECLARE_ALIGNED(8,  const uint64_t, ff_pw_96)   =   0x0060006000600060ULL;
DECLARE_ALIGNED(8,  const uint64_t, ff_pw_128)  =   0x0080008000800080ULL;
DECLARE_ALIGNED(8,  const uint64_t, ff_pw_255)  =   0x00ff00ff00ff00ffULL;
DECLARE_ALIGNED(16, const xmm_reg,  ff_pw_512)  = { 0x0200020002000200ULL, 0x0200020002000200ULL };
DECLARE_ALIGNED(16, const xmm_reg,  ff_pw_1019) = { 0x03FB03FB03FB03FBULL, 0x03FB03FB03FB03FBULL };

DECLARE_ALIGNED(16, const xmm_reg,  ff_pb_0)    = { 0x0000000000000000ULL, 0x0000000000000000ULL };
DECLARE_ALIGNED(16, const xmm_reg,  ff_pb_1)    = { 0x0101010101010101ULL, 0x0101010101010101ULL };
DECLARE_ALIGNED(16, const xmm_reg,  ff_pb_3)    = { 0x0303030303030303ULL, 0x0303030303030303ULL };
DECLARE_ALIGNED(16, const xmm_reg,  ff_pb_4)    = { 0x0404040404040404ULL, 0x0404040404040404ULL };
DECLARE_ALIGNED(8,  const uint64_t, ff_pb_7)    =   0x0707070707070707ULL;
DECLARE_ALIGNED(8,  const uint64_t, ff_pb_1F)   =   0x1F1F1F1F1F1F1F1FULL;
DECLARE_ALIGNED(8,  const uint64_t, ff_pb_3F)   =   0x3F3F3F3F3F3F3F3FULL;
DECLARE_ALIGNED(16, const xmm_reg,  ff_pb_80)   = { 0x8080808080808080ULL, 0x8080808080808080ULL };
DECLARE_ALIGNED(8,  const uint64_t, ff_pb_81)   =   0x8181818181818181ULL;
DECLARE_ALIGNED(16, const xmm_reg,  ff_pb_A1)   = { 0xA1A1A1A1A1A1A1A1ULL, 0xA1A1A1A1A1A1A1A1ULL };
DECLARE_ALIGNED(16, const xmm_reg,  ff_pb_F8)   = { 0xF8F8F8F8F8F8F8F8ULL, 0xF8F8F8F8F8F8F8F8ULL };
DECLARE_ALIGNED(8,  const uint64_t, ff_pb_FC)   =   0xFCFCFCFCFCFCFCFCULL;
DECLARE_ALIGNED(16, const xmm_reg,  ff_pb_FE)   = { 0xFEFEFEFEFEFEFEFEULL, 0xFEFEFEFEFEFEFEFEULL };

DECLARE_ALIGNED(16, const double, ff_pd_1)[2] = { 1.0, 1.0 };
DECLARE_ALIGNED(16, const double, ff_pd_2)[2] = { 2.0, 2.0 };

#if HAVE_INLINE_ASM

#define JUMPALIGN()     __asm__ volatile (".p2align 3"::)
#define MOVQ_ZERO(regd) __asm__ volatile ("pxor %%"#regd", %%"#regd ::)

#define MOVQ_BFE(regd)                                  \
    __asm__ volatile (                                  \
        "pcmpeqd %%"#regd", %%"#regd"   \n\t"           \
        "paddb   %%"#regd", %%"#regd"   \n\t" ::)

#ifndef PIC
#define MOVQ_BONE(regd) __asm__ volatile ("movq %0, %%"#regd" \n\t" :: "m"(ff_bone))
#define MOVQ_WTWO(regd) __asm__ volatile ("movq %0, %%"#regd" \n\t" :: "m"(ff_wtwo))
#else
// for shared library it's better to use this way for accessing constants
// pcmpeqd -> -1
#define MOVQ_BONE(regd)                                 \
    __asm__ volatile (                                  \
        "pcmpeqd  %%"#regd", %%"#regd"  \n\t"           \
        "psrlw          $15, %%"#regd"  \n\t"           \
        "packuswb %%"#regd", %%"#regd"  \n\t" ::)

#define MOVQ_WTWO(regd)                                 \
    __asm__ volatile (                                  \
        "pcmpeqd %%"#regd", %%"#regd"   \n\t"           \
        "psrlw         $15, %%"#regd"   \n\t"           \
        "psllw          $1, %%"#regd"   \n\t"::)

#endif

// using regr as temporary and for the output result
// first argument is unmodifed and second is trashed
// regfe is supposed to contain 0xfefefefefefefefe
#define PAVGB_MMX_NO_RND(rega, regb, regr, regfe)                \
    "movq   "#rega", "#regr"            \n\t"                    \
    "pand   "#regb", "#regr"            \n\t"                    \
    "pxor   "#rega", "#regb"            \n\t"                    \
    "pand  "#regfe", "#regb"            \n\t"                    \
    "psrlq       $1, "#regb"            \n\t"                    \
    "paddb  "#regb", "#regr"            \n\t"

#define PAVGB_MMX(rega, regb, regr, regfe)                       \
    "movq   "#rega", "#regr"            \n\t"                    \
    "por    "#regb", "#regr"            \n\t"                    \
    "pxor   "#rega", "#regb"            \n\t"                    \
    "pand  "#regfe", "#regb"            \n\t"                    \
    "psrlq       $1, "#regb"            \n\t"                    \
    "psubb  "#regb", "#regr"            \n\t"

// mm6 is supposed to contain 0xfefefefefefefefe
#define PAVGBP_MMX_NO_RND(rega, regb, regr,  regc, regd, regp)   \
    "movq  "#rega", "#regr"             \n\t"                    \
    "movq  "#regc", "#regp"             \n\t"                    \
    "pand  "#regb", "#regr"             \n\t"                    \
    "pand  "#regd", "#regp"             \n\t"                    \
    "pxor  "#rega", "#regb"             \n\t"                    \
    "pxor  "#regc", "#regd"             \n\t"                    \
    "pand    %%mm6, "#regb"             \n\t"                    \
    "pand    %%mm6, "#regd"             \n\t"                    \
    "psrlq      $1, "#regb"             \n\t"                    \
    "psrlq      $1, "#regd"             \n\t"                    \
    "paddb "#regb", "#regr"             \n\t"                    \
    "paddb "#regd", "#regp"             \n\t"

#define PAVGBP_MMX(rega, regb, regr, regc, regd, regp)           \
    "movq  "#rega", "#regr"             \n\t"                    \
    "movq  "#regc", "#regp"             \n\t"                    \
    "por   "#regb", "#regr"             \n\t"                    \
    "por   "#regd", "#regp"             \n\t"                    \
    "pxor  "#rega", "#regb"             \n\t"                    \
    "pxor  "#regc", "#regd"             \n\t"                    \
    "pand    %%mm6, "#regb"             \n\t"                    \
    "pand    %%mm6, "#regd"             \n\t"                    \
    "psrlq      $1, "#regd"             \n\t"                    \
    "psrlq      $1, "#regb"             \n\t"                    \
    "psubb "#regb", "#regr"             \n\t"                    \
    "psubb "#regd", "#regp"             \n\t"

/***********************************/
/* MMX no rounding */
#define DEF(x, y) x ## _no_rnd_ ## y ## _mmx
#define SET_RND  MOVQ_WONE
#define PAVGBP(a, b, c, d, e, f)        PAVGBP_MMX_NO_RND(a, b, c, d, e, f)
#define PAVGB(a, b, c, e)               PAVGB_MMX_NO_RND(a, b, c, e)
#define OP_AVG(a, b, c, e)              PAVGB_MMX(a, b, c, e)

#include "dsputil_rnd_template.c"

#undef DEF
#undef SET_RND
#undef PAVGBP
#undef PAVGB
/***********************************/
/* MMX rounding */

#define DEF(x, y) x ## _ ## y ## _mmx
#define SET_RND  MOVQ_WTWO
#define PAVGBP(a, b, c, d, e, f)        PAVGBP_MMX(a, b, c, d, e, f)
#define PAVGB(a, b, c, e)               PAVGB_MMX(a, b, c, e)

#include "dsputil_rnd_template.c"

#undef DEF
#undef SET_RND
#undef PAVGBP
#undef PAVGB
#undef OP_AVG

/***********************************/
/* 3Dnow specific */

#define DEF(x) x ## _3dnow
#define PAVGB "pavgusb"
#define OP_AVG PAVGB
#define SKIP_FOR_3DNOW

#include "dsputil_avg_template.c"

#undef DEF
#undef PAVGB
#undef OP_AVG
#undef SKIP_FOR_3DNOW

/***********************************/
/* MMXEXT specific */

#define DEF(x) x ## _mmxext

/* Introduced only in MMXEXT set */
#define PAVGB "pavgb"
#define OP_AVG PAVGB

#include "dsputil_avg_template.c"

#undef DEF
#undef PAVGB
#undef OP_AVG

#define put_no_rnd_pixels16_mmx put_pixels16_mmx
#define put_no_rnd_pixels8_mmx put_pixels8_mmx
#define put_pixels16_mmxext put_pixels16_mmx
#define put_pixels8_mmxext put_pixels8_mmx
#define put_pixels4_mmxext put_pixels4_mmx
#define put_no_rnd_pixels16_mmxext put_no_rnd_pixels16_mmx
#define put_no_rnd_pixels8_mmxext put_no_rnd_pixels8_mmx

/***********************************/
/* standard MMX */

void ff_put_pixels_clamped_mmx(const DCTELEM *block, uint8_t *pixels,
                               int line_size)
{
    const DCTELEM *p;
    uint8_t *pix;

    /* read the pixels */
    p   = block;
    pix = pixels;
    /* unrolled loop */
    __asm__ volatile (
        "movq      (%3), %%mm0          \n\t"
        "movq     8(%3), %%mm1          \n\t"
        "movq    16(%3), %%mm2          \n\t"
        "movq    24(%3), %%mm3          \n\t"
        "movq    32(%3), %%mm4          \n\t"
        "movq    40(%3), %%mm5          \n\t"
        "movq    48(%3), %%mm6          \n\t"
        "movq    56(%3), %%mm7          \n\t"
        "packuswb %%mm1, %%mm0          \n\t"
        "packuswb %%mm3, %%mm2          \n\t"
        "packuswb %%mm5, %%mm4          \n\t"
        "packuswb %%mm7, %%mm6          \n\t"
        "movq     %%mm0, (%0)           \n\t"
        "movq     %%mm2, (%0, %1)       \n\t"
        "movq     %%mm4, (%0, %1, 2)    \n\t"
        "movq     %%mm6, (%0, %2)       \n\t"
        :: "r"(pix), "r"((x86_reg)line_size), "r"((x86_reg)line_size * 3),
           "r"(p)
        : "memory");
    pix += line_size * 4;
    p   += 32;

    // if here would be an exact copy of the code above
    // compiler would generate some very strange code
    // thus using "r"
    __asm__ volatile (
        "movq       (%3), %%mm0         \n\t"
        "movq      8(%3), %%mm1         \n\t"
        "movq     16(%3), %%mm2         \n\t"
        "movq     24(%3), %%mm3         \n\t"
        "movq     32(%3), %%mm4         \n\t"
        "movq     40(%3), %%mm5         \n\t"
        "movq     48(%3), %%mm6         \n\t"
        "movq     56(%3), %%mm7         \n\t"
        "packuswb  %%mm1, %%mm0         \n\t"
        "packuswb  %%mm3, %%mm2         \n\t"
        "packuswb  %%mm5, %%mm4         \n\t"
        "packuswb  %%mm7, %%mm6         \n\t"
        "movq      %%mm0, (%0)          \n\t"
        "movq      %%mm2, (%0, %1)      \n\t"
        "movq      %%mm4, (%0, %1, 2)   \n\t"
        "movq      %%mm6, (%0, %2)      \n\t"
        :: "r"(pix), "r"((x86_reg)line_size), "r"((x86_reg)line_size * 3), "r"(p)
        : "memory");
}

#define put_signed_pixels_clamped_mmx_half(off)             \
    "movq          "#off"(%2), %%mm1        \n\t"           \
    "movq     16 + "#off"(%2), %%mm2        \n\t"           \
    "movq     32 + "#off"(%2), %%mm3        \n\t"           \
    "movq     48 + "#off"(%2), %%mm4        \n\t"           \
    "packsswb  8 + "#off"(%2), %%mm1        \n\t"           \
    "packsswb 24 + "#off"(%2), %%mm2        \n\t"           \
    "packsswb 40 + "#off"(%2), %%mm3        \n\t"           \
    "packsswb 56 + "#off"(%2), %%mm4        \n\t"           \
    "paddb              %%mm0, %%mm1        \n\t"           \
    "paddb              %%mm0, %%mm2        \n\t"           \
    "paddb              %%mm0, %%mm3        \n\t"           \
    "paddb              %%mm0, %%mm4        \n\t"           \
    "movq               %%mm1, (%0)         \n\t"           \
    "movq               %%mm2, (%0, %3)     \n\t"           \
    "movq               %%mm3, (%0, %3, 2)  \n\t"           \
    "movq               %%mm4, (%0, %1)     \n\t"

void ff_put_signed_pixels_clamped_mmx(const DCTELEM *block, uint8_t *pixels,
                                      int line_size)
{
    x86_reg line_skip = line_size;
    x86_reg line_skip3;

    __asm__ volatile (
        "movq "MANGLE(ff_pb_80)", %%mm0     \n\t"
        "lea         (%3, %3, 2), %1        \n\t"
        put_signed_pixels_clamped_mmx_half(0)
        "lea         (%0, %3, 4), %0        \n\t"
        put_signed_pixels_clamped_mmx_half(64)
        : "+&r"(pixels), "=&r"(line_skip3)
        : "r"(block), "r"(line_skip)
        : "memory");
}

void ff_add_pixels_clamped_mmx(const DCTELEM *block, uint8_t *pixels,
                               int line_size)
{
    const DCTELEM *p;
    uint8_t *pix;
    int i;

    /* read the pixels */
    p   = block;
    pix = pixels;
    MOVQ_ZERO(mm7);
    i = 4;
    do {
        __asm__ volatile (
            "movq        (%2), %%mm0    \n\t"
            "movq       8(%2), %%mm1    \n\t"
            "movq      16(%2), %%mm2    \n\t"
            "movq      24(%2), %%mm3    \n\t"
            "movq          %0, %%mm4    \n\t"
            "movq          %1, %%mm6    \n\t"
            "movq       %%mm4, %%mm5    \n\t"
            "punpcklbw  %%mm7, %%mm4    \n\t"
            "punpckhbw  %%mm7, %%mm5    \n\t"
            "paddsw     %%mm4, %%mm0    \n\t"
            "paddsw     %%mm5, %%mm1    \n\t"
            "movq       %%mm6, %%mm5    \n\t"
            "punpcklbw  %%mm7, %%mm6    \n\t"
            "punpckhbw  %%mm7, %%mm5    \n\t"
            "paddsw     %%mm6, %%mm2    \n\t"
            "paddsw     %%mm5, %%mm3    \n\t"
            "packuswb   %%mm1, %%mm0    \n\t"
            "packuswb   %%mm3, %%mm2    \n\t"
            "movq       %%mm0, %0       \n\t"
            "movq       %%mm2, %1       \n\t"
            : "+m"(*pix), "+m"(*(pix + line_size))
            : "r"(p)
            : "memory");
        pix += line_size * 2;
        p   += 16;
    } while (--i);
}

static void put_pixels8_mmx(uint8_t *block, const uint8_t *pixels,
                            int line_size, int h)
{
    __asm__ volatile (
        "lea   (%3, %3), %%"REG_a"      \n\t"
        ".p2align     3                 \n\t"
        "1:                             \n\t"
        "movq  (%1    ), %%mm0          \n\t"
        "movq  (%1, %3), %%mm1          \n\t"
        "movq     %%mm0, (%2)           \n\t"
        "movq     %%mm1, (%2, %3)       \n\t"
        "add  %%"REG_a", %1             \n\t"
        "add  %%"REG_a", %2             \n\t"
        "movq  (%1    ), %%mm0          \n\t"
        "movq  (%1, %3), %%mm1          \n\t"
        "movq     %%mm0, (%2)           \n\t"
        "movq     %%mm1, (%2, %3)       \n\t"
        "add  %%"REG_a", %1             \n\t"
        "add  %%"REG_a", %2             \n\t"
        "subl        $4, %0             \n\t"
        "jnz         1b                 \n\t"
        : "+g"(h), "+r"(pixels),  "+r"(block)
        : "r"((x86_reg)line_size)
        : "%"REG_a, "memory"
        );
}

static void put_pixels16_mmx(uint8_t *block, const uint8_t *pixels,
                             int line_size, int h)
{
    __asm__ volatile (
        "lea   (%3, %3), %%"REG_a"      \n\t"
        ".p2align     3                 \n\t"
        "1:                             \n\t"
        "movq  (%1    ), %%mm0          \n\t"
        "movq 8(%1    ), %%mm4          \n\t"
        "movq  (%1, %3), %%mm1          \n\t"
        "movq 8(%1, %3), %%mm5          \n\t"
        "movq     %%mm0,  (%2)          \n\t"
        "movq     %%mm4, 8(%2)          \n\t"
        "movq     %%mm1,  (%2, %3)      \n\t"
        "movq     %%mm5, 8(%2, %3)      \n\t"
        "add  %%"REG_a", %1             \n\t"
        "add  %%"REG_a", %2             \n\t"
        "movq  (%1    ), %%mm0          \n\t"
        "movq 8(%1    ), %%mm4          \n\t"
        "movq  (%1, %3), %%mm1          \n\t"
        "movq 8(%1, %3), %%mm5          \n\t"
        "movq     %%mm0,  (%2)          \n\t"
        "movq     %%mm4, 8(%2)          \n\t"
        "movq     %%mm1,  (%2, %3)      \n\t"
        "movq     %%mm5, 8(%2, %3)      \n\t"
        "add  %%"REG_a", %1             \n\t"
        "add  %%"REG_a", %2             \n\t"
        "subl        $4, %0             \n\t"
        "jnz         1b                 \n\t"
        : "+g"(h), "+r"(pixels),  "+r"(block)
        : "r"((x86_reg)line_size)
        : "%"REG_a, "memory"
        );
}

#define CLEAR_BLOCKS(name, n)                           \
static void name(DCTELEM *blocks)                       \
{                                                       \
    __asm__ volatile (                                  \
        "pxor %%mm7, %%mm7              \n\t"           \
        "mov     %1,        %%"REG_a"   \n\t"           \
        "1:                             \n\t"           \
        "movq %%mm7,   (%0, %%"REG_a")  \n\t"           \
        "movq %%mm7,  8(%0, %%"REG_a")  \n\t"           \
        "movq %%mm7, 16(%0, %%"REG_a")  \n\t"           \
        "movq %%mm7, 24(%0, %%"REG_a")  \n\t"           \
        "add    $32, %%"REG_a"          \n\t"           \
        "js      1b                     \n\t"           \
        :: "r"(((uint8_t *)blocks) + 128 * n),          \
           "i"(-128 * n)                                \
        : "%"REG_a                                      \
        );                                              \
}
CLEAR_BLOCKS(clear_blocks_mmx, 6)
CLEAR_BLOCKS(clear_block_mmx, 1)

static void clear_block_sse(DCTELEM *block)
{
    __asm__ volatile (
        "xorps  %%xmm0, %%xmm0          \n"
        "movaps %%xmm0,    (%0)         \n"
        "movaps %%xmm0,  16(%0)         \n"
        "movaps %%xmm0,  32(%0)         \n"
        "movaps %%xmm0,  48(%0)         \n"
        "movaps %%xmm0,  64(%0)         \n"
        "movaps %%xmm0,  80(%0)         \n"
        "movaps %%xmm0,  96(%0)         \n"
        "movaps %%xmm0, 112(%0)         \n"
        :: "r"(block)
        : "memory"
    );
}

static void clear_blocks_sse(DCTELEM *blocks)
{
    __asm__ volatile (
        "xorps  %%xmm0, %%xmm0              \n"
        "mov        %1,         %%"REG_a"   \n"
        "1:                                 \n"
        "movaps %%xmm0,    (%0, %%"REG_a")  \n"
        "movaps %%xmm0,  16(%0, %%"REG_a")  \n"
        "movaps %%xmm0,  32(%0, %%"REG_a")  \n"
        "movaps %%xmm0,  48(%0, %%"REG_a")  \n"
        "movaps %%xmm0,  64(%0, %%"REG_a")  \n"
        "movaps %%xmm0,  80(%0, %%"REG_a")  \n"
        "movaps %%xmm0,  96(%0, %%"REG_a")  \n"
        "movaps %%xmm0, 112(%0, %%"REG_a")  \n"
        "add      $128,         %%"REG_a"   \n"
        "js         1b                      \n"
        :: "r"(((uint8_t *)blocks) + 128 * 6),
           "i"(-128 * 6)
        : "%"REG_a
    );
}

static void add_bytes_mmx(uint8_t *dst, uint8_t *src, int w)
{
    x86_reg i = 0;
    __asm__ volatile (
        "jmp          2f                \n\t"
        "1:                             \n\t"
        "movq   (%1, %0), %%mm0         \n\t"
        "movq   (%2, %0), %%mm1         \n\t"
        "paddb     %%mm0, %%mm1         \n\t"
        "movq      %%mm1, (%2, %0)      \n\t"
        "movq  8(%1, %0), %%mm0         \n\t"
        "movq  8(%2, %0), %%mm1         \n\t"
        "paddb     %%mm0, %%mm1         \n\t"
        "movq      %%mm1, 8(%2, %0)     \n\t"
        "add         $16, %0            \n\t"
        "2:                             \n\t"
        "cmp          %3, %0            \n\t"
        "js           1b                \n\t"
        : "+r"(i)
        : "r"(src), "r"(dst), "r"((x86_reg)w - 15)
    );
    for ( ; i < w; i++)
        dst[i + 0] += src[i + 0];
}

#if HAVE_7REGS
static void add_hfyu_median_prediction_cmov(uint8_t *dst, const uint8_t *top,
                                            const uint8_t *diff, int w,
                                            int *left, int *left_top)
{
    x86_reg w2 = -w;
    x86_reg x;
    int l  = *left     & 0xff;
    int tl = *left_top & 0xff;
    int t;
    __asm__ volatile (
        "mov          %7, %3            \n"
        "1:                             \n"
        "movzbl (%3, %4), %2            \n"
        "mov          %2, %k3           \n"
        "sub         %b1, %b3           \n"
        "add         %b0, %b3           \n"
        "mov          %2, %1            \n"
        "cmp          %0, %2            \n"
        "cmovg        %0, %2            \n"
        "cmovg        %1, %0            \n"
        "cmp         %k3, %0            \n"
        "cmovg       %k3, %0            \n"
        "mov          %7, %3            \n"
        "cmp          %2, %0            \n"
        "cmovl        %2, %0            \n"
        "add    (%6, %4), %b0           \n"
        "mov         %b0, (%5, %4)      \n"
        "inc          %4                \n"
        "jl           1b                \n"
        : "+&q"(l), "+&q"(tl), "=&r"(t), "=&q"(x), "+&r"(w2)
        : "r"(dst + w), "r"(diff + w), "rm"(top + w)
    );
    *left     = l;
    *left_top = tl;
}
#endif

static inline void transpose4x4(uint8_t *dst, uint8_t *src, x86_reg dst_stride, x86_reg src_stride){
    __asm__ volatile( //FIXME could save 1 instruction if done as 8x4 ...
        "movd  (%1), %%mm0              \n\t"
        "add   %3, %1                   \n\t"
        "movd  (%1), %%mm1              \n\t"
        "movd  (%1,%3,1), %%mm2         \n\t"
        "movd  (%1,%3,2), %%mm3         \n\t"
        "punpcklbw %%mm1, %%mm0         \n\t"
        "punpcklbw %%mm3, %%mm2         \n\t"
        "movq %%mm0, %%mm1              \n\t"
        "punpcklwd %%mm2, %%mm0         \n\t"
        "punpckhwd %%mm2, %%mm1         \n\t"
        "movd  %%mm0, (%0)              \n\t"
        "add   %2, %0                   \n\t"
        "punpckhdq %%mm0, %%mm0         \n\t"
        "movd  %%mm0, (%0)              \n\t"
        "movd  %%mm1, (%0,%2,1)         \n\t"
        "punpckhdq %%mm1, %%mm1         \n\t"
        "movd  %%mm1, (%0,%2,2)         \n\t"

        :  "+&r" (dst),
           "+&r" (src)
        :  "r" (dst_stride),
           "r" (src_stride)
        :  "memory"
    );
}

#define H263_LOOP_FILTER                        \
    "pxor      %%mm7, %%mm7             \n\t"   \
    "movq         %0, %%mm0             \n\t"   \
    "movq         %0, %%mm1             \n\t"   \
    "movq         %3, %%mm2             \n\t"   \
    "movq         %3, %%mm3             \n\t"   \
    "punpcklbw %%mm7, %%mm0             \n\t"   \
    "punpckhbw %%mm7, %%mm1             \n\t"   \
    "punpcklbw %%mm7, %%mm2             \n\t"   \
    "punpckhbw %%mm7, %%mm3             \n\t"   \
    "psubw     %%mm2, %%mm0             \n\t"   \
    "psubw     %%mm3, %%mm1             \n\t"   \
    "movq         %1, %%mm2             \n\t"   \
    "movq         %1, %%mm3             \n\t"   \
    "movq         %2, %%mm4             \n\t"   \
    "movq         %2, %%mm5             \n\t"   \
    "punpcklbw %%mm7, %%mm2             \n\t"   \
    "punpckhbw %%mm7, %%mm3             \n\t"   \
    "punpcklbw %%mm7, %%mm4             \n\t"   \
    "punpckhbw %%mm7, %%mm5             \n\t"   \
    "psubw     %%mm2, %%mm4             \n\t"   \
    "psubw     %%mm3, %%mm5             \n\t"   \
    "psllw        $2, %%mm4             \n\t"   \
    "psllw        $2, %%mm5             \n\t"   \
    "paddw     %%mm0, %%mm4             \n\t"   \
    "paddw     %%mm1, %%mm5             \n\t"   \
    "pxor      %%mm6, %%mm6             \n\t"   \
    "pcmpgtw   %%mm4, %%mm6             \n\t"   \
    "pcmpgtw   %%mm5, %%mm7             \n\t"   \
    "pxor      %%mm6, %%mm4             \n\t"   \
    "pxor      %%mm7, %%mm5             \n\t"   \
    "psubw     %%mm6, %%mm4             \n\t"   \
    "psubw     %%mm7, %%mm5             \n\t"   \
    "psrlw        $3, %%mm4             \n\t"   \
    "psrlw        $3, %%mm5             \n\t"   \
    "packuswb  %%mm5, %%mm4             \n\t"   \
    "packsswb  %%mm7, %%mm6             \n\t"   \
    "pxor      %%mm7, %%mm7             \n\t"   \
    "movd         %4, %%mm2             \n\t"   \
    "punpcklbw %%mm2, %%mm2             \n\t"   \
    "punpcklbw %%mm2, %%mm2             \n\t"   \
    "punpcklbw %%mm2, %%mm2             \n\t"   \
    "psubusb   %%mm4, %%mm2             \n\t"   \
    "movq      %%mm2, %%mm3             \n\t"   \
    "psubusb   %%mm4, %%mm3             \n\t"   \
    "psubb     %%mm3, %%mm2             \n\t"   \
    "movq         %1, %%mm3             \n\t"   \
    "movq         %2, %%mm4             \n\t"   \
    "pxor      %%mm6, %%mm3             \n\t"   \
    "pxor      %%mm6, %%mm4             \n\t"   \
    "paddusb   %%mm2, %%mm3             \n\t"   \
    "psubusb   %%mm2, %%mm4             \n\t"   \
    "pxor      %%mm6, %%mm3             \n\t"   \
    "pxor      %%mm6, %%mm4             \n\t"   \
    "paddusb   %%mm2, %%mm2             \n\t"   \
    "packsswb  %%mm1, %%mm0             \n\t"   \
    "pcmpgtb   %%mm0, %%mm7             \n\t"   \
    "pxor      %%mm7, %%mm0             \n\t"   \
    "psubb     %%mm7, %%mm0             \n\t"   \
    "movq      %%mm0, %%mm1             \n\t"   \
    "psubusb   %%mm2, %%mm0             \n\t"   \
    "psubb     %%mm0, %%mm1             \n\t"   \
    "pand         %5, %%mm1             \n\t"   \
    "psrlw        $2, %%mm1             \n\t"   \
    "pxor      %%mm7, %%mm1             \n\t"   \
    "psubb     %%mm7, %%mm1             \n\t"   \
    "movq         %0, %%mm5             \n\t"   \
    "movq         %3, %%mm6             \n\t"   \
    "psubb     %%mm1, %%mm5             \n\t"   \
    "paddb     %%mm1, %%mm6             \n\t"

static void h263_v_loop_filter_mmx(uint8_t *src, int stride, int qscale)
{
    if (CONFIG_H263_DECODER || CONFIG_H263_ENCODER) {
        const int strength = ff_h263_loop_filter_strength[qscale];

        __asm__ volatile (
            H263_LOOP_FILTER

            "movq %%mm3, %1             \n\t"
            "movq %%mm4, %2             \n\t"
            "movq %%mm5, %0             \n\t"
            "movq %%mm6, %3             \n\t"
            : "+m"(*(uint64_t*)(src - 2 * stride)),
              "+m"(*(uint64_t*)(src - 1 * stride)),
              "+m"(*(uint64_t*)(src + 0 * stride)),
              "+m"(*(uint64_t*)(src + 1 * stride))
            : "g"(2 * strength), "m"(ff_pb_FC)
            );
    }
}

static void h263_h_loop_filter_mmx(uint8_t *src, int stride, int qscale)
{
    if (CONFIG_H263_DECODER || CONFIG_H263_ENCODER) {
        const int strength = ff_h263_loop_filter_strength[qscale];
        DECLARE_ALIGNED(8, uint64_t, temp)[4];
        uint8_t *btemp = (uint8_t*)temp;

        src -= 2;

        transpose4x4(btemp,     src,              8, stride);
        transpose4x4(btemp + 4, src + 4 * stride, 8, stride);
        __asm__ volatile (
            H263_LOOP_FILTER // 5 3 4 6

            : "+m"(temp[0]),
              "+m"(temp[1]),
              "+m"(temp[2]),
              "+m"(temp[3])
            : "g"(2 * strength), "m"(ff_pb_FC)
            );

        __asm__ volatile (
            "movq      %%mm5, %%mm1         \n\t"
            "movq      %%mm4, %%mm0         \n\t"
            "punpcklbw %%mm3, %%mm5         \n\t"
            "punpcklbw %%mm6, %%mm4         \n\t"
            "punpckhbw %%mm3, %%mm1         \n\t"
            "punpckhbw %%mm6, %%mm0         \n\t"
            "movq      %%mm5, %%mm3         \n\t"
            "movq      %%mm1, %%mm6         \n\t"
            "punpcklwd %%mm4, %%mm5         \n\t"
            "punpcklwd %%mm0, %%mm1         \n\t"
            "punpckhwd %%mm4, %%mm3         \n\t"
            "punpckhwd %%mm0, %%mm6         \n\t"
            "movd      %%mm5, (%0)          \n\t"
            "punpckhdq %%mm5, %%mm5         \n\t"
            "movd      %%mm5, (%0, %2)      \n\t"
            "movd      %%mm3, (%0, %2, 2)   \n\t"
            "punpckhdq %%mm3, %%mm3         \n\t"
            "movd      %%mm3, (%0, %3)      \n\t"
            "movd      %%mm1, (%1)          \n\t"
            "punpckhdq %%mm1, %%mm1         \n\t"
            "movd      %%mm1, (%1, %2)      \n\t"
            "movd      %%mm6, (%1, %2, 2)   \n\t"
            "punpckhdq %%mm6, %%mm6         \n\t"
            "movd      %%mm6, (%1, %3)      \n\t"
            :: "r"(src),
               "r"(src + 4 * stride),
               "r"((x86_reg)stride),
               "r"((x86_reg)(3 * stride))
            );
    }
}

/* Draw the edges of width 'w' of an image of size width, height
 * this MMX version can only handle w == 8 || w == 16. */
static void draw_edges_mmx(uint8_t *buf, int wrap, int width, int height,
                           int w, int h, int sides)
{
    uint8_t *ptr, *last_line;
    int i;

    last_line = buf + (height - 1) * wrap;
    /* left and right */
    ptr = buf;
    if (w == 8) {
        __asm__ volatile (
            "1:                             \n\t"
            "movd            (%0), %%mm0    \n\t"
            "punpcklbw      %%mm0, %%mm0    \n\t"
            "punpcklwd      %%mm0, %%mm0    \n\t"
            "punpckldq      %%mm0, %%mm0    \n\t"
            "movq           %%mm0, -8(%0)   \n\t"
            "movq      -8(%0, %2), %%mm1    \n\t"
            "punpckhbw      %%mm1, %%mm1    \n\t"
            "punpckhwd      %%mm1, %%mm1    \n\t"
            "punpckhdq      %%mm1, %%mm1    \n\t"
            "movq           %%mm1, (%0, %2) \n\t"
            "add               %1, %0       \n\t"
            "cmp               %3, %0       \n\t"
            "jb                1b           \n\t"
            : "+r"(ptr)
            : "r"((x86_reg)wrap), "r"((x86_reg)width), "r"(ptr + wrap * height)
            );
    } else if(w==16){
        __asm__ volatile (
            "1:                                 \n\t"
            "movd            (%0), %%mm0        \n\t"
            "punpcklbw      %%mm0, %%mm0        \n\t"
            "punpcklwd      %%mm0, %%mm0        \n\t"
            "punpckldq      %%mm0, %%mm0        \n\t"
            "movq           %%mm0, -8(%0)       \n\t"
            "movq           %%mm0, -16(%0)      \n\t"
            "movq      -8(%0, %2), %%mm1        \n\t"
            "punpckhbw      %%mm1, %%mm1        \n\t"
            "punpckhwd      %%mm1, %%mm1        \n\t"
            "punpckhdq      %%mm1, %%mm1        \n\t"
            "movq           %%mm1,  (%0, %2)    \n\t"
            "movq           %%mm1, 8(%0, %2)    \n\t"
            "add               %1, %0           \n\t"
            "cmp               %3, %0           \n\t"
            "jb                1b               \n\t"
            : "+r"(ptr)
            : "r"((x86_reg)wrap), "r"((x86_reg)width), "r"(ptr + wrap * height)
            );
    } else {
        av_assert1(w == 4);
        __asm__ volatile (
            "1:                             \n\t"
            "movd            (%0), %%mm0    \n\t"
            "punpcklbw      %%mm0, %%mm0    \n\t"
            "punpcklwd      %%mm0, %%mm0    \n\t"
            "movd           %%mm0, -4(%0)   \n\t"
            "movd      -4(%0, %2), %%mm1    \n\t"
            "punpcklbw      %%mm1, %%mm1    \n\t"
            "punpckhwd      %%mm1, %%mm1    \n\t"
            "punpckhdq      %%mm1, %%mm1    \n\t"
            "movd           %%mm1, (%0, %2) \n\t"
            "add               %1, %0       \n\t"
            "cmp               %3, %0       \n\t"
            "jb                1b           \n\t"
            : "+r"(ptr)
            : "r"((x86_reg)wrap), "r"((x86_reg)width), "r"(ptr + wrap * height)
            );
    }

    /* top and bottom (and hopefully also the corners) */
    if (sides & EDGE_TOP) {
        for (i = 0; i < h; i += 4) {
            ptr = buf - (i + 1) * wrap - w;
            __asm__ volatile (
                "1:                             \n\t"
                "movq (%1, %0), %%mm0           \n\t"
                "movq    %%mm0, (%0)            \n\t"
                "movq    %%mm0, (%0, %2)        \n\t"
                "movq    %%mm0, (%0, %2, 2)     \n\t"
                "movq    %%mm0, (%0, %3)        \n\t"
                "add        $8, %0              \n\t"
                "cmp        %4, %0              \n\t"
                "jb         1b                  \n\t"
                : "+r"(ptr)
                : "r"((x86_reg)buf - (x86_reg)ptr - w), "r"((x86_reg) -wrap),
                  "r"((x86_reg) -wrap * 3), "r"(ptr + width + 2 * w)
                );
        }
    }

    if (sides & EDGE_BOTTOM) {
        for (i = 0; i < h; i += 4) {
            ptr = last_line + (i + 1) * wrap - w;
            __asm__ volatile (
                "1:                             \n\t"
                "movq (%1, %0), %%mm0           \n\t"
                "movq    %%mm0, (%0)            \n\t"
                "movq    %%mm0, (%0, %2)        \n\t"
                "movq    %%mm0, (%0, %2, 2)     \n\t"
                "movq    %%mm0, (%0, %3)        \n\t"
                "add        $8, %0              \n\t"
                "cmp        %4, %0              \n\t"
                "jb         1b                  \n\t"
                : "+r"(ptr)
                : "r"((x86_reg)last_line - (x86_reg)ptr - w),
                  "r"((x86_reg)wrap), "r"((x86_reg)wrap * 3),
                  "r"(ptr + width + 2 * w)
                );
        }
    }
}

#define QPEL_V_LOW(m3, m4, m5, m6, pw_20, pw_3, rnd,                      \
                   in0, in1, in2, in7, out, OP)                           \
    "paddw               "#m4", "#m3"   \n\t" /* x1 */                    \
    "movq   "MANGLE(ff_pw_20)", %%mm4   \n\t" /* 20 */                    \
    "pmullw              "#m3", %%mm4   \n\t" /* 20x1 */                  \
    "movq               "#in7", "#m3"   \n\t" /* d */                     \
    "movq               "#in0", %%mm5   \n\t" /* D */                     \
    "paddw               "#m3", %%mm5   \n\t" /* x4 */                    \
    "psubw               %%mm5, %%mm4   \n\t" /* 20x1 - x4 */             \
    "movq               "#in1", %%mm5   \n\t" /* C */                     \
    "movq               "#in2", %%mm6   \n\t" /* B */                     \
    "paddw               "#m6", %%mm5   \n\t" /* x3 */                    \
    "paddw               "#m5", %%mm6   \n\t" /* x2 */                    \
    "paddw               %%mm6, %%mm6   \n\t" /* 2x2 */                   \
    "psubw               %%mm6, %%mm5   \n\t" /* -2x2 + x3 */             \
    "pmullw  "MANGLE(ff_pw_3)", %%mm5   \n\t" /* -6x2 + 3x3 */            \
    "paddw              "#rnd", %%mm4   \n\t" /* x2 */                    \
    "paddw               %%mm4, %%mm5   \n\t" /* 20x1 - 6x2 + 3x3 - x4 */ \
    "psraw                  $5, %%mm5   \n\t"                             \
    "packuswb            %%mm5, %%mm5   \n\t"                             \
    OP(%%mm5, out, %%mm7, d)

#define QPEL_BASE(OPNAME, ROUNDER, RND, OP_MMXEXT)                        \
static void OPNAME ## mpeg4_qpel16_h_lowpass_mmxext(uint8_t *dst,         \
                                                    uint8_t *src,         \
                                                    int dstStride,        \
                                                    int srcStride,        \
                                                    int h)                \
{                                                                         \
    uint64_t temp;                                                        \
                                                                          \
    __asm__ volatile (                                                    \
        "pxor      %%mm7, %%mm7             \n\t"                         \
        "1:                                 \n\t"                         \
        "movq       (%0), %%mm0             \n\t" /* ABCDEFGH */          \
        "movq      %%mm0, %%mm1             \n\t" /* ABCDEFGH */          \
        "movq      %%mm0, %%mm2             \n\t" /* ABCDEFGH */          \
        "punpcklbw %%mm7, %%mm0             \n\t" /* 0A0B0C0D */          \
        "punpckhbw %%mm7, %%mm1             \n\t" /* 0E0F0G0H */          \
        "pshufw    $0x90, %%mm0, %%mm5      \n\t" /* 0A0A0B0C */          \
        "pshufw    $0x41, %%mm0, %%mm6      \n\t" /* 0B0A0A0B */          \
        "movq      %%mm2, %%mm3             \n\t" /* ABCDEFGH */          \
        "movq      %%mm2, %%mm4             \n\t" /* ABCDEFGH */          \
        "psllq        $8, %%mm2             \n\t" /* 0ABCDEFG */          \
        "psllq       $16, %%mm3             \n\t" /* 00ABCDEF */          \
        "psllq       $24, %%mm4             \n\t" /* 000ABCDE */          \
        "punpckhbw %%mm7, %%mm2             \n\t" /* 0D0E0F0G */          \
        "punpckhbw %%mm7, %%mm3             \n\t" /* 0C0D0E0F */          \
        "punpckhbw %%mm7, %%mm4             \n\t" /* 0B0C0D0E */          \
        "paddw     %%mm3, %%mm5             \n\t" /* b */                 \
        "paddw     %%mm2, %%mm6             \n\t" /* c */                 \
        "paddw     %%mm5, %%mm5             \n\t" /* 2b */                \
        "psubw     %%mm5, %%mm6             \n\t" /* c - 2b */            \
        "pshufw    $0x06, %%mm0, %%mm5      \n\t" /* 0C0B0A0A */          \
        "pmullw "MANGLE(ff_pw_3)", %%mm6    \n\t" /* 3c - 6b */           \
        "paddw     %%mm4, %%mm0             \n\t" /* a */                 \
        "paddw     %%mm1, %%mm5             \n\t" /* d */                 \
        "pmullw "MANGLE(ff_pw_20)", %%mm0   \n\t" /* 20a */               \
        "psubw     %%mm5, %%mm0             \n\t" /* 20a - d */           \
        "paddw        %6, %%mm6             \n\t"                         \
        "paddw     %%mm6, %%mm0             \n\t" /* 20a - 6b + 3c - d */ \
        "psraw        $5, %%mm0             \n\t"                         \
        "movq      %%mm0, %5                \n\t"                         \
        /* mm1 = EFGH, mm2 = DEFG, mm3 = CDEF, mm4 = BCDE, mm7 = 0 */     \
                                                                          \
        "movq      5(%0), %%mm0             \n\t" /* FGHIJKLM */          \
        "movq      %%mm0, %%mm5             \n\t" /* FGHIJKLM */          \
        "movq      %%mm0, %%mm6             \n\t" /* FGHIJKLM */          \
        "psrlq        $8, %%mm0             \n\t" /* GHIJKLM0 */          \
        "psrlq       $16, %%mm5             \n\t" /* HIJKLM00 */          \
        "punpcklbw %%mm7, %%mm0             \n\t" /* 0G0H0I0J */          \
        "punpcklbw %%mm7, %%mm5             \n\t" /* 0H0I0J0K */          \
        "paddw     %%mm0, %%mm2             \n\t" /* b */                 \
        "paddw     %%mm5, %%mm3             \n\t" /* c */                 \
        "paddw     %%mm2, %%mm2             \n\t" /* 2b */                \
        "psubw     %%mm2, %%mm3             \n\t" /* c - 2b */            \
        "movq      %%mm6, %%mm2             \n\t" /* FGHIJKLM */          \
        "psrlq       $24, %%mm6             \n\t" /* IJKLM000 */          \
        "punpcklbw %%mm7, %%mm2             \n\t" /* 0F0G0H0I */          \
        "punpcklbw %%mm7, %%mm6             \n\t" /* 0I0J0K0L */          \
        "pmullw "MANGLE(ff_pw_3)", %%mm3    \n\t" /* 3c - 6b */           \
        "paddw     %%mm2, %%mm1             \n\t" /* a */                 \
        "paddw     %%mm6, %%mm4             \n\t" /* d */                 \
        "pmullw "MANGLE(ff_pw_20)", %%mm1   \n\t" /* 20a */               \
        "psubw     %%mm4, %%mm3             \n\t" /* - 6b +3c - d */      \
        "paddw        %6, %%mm1             \n\t"                         \
        "paddw     %%mm1, %%mm3             \n\t" /* 20a - 6b +3c - d */  \
        "psraw        $5, %%mm3             \n\t"                         \
        "movq         %5, %%mm1             \n\t"                         \
        "packuswb  %%mm3, %%mm1             \n\t"                         \
        OP_MMXEXT(%%mm1, (%1), %%mm4, q)                                  \
        /* mm0 = GHIJ, mm2 = FGHI, mm5 = HIJK, mm6 = IJKL, mm7 = 0 */     \
                                                                          \
        "movq      9(%0), %%mm1             \n\t" /* JKLMNOPQ */          \
        "movq      %%mm1, %%mm4             \n\t" /* JKLMNOPQ */          \
        "movq      %%mm1, %%mm3             \n\t" /* JKLMNOPQ */          \
        "psrlq        $8, %%mm1             \n\t" /* KLMNOPQ0 */          \
        "psrlq       $16, %%mm4             \n\t" /* LMNOPQ00 */          \
        "punpcklbw %%mm7, %%mm1             \n\t" /* 0K0L0M0N */          \
        "punpcklbw %%mm7, %%mm4             \n\t" /* 0L0M0N0O */          \
        "paddw     %%mm1, %%mm5             \n\t" /* b */                 \
        "paddw     %%mm4, %%mm0             \n\t" /* c */                 \
        "paddw     %%mm5, %%mm5             \n\t" /* 2b */                \
        "psubw     %%mm5, %%mm0             \n\t" /* c - 2b */            \
        "movq      %%mm3, %%mm5             \n\t" /* JKLMNOPQ */          \
        "psrlq       $24, %%mm3             \n\t" /* MNOPQ000 */          \
        "pmullw "MANGLE(ff_pw_3)", %%mm0    \n\t" /* 3c - 6b */           \
        "punpcklbw %%mm7, %%mm3             \n\t" /* 0M0N0O0P */          \
        "paddw     %%mm3, %%mm2             \n\t" /* d */                 \
        "psubw     %%mm2, %%mm0             \n\t" /* -6b + 3c - d */      \
        "movq      %%mm5, %%mm2             \n\t" /* JKLMNOPQ */          \
        "punpcklbw %%mm7, %%mm2             \n\t" /* 0J0K0L0M */          \
        "punpckhbw %%mm7, %%mm5             \n\t" /* 0N0O0P0Q */          \
        "paddw     %%mm2, %%mm6             \n\t" /* a */                 \
        "pmullw "MANGLE(ff_pw_20)", %%mm6   \n\t" /* 20a */               \
        "paddw        %6, %%mm0             \n\t"                         \
        "paddw     %%mm6, %%mm0             \n\t" /* 20a - 6b + 3c - d */ \
        "psraw        $5, %%mm0             \n\t"                         \
        /* mm1 = KLMN, mm2 = JKLM, mm3 = MNOP, */                         \
        /* mm4 = LMNO, mm5 = NOPQ mm7 = 0 */                              \
                                                                          \
        "paddw    %%mm5, %%mm3              \n\t" /* a */                 \
        "pshufw   $0xF9, %%mm5, %%mm6       \n\t" /* 0O0P0Q0Q */          \
        "paddw    %%mm4, %%mm6              \n\t" /* b */                 \
        "pshufw   $0xBE, %%mm5, %%mm4       \n\t" /* 0P0Q0Q0P */          \
        "pshufw   $0x6F, %%mm5, %%mm5       \n\t" /* 0Q0Q0P0O */          \
        "paddw    %%mm1, %%mm4              \n\t" /* c */                 \
        "paddw    %%mm2, %%mm5              \n\t" /* d */                 \
        "paddw    %%mm6, %%mm6              \n\t" /* 2b */                \
        "psubw    %%mm6, %%mm4              \n\t" /* c - 2b */            \
        "pmullw "MANGLE(ff_pw_20)", %%mm3   \n\t" /* 20a */               \
        "pmullw  "MANGLE(ff_pw_3)", %%mm4   \n\t" /* 3c - 6b */           \
        "psubw    %%mm5, %%mm3              \n\t" /* -6b + 3c - d */      \
        "paddw       %6, %%mm4              \n\t"                         \
        "paddw    %%mm3, %%mm4              \n\t" /* 20a - 6b + 3c - d */ \
        "psraw       $5, %%mm4              \n\t"                         \
        "packuswb %%mm4, %%mm0              \n\t"                         \
        OP_MMXEXT(%%mm0, 8(%1), %%mm4, q)                                 \
                                                                          \
        "add         %3, %0                 \n\t"                         \
        "add         %4, %1                 \n\t"                         \
        "decl        %2                     \n\t"                         \
        "jnz         1b                     \n\t"                         \
        : "+a"(src), "+c"(dst), "+D"(h)                                   \
        : "d"((x86_reg)srcStride), "S"((x86_reg)dstStride),               \
          /* "m"(ff_pw_20), "m"(ff_pw_3), */ "m"(temp), "m"(ROUNDER)      \
        : "memory"                                                        \
        );                                                                \
}                                                                         \
                                                                          \
static void OPNAME ## mpeg4_qpel8_h_lowpass_mmxext(uint8_t *dst,          \
                                                   uint8_t *src,          \
                                                   int dstStride,         \
                                                   int srcStride,         \
                                                   int h)                 \
{                                                                         \
    __asm__ volatile (                                                    \
        "pxor      %%mm7, %%mm7             \n\t"                         \
        "1:                                 \n\t"                         \
        "movq       (%0), %%mm0             \n\t" /* ABCDEFGH */          \
        "movq      %%mm0, %%mm1             \n\t" /* ABCDEFGH */          \
        "movq      %%mm0, %%mm2             \n\t" /* ABCDEFGH */          \
        "punpcklbw %%mm7, %%mm0             \n\t" /* 0A0B0C0D */          \
        "punpckhbw %%mm7, %%mm1             \n\t" /* 0E0F0G0H */          \
        "pshufw    $0x90, %%mm0, %%mm5      \n\t" /* 0A0A0B0C */          \
        "pshufw    $0x41, %%mm0, %%mm6      \n\t" /* 0B0A0A0B */          \
        "movq      %%mm2, %%mm3             \n\t" /* ABCDEFGH */          \
        "movq      %%mm2, %%mm4             \n\t" /* ABCDEFGH */          \
        "psllq        $8, %%mm2             \n\t" /* 0ABCDEFG */          \
        "psllq       $16, %%mm3             \n\t" /* 00ABCDEF */          \
        "psllq       $24, %%mm4             \n\t" /* 000ABCDE */          \
        "punpckhbw %%mm7, %%mm2             \n\t" /* 0D0E0F0G */          \
        "punpckhbw %%mm7, %%mm3             \n\t" /* 0C0D0E0F */          \
        "punpckhbw %%mm7, %%mm4             \n\t" /* 0B0C0D0E */          \
        "paddw     %%mm3, %%mm5             \n\t" /* b */                 \
        "paddw     %%mm2, %%mm6             \n\t" /* c */                 \
        "paddw     %%mm5, %%mm5             \n\t" /* 2b */                \
        "psubw     %%mm5, %%mm6             \n\t" /* c - 2b */            \
        "pshufw    $0x06, %%mm0, %%mm5      \n\t" /* 0C0B0A0A */          \
        "pmullw "MANGLE(ff_pw_3)", %%mm6    \n\t" /* 3c - 6b */           \
        "paddw     %%mm4, %%mm0             \n\t" /* a */                 \
        "paddw     %%mm1, %%mm5             \n\t" /* d */                 \
        "pmullw "MANGLE(ff_pw_20)", %%mm0   \n\t" /* 20a */               \
        "psubw     %%mm5, %%mm0             \n\t" /* 20a - d */           \
        "paddw        %5, %%mm6             \n\t"                         \
        "paddw     %%mm6, %%mm0             \n\t" /* 20a - 6b + 3c - d */ \
        "psraw        $5, %%mm0             \n\t"                         \
        /* mm1 = EFGH, mm2 = DEFG, mm3 = CDEF, mm4 = BCDE, mm7 = 0 */     \
                                                                          \
        "movd      5(%0), %%mm5             \n\t" /* FGHI */              \
        "punpcklbw %%mm7, %%mm5             \n\t" /* 0F0G0H0I */          \
        "pshufw    $0xF9, %%mm5, %%mm6      \n\t" /* 0G0H0I0I */          \
        "paddw     %%mm5, %%mm1             \n\t" /* a */                 \
        "paddw     %%mm6, %%mm2             \n\t" /* b */                 \
        "pshufw    $0xBE, %%mm5, %%mm6      \n\t" /* 0H0I0I0H */          \
        "pshufw    $0x6F, %%mm5, %%mm5      \n\t" /* 0I0I0H0G */          \
        "paddw     %%mm6, %%mm3             \n\t" /* c */                 \
        "paddw     %%mm5, %%mm4             \n\t" /* d */                 \
        "paddw     %%mm2, %%mm2             \n\t" /* 2b */                \
        "psubw     %%mm2, %%mm3             \n\t" /* c - 2b */            \
        "pmullw "MANGLE(ff_pw_20)", %%mm1   \n\t" /* 20a */               \
        "pmullw  "MANGLE(ff_pw_3)", %%mm3   \n\t" /* 3c - 6b */           \
        "psubw     %%mm4, %%mm3             \n\t" /* -6b + 3c - d */      \
        "paddw        %5, %%mm1             \n\t"                         \
        "paddw     %%mm1, %%mm3             \n\t" /* 20a - 6b + 3c - d */ \
        "psraw        $5, %%mm3             \n\t"                         \
        "packuswb  %%mm3, %%mm0             \n\t"                         \
        OP_MMXEXT(%%mm0, (%1), %%mm4, q)                                  \
                                                                          \
        "add          %3, %0                \n\t"                         \
        "add          %4, %1                \n\t"                         \
        "decl         %2                    \n\t"                         \
        "jnz          1b                    \n\t"                         \
        : "+a"(src), "+c"(dst), "+d"(h)                                   \
        : "S"((x86_reg)srcStride), "D"((x86_reg)dstStride),               \
          /* "m"(ff_pw_20), "m"(ff_pw_3), */ "m"(ROUNDER)                 \
        : "memory"                                                        \
        );                                                                \
}

#define QPEL_OP(OPNAME, ROUNDER, RND, OP, MMX)                          \
static void OPNAME ## mpeg4_qpel16_v_lowpass_ ## MMX(uint8_t *dst,      \
                                                     uint8_t *src,      \
                                                     int dstStride,     \
                                                     int srcStride)     \
{                                                                       \
    uint64_t temp[17 * 4];                                              \
    uint64_t *temp_ptr = temp;                                          \
    int count = 17;                                                     \
                                                                        \
    /* FIXME unroll */                                                  \
    __asm__ volatile (                                                  \
        "pxor      %%mm7, %%mm7             \n\t"                       \
        "1:                                 \n\t"                       \
        "movq       (%0), %%mm0             \n\t"                       \
        "movq       (%0), %%mm1             \n\t"                       \
        "movq      8(%0), %%mm2             \n\t"                       \
        "movq      8(%0), %%mm3             \n\t"                       \
        "punpcklbw %%mm7, %%mm0             \n\t"                       \
        "punpckhbw %%mm7, %%mm1             \n\t"                       \
        "punpcklbw %%mm7, %%mm2             \n\t"                       \
        "punpckhbw %%mm7, %%mm3             \n\t"                       \
        "movq      %%mm0, (%1)              \n\t"                       \
        "movq      %%mm1, 17 * 8(%1)        \n\t"                       \
        "movq      %%mm2, 2 * 17 * 8(%1)    \n\t"                       \
        "movq      %%mm3, 3 * 17 * 8(%1)    \n\t"                       \
        "add          $8, %1                \n\t"                       \
        "add          %3, %0                \n\t"                       \
        "decl         %2                    \n\t"                       \
        "jnz          1b                    \n\t"                       \
        : "+r"(src), "+r"(temp_ptr), "+r"(count)                        \
        : "r"((x86_reg)srcStride)                                       \
        : "memory"                                                      \
        );                                                              \
                                                                        \
    temp_ptr = temp;                                                    \
    count    = 4;                                                       \
                                                                        \
    /* FIXME reorder for speed */                                       \
    __asm__ volatile (                                                  \
        /* "pxor  %%mm7, %%mm7            \n\t" */                      \
        "1:                             \n\t"                           \
        "movq    (%0), %%mm0            \n\t"                           \
        "movq   8(%0), %%mm1            \n\t"                           \
        "movq  16(%0), %%mm2            \n\t"                           \
        "movq  24(%0), %%mm3            \n\t"                           \
        QPEL_V_LOW(%%mm0, %%mm1, %%mm2, %%mm3, %5, %6, %5, 16(%0),   8(%0),    (%0),  32(%0), (%1),     OP) \
        QPEL_V_LOW(%%mm1, %%mm2, %%mm3, %%mm0, %5, %6, %5,  8(%0),    (%0),    (%0),  40(%0), (%1, %3), OP) \
        "add       %4, %1               \n\t"                           \
        QPEL_V_LOW(%%mm2, %%mm3, %%mm0, %%mm1, %5, %6, %5,   (%0),    (%0),   8(%0),  48(%0), (%1),     OP) \
                                                                        \
        QPEL_V_LOW(%%mm3, %%mm0, %%mm1, %%mm2, %5, %6, %5,   (%0),   8(%0),  16(%0),  56(%0), (%1, %3), OP) \
        "add       %4, %1               \n\t"                           \
        QPEL_V_LOW(%%mm0, %%mm1, %%mm2, %%mm3, %5, %6, %5,  8(%0),  16(%0),  24(%0),  64(%0), (%1),     OP) \
        QPEL_V_LOW(%%mm1, %%mm2, %%mm3, %%mm0, %5, %6, %5, 16(%0),  24(%0),  32(%0),  72(%0), (%1, %3), OP) \
        "add       %4, %1               \n\t"                           \
        QPEL_V_LOW(%%mm2, %%mm3, %%mm0, %%mm1, %5, %6, %5, 24(%0),  32(%0),  40(%0),  80(%0), (%1),     OP) \
        QPEL_V_LOW(%%mm3, %%mm0, %%mm1, %%mm2, %5, %6, %5, 32(%0),  40(%0),  48(%0),  88(%0), (%1, %3), OP) \
        "add       %4, %1               \n\t"                           \
        QPEL_V_LOW(%%mm0, %%mm1, %%mm2, %%mm3, %5, %6, %5, 40(%0),  48(%0),  56(%0),  96(%0), (%1),     OP) \
        QPEL_V_LOW(%%mm1, %%mm2, %%mm3, %%mm0, %5, %6, %5, 48(%0),  56(%0),  64(%0), 104(%0), (%1, %3), OP) \
        "add       %4, %1               \n\t"                           \
        QPEL_V_LOW(%%mm2, %%mm3, %%mm0, %%mm1, %5, %6, %5, 56(%0),  64(%0),  72(%0), 112(%0), (%1),     OP) \
        QPEL_V_LOW(%%mm3, %%mm0, %%mm1, %%mm2, %5, %6, %5, 64(%0),  72(%0),  80(%0), 120(%0), (%1, %3), OP) \
        "add       %4, %1               \n\t"                           \
        QPEL_V_LOW(%%mm0, %%mm1, %%mm2, %%mm3, %5, %6, %5, 72(%0),  80(%0),  88(%0), 128(%0), (%1),     OP) \
                                                                        \
        QPEL_V_LOW(%%mm1, %%mm2, %%mm3, %%mm0, %5, %6, %5, 80(%0),  88(%0),  96(%0), 128(%0), (%1, %3), OP) \
        "add       %4, %1               \n\t"                           \
        QPEL_V_LOW(%%mm2, %%mm3, %%mm0, %%mm1, %5, %6, %5, 88(%0),  96(%0), 104(%0), 120(%0), (%1),     OP) \
        QPEL_V_LOW(%%mm3, %%mm0, %%mm1, %%mm2, %5, %6, %5, 96(%0), 104(%0), 112(%0), 112(%0), (%1, %3), OP) \
                                                                        \
        "add     $136, %0               \n\t"                           \
        "add       %6, %1               \n\t"                           \
        "decl      %2                   \n\t"                           \
        "jnz       1b                   \n\t"                           \
                                                                        \
        : "+r"(temp_ptr), "+r"(dst), "+g"(count)                        \
        : "r"((x86_reg)dstStride), "r"(2 * (x86_reg)dstStride),         \
          /* "m"(ff_pw_20), "m"(ff_pw_3), */ "m"(ROUNDER),              \
          "g"(4 - 14 * (x86_reg)dstStride)                              \
        : "memory"                                                      \
        );                                                              \
}                                                                       \
                                                                        \
static void OPNAME ## mpeg4_qpel8_v_lowpass_ ## MMX(uint8_t *dst,       \
                                                    uint8_t *src,       \
                                                    int dstStride,      \
                                                    int srcStride)      \
{                                                                       \
    uint64_t temp[9 * 2];                                               \
    uint64_t *temp_ptr = temp;                                          \
    int count = 9;                                                      \
                                                                        \
    /* FIXME unroll */                                                  \
    __asm__ volatile (                                                  \
        "pxor      %%mm7, %%mm7         \n\t"                           \
        "1:                             \n\t"                           \
        "movq       (%0), %%mm0         \n\t"                           \
        "movq       (%0), %%mm1         \n\t"                           \
        "punpcklbw %%mm7, %%mm0         \n\t"                           \
        "punpckhbw %%mm7, %%mm1         \n\t"                           \
        "movq      %%mm0, (%1)          \n\t"                           \
        "movq      %%mm1, 9*8(%1)       \n\t"                           \
        "add          $8, %1            \n\t"                           \
        "add          %3, %0            \n\t"                           \
        "decl         %2                \n\t"                           \
        "jnz          1b                \n\t"                           \
        : "+r"(src), "+r"(temp_ptr), "+r"(count)                        \
        : "r"((x86_reg)srcStride)                                       \
        : "memory"                                                      \
        );                                                              \
                                                                        \
    temp_ptr = temp;                                                    \
    count    = 2;                                                       \
                                                                        \
    /* FIXME reorder for speed */                                       \
    __asm__ volatile (                                                  \
        /* "pxor  %%mm7, %%mm7            \n\t" */                      \
        "1:                             \n\t"                           \
        "movq    (%0), %%mm0            \n\t"                           \
        "movq   8(%0), %%mm1            \n\t"                           \
        "movq  16(%0), %%mm2            \n\t"                           \
        "movq  24(%0), %%mm3            \n\t"                           \
        QPEL_V_LOW(%%mm0, %%mm1, %%mm2, %%mm3, %5, %6, %5, 16(%0),  8(%0),   (%0), 32(%0), (%1), OP)     \
        QPEL_V_LOW(%%mm1, %%mm2, %%mm3, %%mm0, %5, %6, %5,  8(%0),   (%0),   (%0), 40(%0), (%1, %3), OP) \
        "add       %4, %1               \n\t"                           \
        QPEL_V_LOW(%%mm2, %%mm3, %%mm0, %%mm1, %5, %6, %5,   (%0),   (%0),  8(%0), 48(%0), (%1), OP)     \
                                                                        \
        QPEL_V_LOW(%%mm3, %%mm0, %%mm1, %%mm2, %5, %6, %5,   (%0),  8(%0), 16(%0), 56(%0), (%1, %3), OP) \
        "add       %4, %1               \n\t"                           \
        QPEL_V_LOW(%%mm0, %%mm1, %%mm2, %%mm3, %5, %6, %5,  8(%0), 16(%0), 24(%0), 64(%0), (%1), OP)     \
                                                                        \
        QPEL_V_LOW(%%mm1, %%mm2, %%mm3, %%mm0, %5, %6, %5, 16(%0), 24(%0), 32(%0), 64(%0), (%1, %3), OP) \
        "add       %4, %1               \n\t"                           \
        QPEL_V_LOW(%%mm2, %%mm3, %%mm0, %%mm1, %5, %6, %5, 24(%0), 32(%0), 40(%0), 56(%0), (%1), OP)     \
        QPEL_V_LOW(%%mm3, %%mm0, %%mm1, %%mm2, %5, %6, %5, 32(%0), 40(%0), 48(%0), 48(%0), (%1, %3), OP) \
                                                                        \
        "add      $72, %0               \n\t"                           \
        "add       %6, %1               \n\t"                           \
        "decl      %2                   \n\t"                           \
        "jnz       1b                   \n\t"                           \
                                                                        \
        : "+r"(temp_ptr), "+r"(dst), "+g"(count)                        \
        : "r"((x86_reg)dstStride), "r"(2 * (x86_reg)dstStride),         \
          /* "m"(ff_pw_20), "m"(ff_pw_3), */ "m"(ROUNDER),              \
          "g"(4 - 6 * (x86_reg)dstStride)                               \
        : "memory"                                                      \
        );                                                              \
}                                                                       \
                                                                        \
static void OPNAME ## qpel8_mc00_ ## MMX (uint8_t *dst, uint8_t *src,   \
                                          int stride)                   \
{                                                                       \
    OPNAME ## pixels8_ ## MMX(dst, src, stride, 8);                     \
}                                                                       \
                                                                        \
static void OPNAME ## qpel8_mc10_ ## MMX(uint8_t *dst, uint8_t *src,    \
                                         int stride)                    \
{                                                                       \
    uint64_t temp[8];                                                   \
    uint8_t * const half = (uint8_t*)temp;                              \
    put ## RND ## mpeg4_qpel8_h_lowpass_ ## MMX(half, src, 8,           \
                                                stride, 8);             \
    OPNAME ## pixels8_l2_ ## MMX(dst, src, half, stride, stride, 8);    \
}                                                                       \
                                                                        \
static void OPNAME ## qpel8_mc20_ ## MMX(uint8_t *dst, uint8_t *src,    \
                                         int stride)                    \
{                                                                       \
    OPNAME ## mpeg4_qpel8_h_lowpass_ ## MMX(dst, src, stride,           \
                                            stride, 8);                 \
}                                                                       \
                                                                        \
static void OPNAME ## qpel8_mc30_ ## MMX(uint8_t *dst, uint8_t *src,    \
                                         int stride)                    \
{                                                                       \
    uint64_t temp[8];                                                   \
    uint8_t * const half = (uint8_t*)temp;                              \
    put ## RND ## mpeg4_qpel8_h_lowpass_ ## MMX(half, src, 8,           \
                                                stride, 8);             \
    OPNAME ## pixels8_l2_ ## MMX(dst, src + 1, half, stride,            \
                                 stride, 8);                            \
}                                                                       \
                                                                        \
static void OPNAME ## qpel8_mc01_ ## MMX(uint8_t *dst, uint8_t *src,    \
                                         int stride)                    \
{                                                                       \
    uint64_t temp[8];                                                   \
    uint8_t * const half = (uint8_t*)temp;                              \
    put ## RND ## mpeg4_qpel8_v_lowpass_ ## MMX(half, src, 8, stride);  \
    OPNAME ## pixels8_l2_ ## MMX(dst, src, half, stride, stride, 8);    \
}                                                                       \
                                                                        \
static void OPNAME ## qpel8_mc02_ ## MMX(uint8_t *dst, uint8_t *src,    \
                                         int stride)                    \
{                                                                       \
    OPNAME ## mpeg4_qpel8_v_lowpass_ ## MMX(dst, src, stride, stride);  \
}                                                                       \
                                                                        \
static void OPNAME ## qpel8_mc03_ ## MMX(uint8_t *dst, uint8_t *src,    \
                                         int stride)                    \
{                                                                       \
    uint64_t temp[8];                                                   \
    uint8_t * const half = (uint8_t*)temp;                              \
    put ## RND ## mpeg4_qpel8_v_lowpass_ ## MMX(half, src, 8, stride);  \
    OPNAME ## pixels8_l2_ ## MMX(dst, src + stride, half, stride,       \
                                 stride, 8);                            \
}                                                                       \
                                                                        \
static void OPNAME ## qpel8_mc11_ ## MMX(uint8_t *dst, uint8_t *src,    \
                                         int stride)                    \
{                                                                       \
    uint64_t half[8 + 9];                                               \
    uint8_t * const halfH  = ((uint8_t*)half) + 64;                     \
    uint8_t * const halfHV = ((uint8_t*)half);                          \
    put ## RND ## mpeg4_qpel8_h_lowpass_ ## MMX(halfH, src, 8,          \
                                                stride, 9);             \
    put ## RND ## pixels8_l2_ ## MMX(halfH, src, halfH, 8, stride, 9);  \
    put ## RND ## mpeg4_qpel8_v_lowpass_ ## MMX(halfHV, halfH, 8, 8);   \
    OPNAME ## pixels8_l2_ ## MMX(dst, halfH, halfHV, stride, 8, 8);     \
}                                                                       \
                                                                        \
static void OPNAME ## qpel8_mc31_ ## MMX(uint8_t *dst, uint8_t *src,    \
                                         int stride)                    \
{                                                                       \
    uint64_t half[8 + 9];                                               \
    uint8_t * const halfH  = ((uint8_t*)half) + 64;                     \
    uint8_t * const halfHV = ((uint8_t*)half);                          \
    put ## RND ## mpeg4_qpel8_h_lowpass_ ## MMX(halfH, src, 8,          \
                                                stride, 9);             \
    put ## RND ## pixels8_l2_ ## MMX(halfH, src + 1, halfH, 8,          \
                                     stride, 9);                        \
    put ## RND ## mpeg4_qpel8_v_lowpass_ ## MMX(halfHV, halfH, 8, 8);   \
    OPNAME ## pixels8_l2_ ## MMX(dst, halfH, halfHV, stride, 8, 8);     \
}                                                                       \
                                                                        \
static void OPNAME ## qpel8_mc13_ ## MMX(uint8_t *dst, uint8_t *src,    \
                                         int stride)                    \
{                                                                       \
    uint64_t half[8 + 9];                                               \
    uint8_t * const halfH  = ((uint8_t*)half) + 64;                     \
    uint8_t * const halfHV = ((uint8_t*)half);                          \
    put ## RND ## mpeg4_qpel8_h_lowpass_ ## MMX(halfH, src, 8,          \
                                                stride, 9);             \
    put ## RND ## pixels8_l2_ ## MMX(halfH, src, halfH, 8, stride, 9);  \
    put ## RND ## mpeg4_qpel8_v_lowpass_ ## MMX(halfHV, halfH, 8, 8);   \
    OPNAME ## pixels8_l2_ ## MMX(dst, halfH + 8, halfHV, stride, 8, 8); \
}                                                                       \
                                                                        \
static void OPNAME ## qpel8_mc33_ ## MMX(uint8_t *dst, uint8_t *src,    \
                                         int stride)                    \
{                                                                       \
    uint64_t half[8 + 9];                                               \
    uint8_t * const halfH  = ((uint8_t*)half) + 64;                     \
    uint8_t * const halfHV = ((uint8_t*)half);                          \
    put ## RND ## mpeg4_qpel8_h_lowpass_ ## MMX(halfH, src, 8,          \
                                                stride, 9);             \
    put ## RND ## pixels8_l2_ ## MMX(halfH, src + 1, halfH, 8,          \
                                     stride, 9);                        \
    put ## RND ## mpeg4_qpel8_v_lowpass_ ## MMX(halfHV, halfH, 8, 8);   \
    OPNAME ## pixels8_l2_ ## MMX(dst, halfH + 8, halfHV, stride, 8, 8); \
}                                                                       \
                                                                        \
static void OPNAME ## qpel8_mc21_ ## MMX(uint8_t *dst, uint8_t *src,    \
                                         int stride)                    \
{                                                                       \
    uint64_t half[8 + 9];                                               \
    uint8_t * const halfH  = ((uint8_t*)half) + 64;                     \
    uint8_t * const halfHV = ((uint8_t*)half);                          \
    put ## RND ## mpeg4_qpel8_h_lowpass_ ## MMX(halfH, src, 8,          \
                                                stride, 9);             \
    put ## RND ## mpeg4_qpel8_v_lowpass_ ## MMX(halfHV, halfH, 8, 8);   \
    OPNAME ## pixels8_l2_ ## MMX(dst, halfH, halfHV, stride, 8, 8);     \
}                                                                       \
                                                                        \
static void OPNAME ## qpel8_mc23_ ## MMX(uint8_t *dst, uint8_t *src,    \
                                         int stride)                    \
{                                                                       \
    uint64_t half[8 + 9];                                               \
    uint8_t * const halfH  = ((uint8_t*)half) + 64;                     \
    uint8_t * const halfHV = ((uint8_t*)half);                          \
    put ## RND ## mpeg4_qpel8_h_lowpass_ ## MMX(halfH, src, 8,          \
                                                stride, 9);             \
    put ## RND ## mpeg4_qpel8_v_lowpass_ ## MMX(halfHV, halfH, 8, 8);   \
    OPNAME ## pixels8_l2_ ## MMX(dst, halfH + 8, halfHV, stride, 8, 8); \
}                                                                       \
                                                                        \
static void OPNAME ## qpel8_mc12_ ## MMX(uint8_t *dst, uint8_t *src,    \
                                         int stride)                    \
{                                                                       \
    uint64_t half[8 + 9];                                               \
    uint8_t * const halfH = ((uint8_t*)half);                           \
    put ## RND ## mpeg4_qpel8_h_lowpass_ ## MMX(halfH, src, 8,          \
                                                stride, 9);             \
    put ## RND ## pixels8_l2_ ## MMX(halfH, src, halfH, 8, stride, 9);  \
    OPNAME ## mpeg4_qpel8_v_lowpass_ ## MMX(dst, halfH, stride, 8);     \
}                                                                       \
                                                                        \
static void OPNAME ## qpel8_mc32_ ## MMX(uint8_t *dst, uint8_t *src,    \
                                         int stride)                    \
{                                                                       \
    uint64_t half[8 + 9];                                               \
    uint8_t * const halfH = ((uint8_t*)half);                           \
    put ## RND ## mpeg4_qpel8_h_lowpass_ ## MMX(halfH, src, 8,          \
                                                stride, 9);             \
    put ## RND ## pixels8_l2_ ## MMX(halfH, src + 1, halfH, 8,          \
                                     stride, 9);                        \
    OPNAME ## mpeg4_qpel8_v_lowpass_ ## MMX(dst, halfH, stride, 8);     \
}                                                                       \
                                                                        \
static void OPNAME ## qpel8_mc22_ ## MMX(uint8_t *dst, uint8_t *src,    \
                                         int stride)                    \
{                                                                       \
    uint64_t half[9];                                                   \
    uint8_t * const halfH = ((uint8_t*)half);                           \
    put ## RND ## mpeg4_qpel8_h_lowpass_ ## MMX(halfH, src, 8,          \
                                                stride, 9);             \
    OPNAME ## mpeg4_qpel8_v_lowpass_ ## MMX(dst, halfH, stride, 8);     \
}                                                                       \
                                                                        \
static void OPNAME ## qpel16_mc00_ ## MMX (uint8_t *dst, uint8_t *src,  \
                                           int stride)                  \
{                                                                       \
    OPNAME ## pixels16_ ## MMX(dst, src, stride, 16);                   \
}                                                                       \
                                                                        \
static void OPNAME ## qpel16_mc10_ ## MMX(uint8_t *dst, uint8_t *src,   \
                                          int stride)                   \
{                                                                       \
    uint64_t temp[32];                                                  \
    uint8_t * const half = (uint8_t*)temp;                              \
    put ## RND ## mpeg4_qpel16_h_lowpass_ ## MMX(half, src, 16,         \
                                                 stride, 16);           \
    OPNAME ## pixels16_l2_ ## MMX(dst, src, half, stride, stride, 16);  \
}                                                                       \
                                                                        \
static void OPNAME ## qpel16_mc20_ ## MMX(uint8_t *dst, uint8_t *src,   \
                                          int stride)                   \
{                                                                       \
    OPNAME ## mpeg4_qpel16_h_lowpass_ ## MMX(dst, src,                  \
                                             stride, stride, 16);       \
}                                                                       \
                                                                        \
static void OPNAME ## qpel16_mc30_ ## MMX(uint8_t *dst, uint8_t *src,   \
                                          int stride)                   \
{                                                                       \
    uint64_t temp[32];                                                  \
    uint8_t * const half = (uint8_t*)temp;                              \
    put ## RND ## mpeg4_qpel16_h_lowpass_ ## MMX(half, src, 16,         \
                                                 stride, 16);           \
    OPNAME ## pixels16_l2_ ## MMX(dst, src + 1, half,                   \
                                  stride, stride, 16);                  \
}                                                                       \
                                                                        \
static void OPNAME ## qpel16_mc01_ ## MMX(uint8_t *dst, uint8_t *src,   \
                                          int stride)                   \
{                                                                       \
    uint64_t temp[32];                                                  \
    uint8_t * const half = (uint8_t*)temp;                              \
    put ## RND ## mpeg4_qpel16_v_lowpass_ ## MMX(half, src, 16,         \
                                                 stride);               \
    OPNAME ## pixels16_l2_ ## MMX(dst, src, half, stride, stride, 16);  \
}                                                                       \
                                                                        \
static void OPNAME ## qpel16_mc02_ ## MMX(uint8_t *dst, uint8_t *src,   \
                                          int stride)                   \
{                                                                       \
    OPNAME ## mpeg4_qpel16_v_lowpass_ ## MMX(dst, src, stride, stride); \
}                                                                       \
                                                                        \
static void OPNAME ## qpel16_mc03_ ## MMX(uint8_t *dst, uint8_t *src,   \
                                          int stride)                   \
{                                                                       \
    uint64_t temp[32];                                                  \
    uint8_t * const half = (uint8_t*)temp;                              \
    put ## RND ## mpeg4_qpel16_v_lowpass_ ## MMX(half, src, 16,         \
                                                 stride);               \
    OPNAME ## pixels16_l2_ ## MMX(dst, src+stride, half,                \
                                  stride, stride, 16);                  \
}                                                                       \
                                                                        \
static void OPNAME ## qpel16_mc11_ ## MMX(uint8_t *dst, uint8_t *src,   \
                                          int stride)                   \
{                                                                       \
    uint64_t half[16 * 2 + 17 * 2];                                     \
    uint8_t * const halfH  = ((uint8_t*)half) + 256;                    \
    uint8_t * const halfHV = ((uint8_t*)half);                          \
    put ## RND ## mpeg4_qpel16_h_lowpass_ ## MMX(halfH, src, 16,        \
                                                 stride, 17);           \
    put ## RND ## pixels16_l2_ ## MMX(halfH, src, halfH, 16,            \
                                      stride, 17);                      \
    put ## RND ## mpeg4_qpel16_v_lowpass_ ## MMX(halfHV, halfH,         \
                                                 16, 16);               \
    OPNAME ## pixels16_l2_ ## MMX(dst, halfH, halfHV, stride, 16, 16);  \
}                                                                       \
                                                                        \
static void OPNAME ## qpel16_mc31_ ## MMX(uint8_t *dst, uint8_t *src,   \
                                          int stride)                   \
{                                                                       \
    uint64_t half[16 * 2 + 17 * 2];                                     \
    uint8_t * const halfH  = ((uint8_t*)half) + 256;                    \
    uint8_t * const halfHV = ((uint8_t*)half);                          \
    put ## RND ## mpeg4_qpel16_h_lowpass_ ## MMX(halfH, src, 16,        \
                                                 stride, 17);           \
    put ## RND ## pixels16_l2_ ## MMX(halfH, src + 1, halfH, 16,        \
                                      stride, 17);                      \
    put ## RND ## mpeg4_qpel16_v_lowpass_ ## MMX(halfHV, halfH,         \
                                                 16, 16);               \
    OPNAME ## pixels16_l2_ ## MMX(dst, halfH, halfHV, stride, 16, 16);  \
}                                                                       \
                                                                        \
static void OPNAME ## qpel16_mc13_ ## MMX(uint8_t *dst, uint8_t *src,   \
                                          int stride)                   \
{                                                                       \
    uint64_t half[16 * 2 + 17 * 2];                                     \
    uint8_t * const halfH  = ((uint8_t*)half) + 256;                    \
    uint8_t * const halfHV = ((uint8_t*)half);                          \
    put ## RND ## mpeg4_qpel16_h_lowpass_ ## MMX(halfH, src, 16,        \
                                                 stride, 17);           \
    put ## RND ## pixels16_l2_ ## MMX(halfH, src, halfH, 16,            \
                                      stride, 17);                      \
    put ## RND ## mpeg4_qpel16_v_lowpass_ ## MMX(halfHV, halfH,         \
                                                 16, 16);               \
    OPNAME ## pixels16_l2_ ## MMX(dst, halfH + 16, halfHV, stride,      \
                                  16, 16);                              \
}                                                                       \
                                                                        \
static void OPNAME ## qpel16_mc33_ ## MMX(uint8_t *dst, uint8_t *src,   \
                                          int stride)                   \
{                                                                       \
    uint64_t half[16 * 2 + 17 * 2];                                     \
    uint8_t * const halfH  = ((uint8_t*)half) + 256;                    \
    uint8_t * const halfHV = ((uint8_t*)half);                          \
    put ## RND ## mpeg4_qpel16_h_lowpass_ ## MMX(halfH, src, 16,        \
                                                 stride, 17);           \
    put ## RND ## pixels16_l2_ ## MMX(halfH, src + 1, halfH, 16,        \
                                      stride, 17);                      \
    put ## RND ## mpeg4_qpel16_v_lowpass_ ## MMX(halfHV, halfH,         \
                                                 16, 16);               \
    OPNAME ## pixels16_l2_ ## MMX(dst, halfH + 16, halfHV, stride,      \
                                  16, 16);                              \
}                                                                       \
                                                                        \
static void OPNAME ## qpel16_mc21_ ## MMX(uint8_t *dst, uint8_t *src,   \
                                          int stride)                   \
{                                                                       \
    uint64_t half[16 * 2 + 17 * 2];                                     \
    uint8_t * const halfH  = ((uint8_t*)half) + 256;                    \
    uint8_t * const halfHV = ((uint8_t*)half);                          \
    put ## RND ## mpeg4_qpel16_h_lowpass_ ## MMX(halfH, src, 16,        \
                                                 stride, 17);           \
    put ## RND ## mpeg4_qpel16_v_lowpass_ ## MMX(halfHV, halfH,         \
                                                 16, 16);               \
    OPNAME ## pixels16_l2_ ## MMX(dst, halfH, halfHV, stride, 16, 16);  \
}                                                                       \
                                                                        \
static void OPNAME ## qpel16_mc23_ ## MMX(uint8_t *dst, uint8_t *src,   \
                                          int stride)                   \
{                                                                       \
    uint64_t half[16 * 2 + 17 * 2];                                     \
    uint8_t * const halfH  = ((uint8_t*)half) + 256;                    \
    uint8_t * const halfHV = ((uint8_t*)half);                          \
    put ## RND ## mpeg4_qpel16_h_lowpass_ ## MMX(halfH, src, 16,        \
                                                 stride, 17);           \
    put ## RND ## mpeg4_qpel16_v_lowpass_ ## MMX(halfHV, halfH,         \
                                                 16, 16);               \
    OPNAME ## pixels16_l2_ ## MMX(dst, halfH + 16, halfHV, stride,      \
                                  16, 16);                              \
}                                                                       \
                                                                        \
static void OPNAME ## qpel16_mc12_ ## MMX(uint8_t *dst, uint8_t *src,   \
                                          int stride)                   \
{                                                                       \
    uint64_t half[17 * 2];                                              \
    uint8_t * const halfH = ((uint8_t*)half);                           \
    put ## RND ## mpeg4_qpel16_h_lowpass_ ## MMX(halfH, src, 16,        \
                                                 stride, 17);           \
    put ## RND ## pixels16_l2_ ## MMX(halfH, src, halfH, 16,            \
                                      stride, 17);                      \
    OPNAME ## mpeg4_qpel16_v_lowpass_ ## MMX(dst, halfH, stride, 16);   \
}                                                                       \
                                                                        \
static void OPNAME ## qpel16_mc32_ ## MMX(uint8_t *dst, uint8_t *src,   \
                                          int stride)                   \
{                                                                       \
    uint64_t half[17 * 2];                                              \
    uint8_t * const halfH = ((uint8_t*)half);                           \
    put ## RND ## mpeg4_qpel16_h_lowpass_ ## MMX(halfH, src, 16,        \
                                                 stride, 17);           \
    put ## RND ## pixels16_l2_ ## MMX(halfH, src + 1, halfH, 16,        \
                                      stride, 17);                      \
    OPNAME ## mpeg4_qpel16_v_lowpass_ ## MMX(dst, halfH, stride, 16);   \
}                                                                       \
                                                                        \
static void OPNAME ## qpel16_mc22_ ## MMX(uint8_t *dst, uint8_t *src,   \
                                          int stride)                   \
{                                                                       \
    uint64_t half[17 * 2];                                              \
    uint8_t * const halfH = ((uint8_t*)half);                           \
    put ## RND ## mpeg4_qpel16_h_lowpass_ ## MMX(halfH, src, 16,        \
                                                 stride, 17);           \
    OPNAME ## mpeg4_qpel16_v_lowpass_ ## MMX(dst, halfH, stride, 16);   \
}

#define PUT_OP(a, b, temp, size)                \
    "mov"#size"        "#a", "#b"       \n\t"

#define AVG_MMXEXT_OP(a, b, temp, size)         \
    "mov"#size"        "#b", "#temp"    \n\t"   \
    "pavgb          "#temp", "#a"       \n\t"   \
    "mov"#size"        "#a", "#b"       \n\t"

QPEL_BASE(put_,        ff_pw_16, _,        PUT_OP)
QPEL_BASE(avg_,        ff_pw_16, _,        AVG_MMXEXT_OP)
QPEL_BASE(put_no_rnd_, ff_pw_15, _no_rnd_, PUT_OP)
QPEL_OP(put_,          ff_pw_16, _,        PUT_OP,        mmxext)
QPEL_OP(avg_,          ff_pw_16, _,        AVG_MMXEXT_OP, mmxext)
QPEL_OP(put_no_rnd_,   ff_pw_15, _no_rnd_, PUT_OP,        mmxext)

/***********************************/
/* bilinear qpel: not compliant to any spec, only for -lavdopts fast */

#define QPEL_2TAP_XY(OPNAME, SIZE, MMX, XY, HPEL)                              \
static void OPNAME ## 2tap_qpel ## SIZE ## _mc ## XY ## _ ## MMX(uint8_t *dst, \
                                                                 uint8_t *src, \
                                                                 int stride)   \
{                                                                              \
    OPNAME ## pixels ## SIZE ## HPEL(dst, src, stride, SIZE);                  \
}

#define QPEL_2TAP_L3(OPNAME, SIZE, MMX, XY, S0, S1, S2)                        \
static void OPNAME ## 2tap_qpel ## SIZE ## _mc ## XY ## _ ## MMX(uint8_t *dst, \
                                                                 uint8_t *src, \
                                                                 int stride)   \
{                                                                              \
    OPNAME ## 2tap_qpel ## SIZE ## _l3_ ## MMX(dst, src + S0, stride, SIZE,    \
                                               S1, S2);                        \
}

#define QPEL_2TAP(OPNAME, SIZE, MMX)                                        \
QPEL_2TAP_XY(OPNAME, SIZE, MMX, 20, _x2_ ## MMX)                            \
QPEL_2TAP_XY(OPNAME, SIZE, MMX, 02, _y2_ ## MMX)                            \
QPEL_2TAP_XY(OPNAME, SIZE, MMX, 22, _xy2_mmx)                               \
static const qpel_mc_func OPNAME ## 2tap_qpel ## SIZE ## _mc00_ ## MMX =    \
    OPNAME ## qpel ## SIZE ## _mc00_ ## MMX;                                \
static const qpel_mc_func OPNAME ## 2tap_qpel ## SIZE ## _mc21_ ## MMX =    \
    OPNAME ## 2tap_qpel ## SIZE ## _mc20_ ## MMX;                           \
static const qpel_mc_func OPNAME ## 2tap_qpel ## SIZE ## _mc12_ ## MMX =    \
    OPNAME ## 2tap_qpel ## SIZE ## _mc02_ ## MMX;                           \
static void OPNAME ## 2tap_qpel ## SIZE ## _mc32_ ## MMX(uint8_t *dst,      \
                                                         uint8_t *src,      \
                                                         int stride)        \
{                                                                           \
    OPNAME ## pixels ## SIZE ## _y2_ ## MMX(dst, src + 1, stride, SIZE);    \
}                                                                           \
static void OPNAME ## 2tap_qpel ## SIZE ## _mc23_ ## MMX(uint8_t *dst,      \
                                                         uint8_t *src,      \
                                                         int stride)        \
{                                                                           \
    OPNAME ## pixels ## SIZE ## _x2_ ## MMX(dst, src + stride,              \
                                            stride, SIZE);                  \
}                                                                           \
QPEL_2TAP_L3(OPNAME, SIZE, MMX, 10, 0,           1,       0)                \
QPEL_2TAP_L3(OPNAME, SIZE, MMX, 30, 1,          -1,       0)                \
QPEL_2TAP_L3(OPNAME, SIZE, MMX, 01, 0,           stride,  0)                \
QPEL_2TAP_L3(OPNAME, SIZE, MMX, 03, stride,     -stride,  0)                \
QPEL_2TAP_L3(OPNAME, SIZE, MMX, 11, 0,           stride,  1)                \
QPEL_2TAP_L3(OPNAME, SIZE, MMX, 31, 1,           stride, -1)                \
QPEL_2TAP_L3(OPNAME, SIZE, MMX, 13, stride,     -stride,  1)                \
QPEL_2TAP_L3(OPNAME, SIZE, MMX, 33, stride + 1, -stride, -1)                \

QPEL_2TAP(put_, 16, mmxext)
QPEL_2TAP(avg_, 16, mmxext)
QPEL_2TAP(put_,  8, mmxext)
QPEL_2TAP(avg_,  8, mmxext)

void ff_put_rv40_qpel8_mc33_mmx(uint8_t *dst, uint8_t *src, int stride)
{
  put_pixels8_xy2_mmx(dst, src, stride, 8);
}
void ff_put_rv40_qpel16_mc33_mmx(uint8_t *dst, uint8_t *src, int stride)
{
  put_pixels16_xy2_mmx(dst, src, stride, 16);
}
void ff_avg_rv40_qpel8_mc33_mmx(uint8_t *dst, uint8_t *src, int stride)
{
  avg_pixels8_xy2_mmx(dst, src, stride, 8);
}
void ff_avg_rv40_qpel16_mc33_mmx(uint8_t *dst, uint8_t *src, int stride)
{
  avg_pixels16_xy2_mmx(dst, src, stride, 16);
}

<<<<<<< HEAD
#endif /* HAVE_INLINE_ASM */

#if HAVE_YASM
typedef void emu_edge_core_func(uint8_t *buf, const uint8_t *src,
                                x86_reg linesize, x86_reg start_y,
                                x86_reg end_y, x86_reg block_h,
                                x86_reg start_x, x86_reg end_x,
                                x86_reg block_w);
extern emu_edge_core_func ff_emu_edge_core_mmx;
extern emu_edge_core_func ff_emu_edge_core_sse;

static av_always_inline void emulated_edge_mc(uint8_t *buf, const uint8_t *src,
                                              int linesize,
                                              int block_w, int block_h,
                                              int src_x, int src_y,
                                              int w, int h,
                                              emu_edge_core_func *core_fn)
{
    int start_y, start_x, end_y, end_x, src_y_add = 0;

    if(!w || !h)
        return;

    if (src_y >= h) {
        src -= src_y*linesize;
        src_y_add = h - 1;
        src_y     = h - 1;
    } else if (src_y <= -block_h) {
        src -= src_y*linesize;
        src_y_add = 1 - block_h;
        src_y     = 1 - block_h;
    }
    if (src_x >= w) {
        src   += w - 1 - src_x;
        src_x  = w - 1;
    } else if (src_x <= -block_w) {
        src   += 1 - block_w - src_x;
        src_x  = 1 - block_w;
    }

    start_y = FFMAX(0, -src_y);
    start_x = FFMAX(0, -src_x);
    end_y   = FFMIN(block_h, h-src_y);
    end_x   = FFMIN(block_w, w-src_x);
    av_assert2(start_x < end_x && block_w > 0);
    av_assert2(start_y < end_y && block_h > 0);

    // fill in the to-be-copied part plus all above/below
    src += (src_y_add + start_y) * linesize + start_x;
    buf += start_x;
    core_fn(buf, src, linesize, start_y, end_y,
            block_h, start_x, end_x, block_w);
}

#if ARCH_X86_32
static av_noinline void emulated_edge_mc_mmx(uint8_t *buf, const uint8_t *src,
                                             int linesize,
                                             int block_w, int block_h,
                                             int src_x, int src_y, int w, int h)
{
    emulated_edge_mc(buf, src, linesize, block_w, block_h, src_x, src_y,
                     w, h, &ff_emu_edge_core_mmx);
}
#endif

static av_noinline void emulated_edge_mc_sse(uint8_t *buf, const uint8_t *src,
                                             int linesize,
                                             int block_w, int block_h,
                                             int src_x, int src_y, int w, int h)
{
    emulated_edge_mc(buf, src, linesize, block_w, block_h, src_x, src_y,
                     w, h, &ff_emu_edge_core_sse);
}
#endif /* HAVE_YASM */

#if HAVE_INLINE_ASM

typedef void emulated_edge_mc_func(uint8_t *dst, const uint8_t *src,
                                   int linesize, int block_w, int block_h,
                                   int src_x, int src_y, int w, int h);

static av_always_inline void gmc(uint8_t *dst, uint8_t *src,
                                 int stride, int h, int ox, int oy,
                                 int dxx, int dxy, int dyx, int dyy,
                                 int shift, int r, int width, int height,
                                 emulated_edge_mc_func *emu_edge_fn)
=======
static void gmc_mmx(uint8_t *dst, uint8_t *src,
                    int stride, int h, int ox, int oy,
                    int dxx, int dxy, int dyx, int dyy,
                    int shift, int r, int width, int height)
>>>>>>> 6906b193
{
    const int w    = 8;
    const int ix   = ox  >> (16 + shift);
    const int iy   = oy  >> (16 + shift);
    const int oxs  = ox  >> 4;
    const int oys  = oy  >> 4;
    const int dxxs = dxx >> 4;
    const int dxys = dxy >> 4;
    const int dyxs = dyx >> 4;
    const int dyys = dyy >> 4;
    const uint16_t r4[4]   = { r, r, r, r };
    const uint16_t dxy4[4] = { dxys, dxys, dxys, dxys };
    const uint16_t dyy4[4] = { dyys, dyys, dyys, dyys };
    const uint64_t shift2 = 2 * shift;
#define MAX_STRIDE 4096U
#define MAX_H 8U
    uint8_t edge_buf[(MAX_H + 1) * MAX_STRIDE];
    int x, y;

    const int dxw = (dxx - (1 << (16 + shift))) * (w - 1);
    const int dyh = (dyy - (1 << (16 + shift))) * (h - 1);
    const int dxh = dxy * (h - 1);
    const int dyw = dyx * (w - 1);
    int need_emu =  (unsigned)ix >= width  - w ||
                    (unsigned)iy >= height - h;

    if ( // non-constant fullpel offset (3% of blocks)
        ((ox ^ (ox + dxw)) | (ox ^ (ox + dxh)) | (ox ^ (ox + dxw + dxh)) |
         (oy ^ (oy + dyw)) | (oy ^ (oy + dyh)) | (oy ^ (oy + dyw + dyh))) >> (16 + shift)
        // uses more than 16 bits of subpel mv (only at huge resolution)
        || (dxx | dxy | dyx | dyy) & 15
        || (need_emu && (h > MAX_H || stride > MAX_STRIDE))) {
        // FIXME could still use mmx for some of the rows
        ff_gmc_c(dst, src, stride, h, ox, oy, dxx, dxy, dyx, dyy,
                 shift, r, width, height);
        return;
    }

    src += ix + iy * stride;
    if (need_emu) {
        emu_edge_fn(edge_buf, src, stride, w + 1, h + 1, ix, iy, width, height);
        src = edge_buf;
    }

    __asm__ volatile (
        "movd         %0, %%mm6         \n\t"
        "pxor      %%mm7, %%mm7         \n\t"
        "punpcklwd %%mm6, %%mm6         \n\t"
        "punpcklwd %%mm6, %%mm6         \n\t"
        :: "r"(1<<shift)
    );

    for (x = 0; x < w; x += 4) {
        uint16_t dx4[4] = { oxs - dxys + dxxs * (x + 0),
                            oxs - dxys + dxxs * (x + 1),
                            oxs - dxys + dxxs * (x + 2),
                            oxs - dxys + dxxs * (x + 3) };
        uint16_t dy4[4] = { oys - dyys + dyxs * (x + 0),
                            oys - dyys + dyxs * (x + 1),
                            oys - dyys + dyxs * (x + 2),
                            oys - dyys + dyxs * (x + 3) };

        for (y = 0; y < h; y++) {
            __asm__ volatile (
                "movq      %0, %%mm4    \n\t"
                "movq      %1, %%mm5    \n\t"
                "paddw     %2, %%mm4    \n\t"
                "paddw     %3, %%mm5    \n\t"
                "movq   %%mm4, %0       \n\t"
                "movq   %%mm5, %1       \n\t"
                "psrlw    $12, %%mm4    \n\t"
                "psrlw    $12, %%mm5    \n\t"
                : "+m"(*dx4), "+m"(*dy4)
                : "m"(*dxy4), "m"(*dyy4)
            );

            __asm__ volatile (
                "movq      %%mm6, %%mm2 \n\t"
                "movq      %%mm6, %%mm1 \n\t"
                "psubw     %%mm4, %%mm2 \n\t"
                "psubw     %%mm5, %%mm1 \n\t"
                "movq      %%mm2, %%mm0 \n\t"
                "movq      %%mm4, %%mm3 \n\t"
                "pmullw    %%mm1, %%mm0 \n\t" // (s - dx) * (s - dy)
                "pmullw    %%mm5, %%mm3 \n\t" // dx * dy
                "pmullw    %%mm5, %%mm2 \n\t" // (s - dx) * dy
                "pmullw    %%mm4, %%mm1 \n\t" // dx * (s - dy)

                "movd         %4, %%mm5 \n\t"
                "movd         %3, %%mm4 \n\t"
                "punpcklbw %%mm7, %%mm5 \n\t"
                "punpcklbw %%mm7, %%mm4 \n\t"
                "pmullw    %%mm5, %%mm3 \n\t" // src[1, 1] * dx * dy
                "pmullw    %%mm4, %%mm2 \n\t" // src[0, 1] * (s - dx) * dy

                "movd         %2, %%mm5 \n\t"
                "movd         %1, %%mm4 \n\t"
                "punpcklbw %%mm7, %%mm5 \n\t"
                "punpcklbw %%mm7, %%mm4 \n\t"
                "pmullw    %%mm5, %%mm1 \n\t" // src[1, 0] * dx * (s - dy)
                "pmullw    %%mm4, %%mm0 \n\t" // src[0, 0] * (s - dx) * (s - dy)
                "paddw        %5, %%mm1 \n\t"
                "paddw     %%mm3, %%mm2 \n\t"
                "paddw     %%mm1, %%mm0 \n\t"
                "paddw     %%mm2, %%mm0 \n\t"

                "psrlw        %6, %%mm0 \n\t"
                "packuswb  %%mm0, %%mm0 \n\t"
                "movd      %%mm0, %0    \n\t"

                : "=m"(dst[x + y * stride])
                : "m"(src[0]), "m"(src[1]),
                  "m"(src[stride]), "m"(src[stride + 1]),
                  "m"(*r4), "m"(shift2)
            );
            src += stride;
        }
        src += 4 - h * stride;
    }
}
<<<<<<< HEAD

#if HAVE_YASM
#if ARCH_X86_32
static void gmc_mmx(uint8_t *dst, uint8_t *src,
                    int stride, int h, int ox, int oy,
                    int dxx, int dxy, int dyx, int dyy,
                    int shift, int r, int width, int height)
{
    gmc(dst, src, stride, h, ox, oy, dxx, dxy, dyx, dyy, shift, r,
        width, height, &emulated_edge_mc_mmx);
}
#endif
static void gmc_sse(uint8_t *dst, uint8_t *src,
                    int stride, int h, int ox, int oy,
                    int dxx, int dxy, int dyx, int dyy,
                    int shift, int r, int width, int height)
{
    gmc(dst, src, stride, h, ox, oy, dxx, dxy, dyx, dyy, shift, r,
        width, height, &emulated_edge_mc_sse);
}
#else
static void gmc_mmx(uint8_t *dst, uint8_t *src,
                    int stride, int h, int ox, int oy,
                    int dxx, int dxy, int dyx, int dyy,
                    int shift, int r, int width, int height)
{
    gmc(dst, src, stride, h, ox, oy, dxx, dxy, dyx, dyy, shift, r,
        width, height, &ff_emulated_edge_mc_8);
}
#endif

#define PREFETCH(name, op)                      \
static void name(void *mem, int stride, int h)  \
{                                               \
    const uint8_t *p = mem;                     \
    do {                                        \
        __asm__ volatile (#op" %0" :: "m"(*p)); \
        p += stride;                            \
    } while (--h);                              \
}

PREFETCH(prefetch_mmxext, prefetcht0)
PREFETCH(prefetch_3dnow, prefetch)
#undef PREFETCH

=======
>>>>>>> 6906b193
#endif /* HAVE_INLINE_ASM */

#include "h264_qpel.c"

void ff_put_h264_chroma_mc8_rnd_mmx  (uint8_t *dst, uint8_t *src,
                                      int stride, int h, int x, int y);
void ff_avg_h264_chroma_mc8_rnd_mmxext(uint8_t *dst, uint8_t *src,
                                       int stride, int h, int x, int y);
void ff_avg_h264_chroma_mc8_rnd_3dnow(uint8_t *dst, uint8_t *src,
                                      int stride, int h, int x, int y);

void ff_put_h264_chroma_mc4_mmx      (uint8_t *dst, uint8_t *src,
                                      int stride, int h, int x, int y);
void ff_avg_h264_chroma_mc4_mmxext   (uint8_t *dst, uint8_t *src,
                                      int stride, int h, int x, int y);
void ff_avg_h264_chroma_mc4_3dnow    (uint8_t *dst, uint8_t *src,
                                      int stride, int h, int x, int y);

void ff_put_h264_chroma_mc2_mmxext   (uint8_t *dst, uint8_t *src,
                                      int stride, int h, int x, int y);
void ff_avg_h264_chroma_mc2_mmxext   (uint8_t *dst, uint8_t *src,
                                      int stride, int h, int x, int y);

void ff_put_h264_chroma_mc8_rnd_ssse3(uint8_t *dst, uint8_t *src,
                                      int stride, int h, int x, int y);
void ff_put_h264_chroma_mc4_ssse3    (uint8_t *dst, uint8_t *src,
                                      int stride, int h, int x, int y);

void ff_avg_h264_chroma_mc8_rnd_ssse3(uint8_t *dst, uint8_t *src,
                                      int stride, int h, int x, int y);
void ff_avg_h264_chroma_mc4_ssse3    (uint8_t *dst, uint8_t *src,
                                      int stride, int h, int x, int y);

#define CHROMA_MC(OP, NUM, DEPTH, OPT)                                  \
void ff_ ## OP ## _h264_chroma_mc ## NUM ## _ ## DEPTH ## _ ## OPT      \
                                      (uint8_t *dst, uint8_t *src,      \
                                       int stride, int h, int x, int y);

CHROMA_MC(put, 2, 10, mmxext)
CHROMA_MC(avg, 2, 10, mmxext)
CHROMA_MC(put, 4, 10, mmxext)
CHROMA_MC(avg, 4, 10, mmxext)
CHROMA_MC(put, 8, 10, sse2)
CHROMA_MC(avg, 8, 10, sse2)
CHROMA_MC(put, 8, 10, avx)
CHROMA_MC(avg, 8, 10, avx)

#if HAVE_INLINE_ASM

/* CAVS-specific */
void ff_put_cavs_qpel8_mc00_mmxext(uint8_t *dst, uint8_t *src, int stride)
{
    put_pixels8_mmx(dst, src, stride, 8);
}

void ff_avg_cavs_qpel8_mc00_mmxext(uint8_t *dst, uint8_t *src, int stride)
{
    avg_pixels8_mmx(dst, src, stride, 8);
}

void ff_put_cavs_qpel16_mc00_mmxext(uint8_t *dst, uint8_t *src, int stride)
{
    put_pixels16_mmx(dst, src, stride, 16);
}

void ff_avg_cavs_qpel16_mc00_mmxext(uint8_t *dst, uint8_t *src, int stride)
{
    avg_pixels16_mmx(dst, src, stride, 16);
}

/* VC-1-specific */
void ff_put_vc1_mspel_mc00_mmx(uint8_t *dst, const uint8_t *src,
                               int stride, int rnd)
{
    put_pixels8_mmx(dst, src, stride, 8);
}

void ff_avg_vc1_mspel_mc00_mmxext(uint8_t *dst, const uint8_t *src,
                                  int stride, int rnd)
{
    avg_pixels8_mmxext(dst, src, stride, 8);
}

/* only used in VP3/5/6 */
static void put_vp_no_rnd_pixels8_l2_mmx(uint8_t *dst, const uint8_t *a, const uint8_t *b, int stride, int h)
{
//    START_TIMER
    MOVQ_BFE(mm6);
    __asm__ volatile(
        "1:                             \n\t"
        "movq   (%1), %%mm0             \n\t"
        "movq   (%2), %%mm1             \n\t"
        "movq   (%1,%4), %%mm2          \n\t"
        "movq   (%2,%4), %%mm3          \n\t"
        PAVGBP_MMX_NO_RND(%%mm0, %%mm1, %%mm4,   %%mm2, %%mm3, %%mm5)
        "movq   %%mm4, (%3)             \n\t"
        "movq   %%mm5, (%3,%4)          \n\t"

        "movq   (%1,%4,2), %%mm0        \n\t"
        "movq   (%2,%4,2), %%mm1        \n\t"
        "movq   (%1,%5), %%mm2          \n\t"
        "movq   (%2,%5), %%mm3          \n\t"
        "lea    (%1,%4,4), %1           \n\t"
        "lea    (%2,%4,4), %2           \n\t"
        PAVGBP_MMX_NO_RND(%%mm0, %%mm1, %%mm4,   %%mm2, %%mm3, %%mm5)
        "movq   %%mm4, (%3,%4,2)        \n\t"
        "movq   %%mm5, (%3,%5)          \n\t"
        "lea    (%3,%4,4), %3           \n\t"
        "subl   $4, %0                  \n\t"
        "jnz    1b                      \n\t"
        :"+r"(h), "+r"(a), "+r"(b), "+r"(dst)
        :"r"((x86_reg)stride), "r"((x86_reg)3L*stride)
        :"memory");
//    STOP_TIMER("put_vp_no_rnd_pixels8_l2_mmx")
}
static void put_vp_no_rnd_pixels16_l2_mmx(uint8_t *dst, const uint8_t *a, const uint8_t *b, int stride, int h)
{
    put_vp_no_rnd_pixels8_l2_mmx(dst, a, b, stride, h);
    put_vp_no_rnd_pixels8_l2_mmx(dst+8, a+8, b+8, stride, h);
}

#if CONFIG_DIRAC_DECODER
#define DIRAC_PIXOP(OPNAME, EXT)\
void ff_ ## OPNAME ## _dirac_pixels8_ ## EXT(uint8_t *dst, const uint8_t *src[5], int stride, int h)\
{\
    OPNAME ## _pixels8_ ## EXT(dst, src[0], stride, h);\
}\
void ff_ ## OPNAME ## _dirac_pixels16_ ## EXT(uint8_t *dst, const uint8_t *src[5], int stride, int h)\
{\
    OPNAME ## _pixels16_ ## EXT(dst, src[0], stride, h);\
}\
void ff_ ## OPNAME ## _dirac_pixels32_ ## EXT(uint8_t *dst, const uint8_t *src[5], int stride, int h)\
{\
    OPNAME ## _pixels16_ ## EXT(dst   , src[0]   , stride, h);\
    OPNAME ## _pixels16_ ## EXT(dst+16, src[0]+16, stride, h);\
}

DIRAC_PIXOP(put, mmx)
DIRAC_PIXOP(avg, mmx)
DIRAC_PIXOP(avg, mmxext)

#if HAVE_YASM
void ff_put_dirac_pixels16_sse2(uint8_t *dst, const uint8_t *src[5], int stride, int h)
{
    ff_put_pixels16_sse2(dst, src[0], stride, h);
}
void ff_avg_dirac_pixels16_sse2(uint8_t *dst, const uint8_t *src[5], int stride, int h)
{
    ff_avg_pixels16_sse2(dst, src[0], stride, h);
}
void ff_put_dirac_pixels32_sse2(uint8_t *dst, const uint8_t *src[5], int stride, int h)
{
    ff_put_pixels16_sse2(dst   , src[0]   , stride, h);
    ff_put_pixels16_sse2(dst+16, src[0]+16, stride, h);
}
void ff_avg_dirac_pixels32_sse2(uint8_t *dst, const uint8_t *src[5], int stride, int h)
{
    ff_avg_pixels16_sse2(dst   , src[0]   , stride, h);
    ff_avg_pixels16_sse2(dst+16, src[0]+16, stride, h);
}
#endif
#endif

/* XXX: Those functions should be suppressed ASAP when all IDCTs are
 * converted. */
#if CONFIG_GPL
static void ff_libmpeg2mmx_idct_put(uint8_t *dest, int line_size,
                                    DCTELEM *block)
{
    ff_mmx_idct(block);
    ff_put_pixels_clamped_mmx(block, dest, line_size);
}

static void ff_libmpeg2mmx_idct_add(uint8_t *dest, int line_size,
                                    DCTELEM *block)
{
    ff_mmx_idct(block);
    ff_add_pixels_clamped_mmx(block, dest, line_size);
}

static void ff_libmpeg2mmx2_idct_put(uint8_t *dest, int line_size,
                                     DCTELEM *block)
{
    ff_mmxext_idct(block);
    ff_put_pixels_clamped_mmx(block, dest, line_size);
}

static void ff_libmpeg2mmx2_idct_add(uint8_t *dest, int line_size,
                                     DCTELEM *block)
{
    ff_mmxext_idct(block);
    ff_add_pixels_clamped_mmx(block, dest, line_size);
}
#endif

static void vorbis_inverse_coupling_3dnow(float *mag, float *ang, int blocksize)
{
    int i;
    __asm__ volatile ("pxor %%mm7, %%mm7":);
    for (i = 0; i < blocksize; i += 2) {
        __asm__ volatile (
            "movq       %0, %%mm0   \n\t"
            "movq       %1, %%mm1   \n\t"
            "movq    %%mm0, %%mm2   \n\t"
            "movq    %%mm1, %%mm3   \n\t"
            "pfcmpge %%mm7, %%mm2   \n\t" // m <= 0.0
            "pfcmpge %%mm7, %%mm3   \n\t" // a <= 0.0
            "pslld     $31, %%mm2   \n\t" // keep only the sign bit
            "pxor    %%mm2, %%mm1   \n\t"
            "movq    %%mm3, %%mm4   \n\t"
            "pand    %%mm1, %%mm3   \n\t"
            "pandn   %%mm1, %%mm4   \n\t"
            "pfadd   %%mm0, %%mm3   \n\t" // a = m + ((a < 0) & (a ^ sign(m)))
            "pfsub   %%mm4, %%mm0   \n\t" // m = m + ((a > 0) & (a ^ sign(m)))
            "movq    %%mm3, %1      \n\t"
            "movq    %%mm0, %0      \n\t"
            : "+m"(mag[i]), "+m"(ang[i])
            :: "memory"
        );
    }
    __asm__ volatile ("femms");
}

static void vorbis_inverse_coupling_sse(float *mag, float *ang, int blocksize)
{
    int i;

    __asm__ volatile (
        "movaps  %0, %%xmm5 \n\t"
        :: "m"(ff_pdw_80000000[0])
    );
    for (i = 0; i < blocksize; i += 4) {
        __asm__ volatile (
            "movaps      %0, %%xmm0 \n\t"
            "movaps      %1, %%xmm1 \n\t"
            "xorps   %%xmm2, %%xmm2 \n\t"
            "xorps   %%xmm3, %%xmm3 \n\t"
            "cmpleps %%xmm0, %%xmm2 \n\t" // m <= 0.0
            "cmpleps %%xmm1, %%xmm3 \n\t" // a <= 0.0
            "andps   %%xmm5, %%xmm2 \n\t" // keep only the sign bit
            "xorps   %%xmm2, %%xmm1 \n\t"
            "movaps  %%xmm3, %%xmm4 \n\t"
            "andps   %%xmm1, %%xmm3 \n\t"
            "andnps  %%xmm1, %%xmm4 \n\t"
            "addps   %%xmm0, %%xmm3 \n\t" // a = m + ((a < 0) & (a ^ sign(m)))
            "subps   %%xmm4, %%xmm0 \n\t" // m = m + ((a > 0) & (a ^ sign(m)))
            "movaps  %%xmm3, %1     \n\t"
            "movaps  %%xmm0, %0     \n\t"
            : "+m"(mag[i]), "+m"(ang[i])
            :: "memory"
        );
    }
}

#if HAVE_6REGS
static void vector_fmul_window_3dnowext(float *dst, const float *src0,
                                        const float *src1, const float *win,
                                        int len)
{
    x86_reg i = -len * 4;
    x86_reg j =  len * 4 - 8;
    __asm__ volatile (
        "1:                             \n"
        "pswapd (%5, %1), %%mm1         \n"
        "movq   (%5, %0), %%mm0         \n"
        "pswapd (%4, %1), %%mm5         \n"
        "movq   (%3, %0), %%mm4         \n"
        "movq      %%mm0, %%mm2         \n"
        "movq      %%mm1, %%mm3         \n"
        "pfmul     %%mm4, %%mm2         \n" // src0[len + i] * win[len + i]
        "pfmul     %%mm5, %%mm3         \n" // src1[j]       * win[len + j]
        "pfmul     %%mm4, %%mm1         \n" // src0[len + i] * win[len + j]
        "pfmul     %%mm5, %%mm0         \n" // src1[j]       * win[len + i]
        "pfadd     %%mm3, %%mm2         \n"
        "pfsub     %%mm0, %%mm1         \n"
        "pswapd    %%mm2, %%mm2         \n"
        "movq      %%mm1, (%2, %0)      \n"
        "movq      %%mm2, (%2, %1)      \n"
        "sub          $8, %1            \n"
        "add          $8, %0            \n"
        "jl           1b                \n"
        "femms                          \n"
        : "+r"(i), "+r"(j)
        : "r"(dst + len), "r"(src0 + len), "r"(src1), "r"(win + len)
    );
}

static void vector_fmul_window_sse(float *dst, const float *src0,
                                   const float *src1, const float *win, int len)
{
    x86_reg i = -len * 4;
    x86_reg j =  len * 4 - 16;
    __asm__ volatile (
        "1:                             \n"
        "movaps      (%5, %1), %%xmm1   \n"
        "movaps      (%5, %0), %%xmm0   \n"
        "movaps      (%4, %1), %%xmm5   \n"
        "movaps      (%3, %0), %%xmm4   \n"
        "shufps $0x1b, %%xmm1, %%xmm1   \n"
        "shufps $0x1b, %%xmm5, %%xmm5   \n"
        "movaps        %%xmm0, %%xmm2   \n"
        "movaps        %%xmm1, %%xmm3   \n"
        "mulps         %%xmm4, %%xmm2   \n" // src0[len + i] * win[len + i]
        "mulps         %%xmm5, %%xmm3   \n" // src1[j]       * win[len + j]
        "mulps         %%xmm4, %%xmm1   \n" // src0[len + i] * win[len + j]
        "mulps         %%xmm5, %%xmm0   \n" // src1[j]       * win[len + i]
        "addps         %%xmm3, %%xmm2   \n"
        "subps         %%xmm0, %%xmm1   \n"
        "shufps $0x1b, %%xmm2, %%xmm2   \n"
        "movaps        %%xmm1, (%2, %0) \n"
        "movaps        %%xmm2, (%2, %1) \n"
        "sub              $16, %1       \n"
        "add              $16, %0       \n"
        "jl                1b           \n"
        : "+r"(i), "+r"(j)
        : "r"(dst + len), "r"(src0 + len), "r"(src1), "r"(win + len)
    );
}
#endif /* HAVE_6REGS */

static void vector_clipf_sse(float *dst, const float *src,
                             float min, float max, int len)
{
    x86_reg i = (len - 16) * 4;
    __asm__ volatile (
        "movss          %3, %%xmm4      \n\t"
        "movss          %4, %%xmm5      \n\t"
        "shufps $0, %%xmm4, %%xmm4      \n\t"
        "shufps $0, %%xmm5, %%xmm5      \n\t"
        "1:                             \n\t"
        "movaps   (%2, %0), %%xmm0      \n\t" // 3/1 on intel
        "movaps 16(%2, %0), %%xmm1      \n\t"
        "movaps 32(%2, %0), %%xmm2      \n\t"
        "movaps 48(%2, %0), %%xmm3      \n\t"
        "maxps      %%xmm4, %%xmm0      \n\t"
        "maxps      %%xmm4, %%xmm1      \n\t"
        "maxps      %%xmm4, %%xmm2      \n\t"
        "maxps      %%xmm4, %%xmm3      \n\t"
        "minps      %%xmm5, %%xmm0      \n\t"
        "minps      %%xmm5, %%xmm1      \n\t"
        "minps      %%xmm5, %%xmm2      \n\t"
        "minps      %%xmm5, %%xmm3      \n\t"
        "movaps     %%xmm0,   (%1, %0)  \n\t"
        "movaps     %%xmm1, 16(%1, %0)  \n\t"
        "movaps     %%xmm2, 32(%1, %0)  \n\t"
        "movaps     %%xmm3, 48(%1, %0)  \n\t"
        "sub           $64, %0          \n\t"
        "jge            1b              \n\t"
        : "+&r"(i)
        : "r"(dst), "r"(src), "m"(min), "m"(max)
        : "memory"
    );
}

#endif /* HAVE_INLINE_ASM */

int32_t ff_scalarproduct_int16_mmxext(const int16_t *v1, const int16_t *v2,
                                      int order);
int32_t ff_scalarproduct_int16_sse2(const int16_t *v1, const int16_t *v2,
                                    int order);
int32_t ff_scalarproduct_and_madd_int16_mmxext(int16_t *v1, const int16_t *v2,
                                               const int16_t *v3,
                                               int order, int mul);
int32_t ff_scalarproduct_and_madd_int16_sse2(int16_t *v1, const int16_t *v2,
                                             const int16_t *v3,
                                             int order, int mul);
int32_t ff_scalarproduct_and_madd_int16_ssse3(int16_t *v1, const int16_t *v2,
                                              const int16_t *v3,
                                              int order, int mul);

void ff_apply_window_int16_round_mmxext(int16_t *output, const int16_t *input,
                                        const int16_t *window, unsigned int len);
void ff_apply_window_int16_round_sse2(int16_t *output, const int16_t *input,
                                      const int16_t *window, unsigned int len);
void ff_apply_window_int16_mmxext(int16_t *output, const int16_t *input,
                                  const int16_t *window, unsigned int len);
void ff_apply_window_int16_sse2(int16_t *output, const int16_t *input,
                                const int16_t *window, unsigned int len);
void ff_apply_window_int16_ssse3(int16_t *output, const int16_t *input,
                                 const int16_t *window, unsigned int len);
void ff_apply_window_int16_ssse3_atom(int16_t *output, const int16_t *input,
                                      const int16_t *window, unsigned int len);

void ff_bswap32_buf_ssse3(uint32_t *dst, const uint32_t *src, int w);
void ff_bswap32_buf_sse2(uint32_t *dst, const uint32_t *src, int w);

void ff_add_hfyu_median_prediction_mmxext(uint8_t *dst, const uint8_t *top,
                                          const uint8_t *diff, int w,
                                          int *left, int *left_top);
int  ff_add_hfyu_left_prediction_ssse3(uint8_t *dst, const uint8_t *src,
                                       int w, int left);
int  ff_add_hfyu_left_prediction_sse4(uint8_t *dst, const uint8_t *src,
                                      int w, int left);

float ff_scalarproduct_float_sse(const float *v1, const float *v2, int order);

void ff_vector_fmul_reverse_sse(float *dst, const float *src0,
                                const float *src1, int len);
void ff_vector_fmul_reverse_avx(float *dst, const float *src0,
                                const float *src1, int len);

void ff_vector_fmul_add_sse(float *dst, const float *src0, const float *src1,
                            const float *src2, int len);
void ff_vector_fmul_add_avx(float *dst, const float *src0, const float *src1,
                            const float *src2, int len);

void ff_vector_clip_int32_mmx     (int32_t *dst, const int32_t *src,
                                   int32_t min, int32_t max, unsigned int len);
void ff_vector_clip_int32_sse2    (int32_t *dst, const int32_t *src,
                                   int32_t min, int32_t max, unsigned int len);
void ff_vector_clip_int32_int_sse2(int32_t *dst, const int32_t *src,
                                   int32_t min, int32_t max, unsigned int len);
void ff_vector_clip_int32_sse4    (int32_t *dst, const int32_t *src,
                                   int32_t min, int32_t max, unsigned int len);

extern void ff_butterflies_float_interleave_sse(float *dst, const float *src0,
                                                const float *src1, int len);
extern void ff_butterflies_float_interleave_avx(float *dst, const float *src0,
                                                const float *src1, int len);

#define SET_QPEL_FUNCS(PFX, IDX, SIZE, CPU, PREFIX)                          \
    do {                                                                     \
    c->PFX ## _pixels_tab[IDX][ 0] = PREFIX ## PFX ## SIZE ## _mc00_ ## CPU; \
    c->PFX ## _pixels_tab[IDX][ 1] = PREFIX ## PFX ## SIZE ## _mc10_ ## CPU; \
    c->PFX ## _pixels_tab[IDX][ 2] = PREFIX ## PFX ## SIZE ## _mc20_ ## CPU; \
    c->PFX ## _pixels_tab[IDX][ 3] = PREFIX ## PFX ## SIZE ## _mc30_ ## CPU; \
    c->PFX ## _pixels_tab[IDX][ 4] = PREFIX ## PFX ## SIZE ## _mc01_ ## CPU; \
    c->PFX ## _pixels_tab[IDX][ 5] = PREFIX ## PFX ## SIZE ## _mc11_ ## CPU; \
    c->PFX ## _pixels_tab[IDX][ 6] = PREFIX ## PFX ## SIZE ## _mc21_ ## CPU; \
    c->PFX ## _pixels_tab[IDX][ 7] = PREFIX ## PFX ## SIZE ## _mc31_ ## CPU; \
    c->PFX ## _pixels_tab[IDX][ 8] = PREFIX ## PFX ## SIZE ## _mc02_ ## CPU; \
    c->PFX ## _pixels_tab[IDX][ 9] = PREFIX ## PFX ## SIZE ## _mc12_ ## CPU; \
    c->PFX ## _pixels_tab[IDX][10] = PREFIX ## PFX ## SIZE ## _mc22_ ## CPU; \
    c->PFX ## _pixels_tab[IDX][11] = PREFIX ## PFX ## SIZE ## _mc32_ ## CPU; \
    c->PFX ## _pixels_tab[IDX][12] = PREFIX ## PFX ## SIZE ## _mc03_ ## CPU; \
    c->PFX ## _pixels_tab[IDX][13] = PREFIX ## PFX ## SIZE ## _mc13_ ## CPU; \
    c->PFX ## _pixels_tab[IDX][14] = PREFIX ## PFX ## SIZE ## _mc23_ ## CPU; \
    c->PFX ## _pixels_tab[IDX][15] = PREFIX ## PFX ## SIZE ## _mc33_ ## CPU; \
    } while (0)

#define SET_HPEL_FUNCS(PFX, IDX, SIZE, CPU)                                     \
    do {                                                                        \
        c->PFX ## _pixels_tab[IDX][0] = PFX ## _pixels ## SIZE ## _     ## CPU; \
        c->PFX ## _pixels_tab[IDX][1] = PFX ## _pixels ## SIZE ## _x2_  ## CPU; \
        c->PFX ## _pixels_tab[IDX][2] = PFX ## _pixels ## SIZE ## _y2_  ## CPU; \
        c->PFX ## _pixels_tab[IDX][3] = PFX ## _pixels ## SIZE ## _xy2_ ## CPU; \
    } while (0)

#define H264_QPEL_FUNCS(x, y, CPU)                                                            \
    do {                                                                                      \
        c->put_h264_qpel_pixels_tab[0][x + y * 4] = put_h264_qpel16_mc ## x ## y ## _ ## CPU; \
        c->put_h264_qpel_pixels_tab[1][x + y * 4] = put_h264_qpel8_mc  ## x ## y ## _ ## CPU; \
        c->avg_h264_qpel_pixels_tab[0][x + y * 4] = avg_h264_qpel16_mc ## x ## y ## _ ## CPU; \
        c->avg_h264_qpel_pixels_tab[1][x + y * 4] = avg_h264_qpel8_mc  ## x ## y ## _ ## CPU; \
    } while (0)

#define H264_QPEL_FUNCS_10(x, y, CPU)                                                               \
    do {                                                                                            \
        c->put_h264_qpel_pixels_tab[0][x + y * 4] = ff_put_h264_qpel16_mc ## x ## y ## _10_ ## CPU; \
        c->put_h264_qpel_pixels_tab[1][x + y * 4] = ff_put_h264_qpel8_mc  ## x ## y ## _10_ ## CPU; \
        c->avg_h264_qpel_pixels_tab[0][x + y * 4] = ff_avg_h264_qpel16_mc ## x ## y ## _10_ ## CPU; \
        c->avg_h264_qpel_pixels_tab[1][x + y * 4] = ff_avg_h264_qpel8_mc  ## x ## y ## _10_ ## CPU; \
    } while (0)

static void dsputil_init_mmx(DSPContext *c, AVCodecContext *avctx, int mm_flags)
{
    const int high_bit_depth = avctx->bits_per_raw_sample > 8;

#if HAVE_INLINE_ASM
    c->put_pixels_clamped        = ff_put_pixels_clamped_mmx;
    c->put_signed_pixels_clamped = ff_put_signed_pixels_clamped_mmx;
    c->add_pixels_clamped        = ff_add_pixels_clamped_mmx;

    if (!high_bit_depth) {
        c->clear_block  = clear_block_mmx;
        c->clear_blocks = clear_blocks_mmx;
        c->draw_edges   = draw_edges_mmx;

        SET_HPEL_FUNCS(put,        0, 16, mmx);
        SET_HPEL_FUNCS(put_no_rnd, 0, 16, mmx);
        SET_HPEL_FUNCS(avg,        0, 16, mmx);
        SET_HPEL_FUNCS(avg_no_rnd, 0, 16, mmx);
        SET_HPEL_FUNCS(put,        1,  8, mmx);
        SET_HPEL_FUNCS(put_no_rnd, 1,  8, mmx);
        SET_HPEL_FUNCS(avg,        1,  8, mmx);
        SET_HPEL_FUNCS(avg_no_rnd, 1,  8, mmx);
    }

#if ARCH_X86_32 || !HAVE_YASM
    c->gmc = gmc_mmx;
#endif

    c->add_bytes = add_bytes_mmx;

    c->put_no_rnd_pixels_l2[0]= put_vp_no_rnd_pixels16_l2_mmx;
    c->put_no_rnd_pixels_l2[1]= put_vp_no_rnd_pixels8_l2_mmx;

    if (CONFIG_H263_DECODER || CONFIG_H263_ENCODER) {
        c->h263_v_loop_filter = h263_v_loop_filter_mmx;
        c->h263_h_loop_filter = h263_h_loop_filter_mmx;
    }
#endif /* HAVE_INLINE_ASM */

#if HAVE_YASM
    if (!high_bit_depth && CONFIG_H264CHROMA) {
        c->put_h264_chroma_pixels_tab[0] = ff_put_h264_chroma_mc8_rnd_mmx;
        c->put_h264_chroma_pixels_tab[1] = ff_put_h264_chroma_mc4_mmx;
    }

    c->vector_clip_int32 = ff_vector_clip_int32_mmx;
#endif

}

static void dsputil_init_mmxext(DSPContext *c, AVCodecContext *avctx,
                                int mm_flags)
{
    const int bit_depth      = avctx->bits_per_raw_sample;
    const int high_bit_depth = bit_depth > 8;

#if HAVE_INLINE_ASM
    SET_QPEL_FUNCS(avg_qpel,        0, 16, mmxext, );
    SET_QPEL_FUNCS(avg_qpel,        1,  8, mmxext, );
    SET_QPEL_FUNCS(avg_2tap_qpel,   0, 16, mmxext, );
    SET_QPEL_FUNCS(avg_2tap_qpel,   1,  8, mmxext, );

    SET_QPEL_FUNCS(put_qpel,        0, 16, mmxext, );
    SET_QPEL_FUNCS(put_qpel,        1,  8, mmxext, );
    SET_QPEL_FUNCS(put_2tap_qpel,   0, 16, mmxext, );
    SET_QPEL_FUNCS(put_2tap_qpel,   1,  8, mmxext, );
    SET_QPEL_FUNCS(put_no_rnd_qpel, 0, 16, mmxext, );
    SET_QPEL_FUNCS(put_no_rnd_qpel, 1,  8, mmxext, );

    if (!high_bit_depth) {
        c->put_pixels_tab[0][1] = put_pixels16_x2_mmxext;
        c->put_pixels_tab[0][2] = put_pixels16_y2_mmxext;

        c->avg_pixels_tab[0][0] = avg_pixels16_mmxext;
        c->avg_pixels_tab[0][1] = avg_pixels16_x2_mmxext;
        c->avg_pixels_tab[0][2] = avg_pixels16_y2_mmxext;

        c->put_pixels_tab[1][1] = put_pixels8_x2_mmxext;
        c->put_pixels_tab[1][2] = put_pixels8_y2_mmxext;

        c->avg_pixels_tab[1][0] = avg_pixels8_mmxext;
        c->avg_pixels_tab[1][1] = avg_pixels8_x2_mmxext;
        c->avg_pixels_tab[1][2] = avg_pixels8_y2_mmxext;
    }

    if (!(avctx->flags & CODEC_FLAG_BITEXACT)) {
        if (!high_bit_depth) {
            c->put_no_rnd_pixels_tab[0][1] = put_no_rnd_pixels16_x2_mmxext;
            c->put_no_rnd_pixels_tab[0][2] = put_no_rnd_pixels16_y2_mmxext;
            c->put_no_rnd_pixels_tab[1][1] = put_no_rnd_pixels8_x2_mmxext;
            c->put_no_rnd_pixels_tab[1][2] = put_no_rnd_pixels8_y2_mmxext;

            c->avg_pixels_tab[0][3] = avg_pixels16_xy2_mmxext;
            c->avg_pixels_tab[1][3] = avg_pixels8_xy2_mmxext;
        }
    }

    if (CONFIG_VP3_DECODER && (avctx->codec_id == AV_CODEC_ID_VP3 ||
                               avctx->codec_id == AV_CODEC_ID_THEORA)) {
        c->put_no_rnd_pixels_tab[1][1] = put_no_rnd_pixels8_x2_exact_mmxext;
        c->put_no_rnd_pixels_tab[1][2] = put_no_rnd_pixels8_y2_exact_mmxext;
    }
#endif /* HAVE_INLINE_ASM */

#if HAVE_MMXEXT_EXTERNAL
    if (CONFIG_H264QPEL) {
        if (!high_bit_depth) {
            SET_QPEL_FUNCS(put_h264_qpel, 0, 16, mmxext, );
            SET_QPEL_FUNCS(put_h264_qpel, 1,  8, mmxext, );
            SET_QPEL_FUNCS(put_h264_qpel, 2,  4, mmxext, );
            SET_QPEL_FUNCS(avg_h264_qpel, 0, 16, mmxext, );
            SET_QPEL_FUNCS(avg_h264_qpel, 1,  8, mmxext, );
            SET_QPEL_FUNCS(avg_h264_qpel, 2,  4, mmxext, );
        } else if (bit_depth == 10) {
#if !ARCH_X86_64
            SET_QPEL_FUNCS(avg_h264_qpel, 0, 16, 10_mmxext, ff_);
            SET_QPEL_FUNCS(put_h264_qpel, 0, 16, 10_mmxext, ff_);
            SET_QPEL_FUNCS(put_h264_qpel, 1,  8, 10_mmxext, ff_);
            SET_QPEL_FUNCS(avg_h264_qpel, 1,  8, 10_mmxext, ff_);
#endif
            SET_QPEL_FUNCS(put_h264_qpel, 2, 4,  10_mmxext, ff_);
            SET_QPEL_FUNCS(avg_h264_qpel, 2, 4,  10_mmxext, ff_);
        }
    }

    if (!high_bit_depth && CONFIG_H264CHROMA) {
        c->avg_h264_chroma_pixels_tab[0] = ff_avg_h264_chroma_mc8_rnd_mmxext;
        c->avg_h264_chroma_pixels_tab[1] = ff_avg_h264_chroma_mc4_mmxext;
        c->avg_h264_chroma_pixels_tab[2] = ff_avg_h264_chroma_mc2_mmxext;
        c->put_h264_chroma_pixels_tab[2] = ff_put_h264_chroma_mc2_mmxext;
    }
    if (bit_depth == 10 && CONFIG_H264CHROMA) {
        c->put_h264_chroma_pixels_tab[2] = ff_put_h264_chroma_mc2_10_mmxext;
        c->avg_h264_chroma_pixels_tab[2] = ff_avg_h264_chroma_mc2_10_mmxext;
        c->put_h264_chroma_pixels_tab[1] = ff_put_h264_chroma_mc4_10_mmxext;
        c->avg_h264_chroma_pixels_tab[1] = ff_avg_h264_chroma_mc4_10_mmxext;
    }

    /* slower than cmov version on AMD */
    if (!(mm_flags & AV_CPU_FLAG_3DNOW))
        c->add_hfyu_median_prediction = ff_add_hfyu_median_prediction_mmxext;

    c->scalarproduct_int16          = ff_scalarproduct_int16_mmxext;
    c->scalarproduct_and_madd_int16 = ff_scalarproduct_and_madd_int16_mmxext;

    if (avctx->flags & CODEC_FLAG_BITEXACT) {
        c->apply_window_int16 = ff_apply_window_int16_mmxext;
    } else {
        c->apply_window_int16 = ff_apply_window_int16_round_mmxext;
    }
#endif /* HAVE_MMXEXT_EXTERNAL */
}

static void dsputil_init_3dnow(DSPContext *c, AVCodecContext *avctx,
                               int mm_flags)
{
    const int high_bit_depth = avctx->bits_per_raw_sample > 8;

#if HAVE_INLINE_ASM
    if (!high_bit_depth) {
        c->put_pixels_tab[0][1] = put_pixels16_x2_3dnow;
        c->put_pixels_tab[0][2] = put_pixels16_y2_3dnow;

        c->avg_pixels_tab[0][0] = avg_pixels16_3dnow;
        c->avg_pixels_tab[0][1] = avg_pixels16_x2_3dnow;
        c->avg_pixels_tab[0][2] = avg_pixels16_y2_3dnow;

        c->put_pixels_tab[1][1] = put_pixels8_x2_3dnow;
        c->put_pixels_tab[1][2] = put_pixels8_y2_3dnow;

        c->avg_pixels_tab[1][0] = avg_pixels8_3dnow;
        c->avg_pixels_tab[1][1] = avg_pixels8_x2_3dnow;
        c->avg_pixels_tab[1][2] = avg_pixels8_y2_3dnow;

        if (!(avctx->flags & CODEC_FLAG_BITEXACT)){
            c->put_no_rnd_pixels_tab[0][1] = put_no_rnd_pixels16_x2_3dnow;
            c->put_no_rnd_pixels_tab[0][2] = put_no_rnd_pixels16_y2_3dnow;
            c->put_no_rnd_pixels_tab[1][1] = put_no_rnd_pixels8_x2_3dnow;
            c->put_no_rnd_pixels_tab[1][2] = put_no_rnd_pixels8_y2_3dnow;

            c->avg_pixels_tab[0][3] = avg_pixels16_xy2_3dnow;
            c->avg_pixels_tab[1][3] = avg_pixels8_xy2_3dnow;
        }
    }

    if (CONFIG_VP3_DECODER && (avctx->codec_id == AV_CODEC_ID_VP3 ||
                               avctx->codec_id == AV_CODEC_ID_THEORA)) {
        c->put_no_rnd_pixels_tab[1][1] = put_no_rnd_pixels8_x2_exact_3dnow;
        c->put_no_rnd_pixels_tab[1][2] = put_no_rnd_pixels8_y2_exact_3dnow;
    }

    c->vorbis_inverse_coupling = vorbis_inverse_coupling_3dnow;
#endif /* HAVE_INLINE_ASM */

#if HAVE_YASM
    if (!high_bit_depth && CONFIG_H264CHROMA) {
        c->avg_h264_chroma_pixels_tab[0] = ff_avg_h264_chroma_mc8_rnd_3dnow;
        c->avg_h264_chroma_pixels_tab[1] = ff_avg_h264_chroma_mc4_3dnow;
    }
#endif /* HAVE_YASM */
}

static void dsputil_init_3dnowext(DSPContext *c, AVCodecContext *avctx,
                                  int mm_flags)
{
#if HAVE_AMD3DNOWEXT_INLINE && HAVE_6REGS
    c->vector_fmul_window  = vector_fmul_window_3dnowext;
#endif
}

static void dsputil_init_sse(DSPContext *c, AVCodecContext *avctx, int mm_flags)
{
    const int high_bit_depth = avctx->bits_per_raw_sample > 8;

#if HAVE_INLINE_ASM
    if (!high_bit_depth) {
        if (!(CONFIG_MPEG_XVMC_DECODER && avctx->xvmc_acceleration > 1)) {
            /* XvMCCreateBlocks() may not allocate 16-byte aligned blocks */
            c->clear_block  = clear_block_sse;
            c->clear_blocks = clear_blocks_sse;
        }
    }

    c->vorbis_inverse_coupling = vorbis_inverse_coupling_sse;

#if HAVE_6REGS
    c->vector_fmul_window = vector_fmul_window_sse;
#endif

    c->vector_clipf = vector_clipf_sse;
#endif /* HAVE_INLINE_ASM */

#if HAVE_YASM
    c->vector_fmul_reverse = ff_vector_fmul_reverse_sse;
    c->vector_fmul_add     = ff_vector_fmul_add_sse;

    c->scalarproduct_float          = ff_scalarproduct_float_sse;
    c->butterflies_float_interleave = ff_butterflies_float_interleave_sse;
<<<<<<< HEAD

    if (!high_bit_depth)
        c->emulated_edge_mc = emulated_edge_mc_sse;
#if HAVE_INLINE_ASM
    c->gmc = gmc_sse;
#endif
=======
>>>>>>> 6906b193
#endif /* HAVE_YASM */
}

static void dsputil_init_sse2(DSPContext *c, AVCodecContext *avctx,
                              int mm_flags)
{
    const int bit_depth      = avctx->bits_per_raw_sample;
    const int high_bit_depth = bit_depth > 8;

#if HAVE_SSE2_INLINE
    if (!high_bit_depth && avctx->idct_algo == FF_IDCT_XVIDMMX) {
        c->idct_put              = ff_idct_xvid_sse2_put;
        c->idct_add              = ff_idct_xvid_sse2_add;
        c->idct                  = ff_idct_xvid_sse2;
        c->idct_permutation_type = FF_SSE2_IDCT_PERM;
    }
#endif /* HAVE_SSE2_INLINE */

#if HAVE_SSE2_EXTERNAL
    if (!(mm_flags & AV_CPU_FLAG_SSE2SLOW)) {
        // these functions are slower than mmx on AMD, but faster on Intel
        if (!high_bit_depth) {
            c->put_pixels_tab[0][0]        = ff_put_pixels16_sse2;
            c->put_no_rnd_pixels_tab[0][0] = ff_put_pixels16_sse2;
            c->avg_pixels_tab[0][0]        = ff_avg_pixels16_sse2;
            if (CONFIG_H264QPEL)
                H264_QPEL_FUNCS(0, 0, sse2);
        }
    }

    if (!high_bit_depth && CONFIG_H264QPEL) {
        H264_QPEL_FUNCS(0, 1, sse2);
        H264_QPEL_FUNCS(0, 2, sse2);
        H264_QPEL_FUNCS(0, 3, sse2);
        H264_QPEL_FUNCS(1, 1, sse2);
        H264_QPEL_FUNCS(1, 2, sse2);
        H264_QPEL_FUNCS(1, 3, sse2);
        H264_QPEL_FUNCS(2, 1, sse2);
        H264_QPEL_FUNCS(2, 2, sse2);
        H264_QPEL_FUNCS(2, 3, sse2);
        H264_QPEL_FUNCS(3, 1, sse2);
        H264_QPEL_FUNCS(3, 2, sse2);
        H264_QPEL_FUNCS(3, 3, sse2);
    }

    if (bit_depth == 10) {
        if (CONFIG_H264QPEL) {
            SET_QPEL_FUNCS(put_h264_qpel, 0, 16, 10_sse2, ff_);
            SET_QPEL_FUNCS(put_h264_qpel, 1,  8, 10_sse2, ff_);
            SET_QPEL_FUNCS(avg_h264_qpel, 0, 16, 10_sse2, ff_);
            SET_QPEL_FUNCS(avg_h264_qpel, 1,  8, 10_sse2, ff_);
            H264_QPEL_FUNCS_10(1, 0, sse2_cache64);
            H264_QPEL_FUNCS_10(2, 0, sse2_cache64);
            H264_QPEL_FUNCS_10(3, 0, sse2_cache64);
        }
        if (CONFIG_H264CHROMA) {
            c->put_h264_chroma_pixels_tab[0] = ff_put_h264_chroma_mc8_10_sse2;
            c->avg_h264_chroma_pixels_tab[0] = ff_avg_h264_chroma_mc8_10_sse2;
        }
    }

    c->scalarproduct_int16          = ff_scalarproduct_int16_sse2;
    c->scalarproduct_and_madd_int16 = ff_scalarproduct_and_madd_int16_sse2;
    if (mm_flags & AV_CPU_FLAG_ATOM) {
        c->vector_clip_int32 = ff_vector_clip_int32_int_sse2;
    } else {
        c->vector_clip_int32 = ff_vector_clip_int32_sse2;
    }
    if (avctx->flags & CODEC_FLAG_BITEXACT) {
        c->apply_window_int16 = ff_apply_window_int16_sse2;
    } else if (!(mm_flags & AV_CPU_FLAG_SSE2SLOW)) {
        c->apply_window_int16 = ff_apply_window_int16_round_sse2;
    }
    c->bswap_buf = ff_bswap32_buf_sse2;
#endif /* HAVE_SSE2_EXTERNAL */
}

static void dsputil_init_ssse3(DSPContext *c, AVCodecContext *avctx,
                               int mm_flags)
{
#if HAVE_SSSE3_EXTERNAL
    const int high_bit_depth = avctx->bits_per_raw_sample > 8;
    const int bit_depth      = avctx->bits_per_raw_sample;

    if (!high_bit_depth && CONFIG_H264QPEL) {
        H264_QPEL_FUNCS(1, 0, ssse3);
        H264_QPEL_FUNCS(1, 1, ssse3);
        H264_QPEL_FUNCS(1, 2, ssse3);
        H264_QPEL_FUNCS(1, 3, ssse3);
        H264_QPEL_FUNCS(2, 0, ssse3);
        H264_QPEL_FUNCS(2, 1, ssse3);
        H264_QPEL_FUNCS(2, 2, ssse3);
        H264_QPEL_FUNCS(2, 3, ssse3);
        H264_QPEL_FUNCS(3, 0, ssse3);
        H264_QPEL_FUNCS(3, 1, ssse3);
        H264_QPEL_FUNCS(3, 2, ssse3);
        H264_QPEL_FUNCS(3, 3, ssse3);
    }
    if (bit_depth == 10 && CONFIG_H264QPEL) {
        H264_QPEL_FUNCS_10(1, 0, ssse3_cache64);
        H264_QPEL_FUNCS_10(2, 0, ssse3_cache64);
        H264_QPEL_FUNCS_10(3, 0, ssse3_cache64);
    }
    if (!high_bit_depth && CONFIG_H264CHROMA) {
        c->put_h264_chroma_pixels_tab[0] = ff_put_h264_chroma_mc8_rnd_ssse3;
        c->avg_h264_chroma_pixels_tab[0] = ff_avg_h264_chroma_mc8_rnd_ssse3;
        c->put_h264_chroma_pixels_tab[1] = ff_put_h264_chroma_mc4_ssse3;
        c->avg_h264_chroma_pixels_tab[1] = ff_avg_h264_chroma_mc4_ssse3;
    }
    c->add_hfyu_left_prediction = ff_add_hfyu_left_prediction_ssse3;
    if (mm_flags & AV_CPU_FLAG_SSE4) // not really sse4, just slow on Conroe
        c->add_hfyu_left_prediction = ff_add_hfyu_left_prediction_sse4;

    if (mm_flags & AV_CPU_FLAG_ATOM)
        c->apply_window_int16 = ff_apply_window_int16_ssse3_atom;
    else
        c->apply_window_int16 = ff_apply_window_int16_ssse3;
    if (!(mm_flags & (AV_CPU_FLAG_SSE42|AV_CPU_FLAG_3DNOW))) // cachesplit
        c->scalarproduct_and_madd_int16 = ff_scalarproduct_and_madd_int16_ssse3;
    c->bswap_buf = ff_bswap32_buf_ssse3;
#endif /* HAVE_SSSE3_EXTERNAL */
}

static void dsputil_init_sse4(DSPContext *c, AVCodecContext *avctx,
                              int mm_flags)
{
#if HAVE_SSE4_EXTERNAL
    c->vector_clip_int32 = ff_vector_clip_int32_sse4;
#endif /* HAVE_SSE4_EXTERNAL */
}

static void dsputil_init_avx(DSPContext *c, AVCodecContext *avctx, int mm_flags)
{
#if HAVE_AVX_EXTERNAL
    const int bit_depth = avctx->bits_per_raw_sample;

    if (bit_depth == 10) {
        // AVX implies !cache64.
        // TODO: Port cache(32|64) detection from x264.
        if (CONFIG_H264QPEL) {
            H264_QPEL_FUNCS_10(1, 0, sse2);
            H264_QPEL_FUNCS_10(2, 0, sse2);
            H264_QPEL_FUNCS_10(3, 0, sse2);
        }

        if (CONFIG_H264CHROMA) {
            c->put_h264_chroma_pixels_tab[0] = ff_put_h264_chroma_mc8_10_avx;
            c->avg_h264_chroma_pixels_tab[0] = ff_avg_h264_chroma_mc8_10_avx;
        }
    }
    c->butterflies_float_interleave = ff_butterflies_float_interleave_avx;
    c->vector_fmul_reverse = ff_vector_fmul_reverse_avx;
    c->vector_fmul_add = ff_vector_fmul_add_avx;
#endif /* HAVE_AVX_EXTERNAL */
}

void ff_dsputil_init_mmx(DSPContext *c, AVCodecContext *avctx)
{
    int mm_flags = av_get_cpu_flags();

#if HAVE_7REGS && HAVE_INLINE_ASM
    if (mm_flags & AV_CPU_FLAG_CMOV)
        c->add_hfyu_median_prediction = add_hfyu_median_prediction_cmov;
#endif

    if (mm_flags & AV_CPU_FLAG_MMX) {
#if HAVE_INLINE_ASM
        const int idct_algo = avctx->idct_algo;

        if (avctx->lowres == 0 && avctx->bits_per_raw_sample <= 8) {
            if (idct_algo == FF_IDCT_AUTO || idct_algo == FF_IDCT_SIMPLEMMX) {
                c->idct_put              = ff_simple_idct_put_mmx;
                c->idct_add              = ff_simple_idct_add_mmx;
                c->idct                  = ff_simple_idct_mmx;
                c->idct_permutation_type = FF_SIMPLE_IDCT_PERM;
#if CONFIG_GPL
            } else if (idct_algo == FF_IDCT_LIBMPEG2MMX) {
                if (mm_flags & AV_CPU_FLAG_MMX2) {
                    c->idct_put = ff_libmpeg2mmx2_idct_put;
                    c->idct_add = ff_libmpeg2mmx2_idct_add;
                    c->idct     = ff_mmxext_idct;
                } else {
                    c->idct_put = ff_libmpeg2mmx_idct_put;
                    c->idct_add = ff_libmpeg2mmx_idct_add;
                    c->idct     = ff_mmx_idct;
                }
                c->idct_permutation_type = FF_LIBMPEG2_IDCT_PERM;
#endif
            } else if (idct_algo == FF_IDCT_XVIDMMX) {
                if (mm_flags & AV_CPU_FLAG_SSE2) {
                    c->idct_put              = ff_idct_xvid_sse2_put;
                    c->idct_add              = ff_idct_xvid_sse2_add;
                    c->idct                  = ff_idct_xvid_sse2;
                    c->idct_permutation_type = FF_SSE2_IDCT_PERM;
                } else if (mm_flags & AV_CPU_FLAG_MMXEXT) {
                    c->idct_put              = ff_idct_xvid_mmxext_put;
                    c->idct_add              = ff_idct_xvid_mmxext_add;
                    c->idct                  = ff_idct_xvid_mmxext;
                } else {
                    c->idct_put              = ff_idct_xvid_mmx_put;
                    c->idct_add              = ff_idct_xvid_mmx_add;
                    c->idct                  = ff_idct_xvid_mmx;
                }
            }
        }
#endif /* HAVE_INLINE_ASM */

        dsputil_init_mmx(c, avctx, mm_flags);
    }

    if (mm_flags & AV_CPU_FLAG_MMXEXT)
        dsputil_init_mmxext(c, avctx, mm_flags);

    if (mm_flags & AV_CPU_FLAG_3DNOW)
        dsputil_init_3dnow(c, avctx, mm_flags);

    if (mm_flags & AV_CPU_FLAG_3DNOWEXT)
        dsputil_init_3dnowext(c, avctx, mm_flags);

    if (mm_flags & AV_CPU_FLAG_SSE)
        dsputil_init_sse(c, avctx, mm_flags);

    if (mm_flags & AV_CPU_FLAG_SSE2)
        dsputil_init_sse2(c, avctx, mm_flags);

    if (mm_flags & AV_CPU_FLAG_SSSE3)
        dsputil_init_ssse3(c, avctx, mm_flags);

    if (mm_flags & AV_CPU_FLAG_SSE4)
        dsputil_init_sse4(c, avctx, mm_flags);

    if (mm_flags & AV_CPU_FLAG_AVX)
        dsputil_init_avx(c, avctx, mm_flags);

    if (CONFIG_ENCODERS)
        ff_dsputilenc_init_mmx(c, avctx);
}<|MERGE_RESOLUTION|>--- conflicted
+++ resolved
@@ -1655,84 +1655,6 @@
   avg_pixels16_xy2_mmx(dst, src, stride, 16);
 }
 
-<<<<<<< HEAD
-#endif /* HAVE_INLINE_ASM */
-
-#if HAVE_YASM
-typedef void emu_edge_core_func(uint8_t *buf, const uint8_t *src,
-                                x86_reg linesize, x86_reg start_y,
-                                x86_reg end_y, x86_reg block_h,
-                                x86_reg start_x, x86_reg end_x,
-                                x86_reg block_w);
-extern emu_edge_core_func ff_emu_edge_core_mmx;
-extern emu_edge_core_func ff_emu_edge_core_sse;
-
-static av_always_inline void emulated_edge_mc(uint8_t *buf, const uint8_t *src,
-                                              int linesize,
-                                              int block_w, int block_h,
-                                              int src_x, int src_y,
-                                              int w, int h,
-                                              emu_edge_core_func *core_fn)
-{
-    int start_y, start_x, end_y, end_x, src_y_add = 0;
-
-    if(!w || !h)
-        return;
-
-    if (src_y >= h) {
-        src -= src_y*linesize;
-        src_y_add = h - 1;
-        src_y     = h - 1;
-    } else if (src_y <= -block_h) {
-        src -= src_y*linesize;
-        src_y_add = 1 - block_h;
-        src_y     = 1 - block_h;
-    }
-    if (src_x >= w) {
-        src   += w - 1 - src_x;
-        src_x  = w - 1;
-    } else if (src_x <= -block_w) {
-        src   += 1 - block_w - src_x;
-        src_x  = 1 - block_w;
-    }
-
-    start_y = FFMAX(0, -src_y);
-    start_x = FFMAX(0, -src_x);
-    end_y   = FFMIN(block_h, h-src_y);
-    end_x   = FFMIN(block_w, w-src_x);
-    av_assert2(start_x < end_x && block_w > 0);
-    av_assert2(start_y < end_y && block_h > 0);
-
-    // fill in the to-be-copied part plus all above/below
-    src += (src_y_add + start_y) * linesize + start_x;
-    buf += start_x;
-    core_fn(buf, src, linesize, start_y, end_y,
-            block_h, start_x, end_x, block_w);
-}
-
-#if ARCH_X86_32
-static av_noinline void emulated_edge_mc_mmx(uint8_t *buf, const uint8_t *src,
-                                             int linesize,
-                                             int block_w, int block_h,
-                                             int src_x, int src_y, int w, int h)
-{
-    emulated_edge_mc(buf, src, linesize, block_w, block_h, src_x, src_y,
-                     w, h, &ff_emu_edge_core_mmx);
-}
-#endif
-
-static av_noinline void emulated_edge_mc_sse(uint8_t *buf, const uint8_t *src,
-                                             int linesize,
-                                             int block_w, int block_h,
-                                             int src_x, int src_y, int w, int h)
-{
-    emulated_edge_mc(buf, src, linesize, block_w, block_h, src_x, src_y,
-                     w, h, &ff_emu_edge_core_sse);
-}
-#endif /* HAVE_YASM */
-
-#if HAVE_INLINE_ASM
-
 typedef void emulated_edge_mc_func(uint8_t *dst, const uint8_t *src,
                                    int linesize, int block_w, int block_h,
                                    int src_x, int src_y, int w, int h);
@@ -1742,12 +1664,6 @@
                                  int dxx, int dxy, int dyx, int dyy,
                                  int shift, int r, int width, int height,
                                  emulated_edge_mc_func *emu_edge_fn)
-=======
-static void gmc_mmx(uint8_t *dst, uint8_t *src,
-                    int stride, int h, int ox, int oy,
-                    int dxx, int dxy, int dyx, int dyy,
-                    int shift, int r, int width, int height)
->>>>>>> 6906b193
 {
     const int w    = 8;
     const int ix   = ox  >> (16 + shift);
@@ -1868,7 +1784,6 @@
         src += 4 - h * stride;
     }
 }
-<<<<<<< HEAD
 
 #if HAVE_YASM
 #if ARCH_X86_32
@@ -1878,7 +1793,7 @@
                     int shift, int r, int width, int height)
 {
     gmc(dst, src, stride, h, ox, oy, dxx, dxy, dyx, dyy, shift, r,
-        width, height, &emulated_edge_mc_mmx);
+        width, height, &ff_emulated_edge_mc_8);
 }
 #endif
 static void gmc_sse(uint8_t *dst, uint8_t *src,
@@ -1887,7 +1802,7 @@
                     int shift, int r, int width, int height)
 {
     gmc(dst, src, stride, h, ox, oy, dxx, dxy, dyx, dyy, shift, r,
-        width, height, &emulated_edge_mc_sse);
+        width, height, &ff_emulated_edge_mc_8);
 }
 #else
 static void gmc_mmx(uint8_t *dst, uint8_t *src,
@@ -1900,22 +1815,6 @@
 }
 #endif
 
-#define PREFETCH(name, op)                      \
-static void name(void *mem, int stride, int h)  \
-{                                               \
-    const uint8_t *p = mem;                     \
-    do {                                        \
-        __asm__ volatile (#op" %0" :: "m"(*p)); \
-        p += stride;                            \
-    } while (--h);                              \
-}
-
-PREFETCH(prefetch_mmxext, prefetcht0)
-PREFETCH(prefetch_3dnow, prefetch)
-#undef PREFETCH
-
-=======
->>>>>>> 6906b193
 #endif /* HAVE_INLINE_ASM */
 
 #include "h264_qpel.c"
@@ -2618,15 +2517,10 @@
 
     c->scalarproduct_float          = ff_scalarproduct_float_sse;
     c->butterflies_float_interleave = ff_butterflies_float_interleave_sse;
-<<<<<<< HEAD
-
-    if (!high_bit_depth)
-        c->emulated_edge_mc = emulated_edge_mc_sse;
+
 #if HAVE_INLINE_ASM
     c->gmc = gmc_sse;
 #endif
-=======
->>>>>>> 6906b193
 #endif /* HAVE_YASM */
 }
 
