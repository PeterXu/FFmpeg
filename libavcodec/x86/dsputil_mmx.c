/*
 * MMX optimized DSP utils
 * Copyright (c) 2000, 2001 Fabrice Bellard
 * Copyright (c) 2002-2004 Michael Niedermayer <michaelni@gmx.at>
 *
 * This file is part of FFmpeg.
 *
 * FFmpeg is free software; you can redistribute it and/or
 * modify it under the terms of the GNU Lesser General Public
 * License as published by the Free Software Foundation; either
 * version 2.1 of the License, or (at your option) any later version.
 *
 * FFmpeg is distributed in the hope that it will be useful,
 * but WITHOUT ANY WARRANTY; without even the implied warranty of
 * MERCHANTABILITY or FITNESS FOR A PARTICULAR PURPOSE.  See the GNU
 * Lesser General Public License for more details.
 *
 * You should have received a copy of the GNU Lesser General Public
 * License along with FFmpeg; if not, write to the Free Software
 * Foundation, Inc., 51 Franklin Street, Fifth Floor, Boston, MA 02110-1301 USA
 *
 * MMX optimization by Nick Kurshev <nickols_k@mail.ru>
 */

#include "libavutil/cpu.h"
#include "libavutil/x86/asm.h"
#include "libavcodec/dsputil.h"
#include "libavcodec/h264dsp.h"
#include "libavcodec/mpegvideo.h"
#include "libavcodec/simple_idct.h"
#include "dsputil_mmx.h"
#include "idct_xvid.h"
#include "diracdsp_mmx.h"

//#undef NDEBUG
//#include <assert.h>

/* pixel operations */
DECLARE_ALIGNED(8,  const uint64_t, ff_bone) = 0x0101010101010101ULL;
DECLARE_ALIGNED(8,  const uint64_t, ff_wtwo) = 0x0002000200020002ULL;

DECLARE_ALIGNED(16, const uint64_t, ff_pdw_80000000)[2] =
    { 0x8000000080000000ULL, 0x8000000080000000ULL };

DECLARE_ALIGNED(16, const xmm_reg,  ff_pw_1)    = { 0x0001000100010001ULL, 0x0001000100010001ULL };
DECLARE_ALIGNED(16, const xmm_reg,  ff_pw_2)    = { 0x0002000200020002ULL, 0x0002000200020002ULL };
DECLARE_ALIGNED(16, const xmm_reg,  ff_pw_3)    = { 0x0003000300030003ULL, 0x0003000300030003ULL };
DECLARE_ALIGNED(16, const xmm_reg,  ff_pw_4)    = { 0x0004000400040004ULL, 0x0004000400040004ULL };
DECLARE_ALIGNED(16, const xmm_reg,  ff_pw_5)    = { 0x0005000500050005ULL, 0x0005000500050005ULL };
DECLARE_ALIGNED(16, const xmm_reg,  ff_pw_8)    = { 0x0008000800080008ULL, 0x0008000800080008ULL };
DECLARE_ALIGNED(16, const xmm_reg,  ff_pw_9)    = { 0x0009000900090009ULL, 0x0009000900090009ULL };
DECLARE_ALIGNED(8,  const uint64_t, ff_pw_15)   =   0x000F000F000F000FULL;
DECLARE_ALIGNED(16, const xmm_reg,  ff_pw_16)   = { 0x0010001000100010ULL, 0x0010001000100010ULL };
DECLARE_ALIGNED(16, const xmm_reg,  ff_pw_17)   = { 0x0011001100110011ULL, 0x0011001100110011ULL };
DECLARE_ALIGNED(16, const xmm_reg,  ff_pw_18)   = { 0x0012001200120012ULL, 0x0012001200120012ULL };
DECLARE_ALIGNED(8,  const uint64_t, ff_pw_20)   =   0x0014001400140014ULL;
DECLARE_ALIGNED(16, const xmm_reg,  ff_pw_27)   = { 0x001B001B001B001BULL, 0x001B001B001B001BULL };
DECLARE_ALIGNED(16, const xmm_reg,  ff_pw_28)   = { 0x001C001C001C001CULL, 0x001C001C001C001CULL };
DECLARE_ALIGNED(16, const xmm_reg,  ff_pw_32)   = { 0x0020002000200020ULL, 0x0020002000200020ULL };
DECLARE_ALIGNED(8,  const uint64_t, ff_pw_42)   =   0x002A002A002A002AULL;
DECLARE_ALIGNED(8,  const uint64_t, ff_pw_53)   =   0x0035003500350035ULL;
DECLARE_ALIGNED(16, const xmm_reg,  ff_pw_63)   = { 0x003F003F003F003FULL, 0x003F003F003F003FULL };
DECLARE_ALIGNED(16, const xmm_reg,  ff_pw_64)   = { 0x0040004000400040ULL, 0x0040004000400040ULL };
DECLARE_ALIGNED(8,  const uint64_t, ff_pw_96)   =   0x0060006000600060ULL;
DECLARE_ALIGNED(8,  const uint64_t, ff_pw_128)  =   0x0080008000800080ULL;
DECLARE_ALIGNED(8,  const uint64_t, ff_pw_255)  =   0x00ff00ff00ff00ffULL;
DECLARE_ALIGNED(16, const xmm_reg,  ff_pw_512)  = { 0x0200020002000200ULL, 0x0200020002000200ULL };
DECLARE_ALIGNED(16, const xmm_reg,  ff_pw_1019) = { 0x03FB03FB03FB03FBULL, 0x03FB03FB03FB03FBULL };

DECLARE_ALIGNED(16, const xmm_reg,  ff_pb_0)    = { 0x0000000000000000ULL, 0x0000000000000000ULL };
DECLARE_ALIGNED(16, const xmm_reg,  ff_pb_1)    = { 0x0101010101010101ULL, 0x0101010101010101ULL };
DECLARE_ALIGNED(16, const xmm_reg,  ff_pb_3)    = { 0x0303030303030303ULL, 0x0303030303030303ULL };
DECLARE_ALIGNED(16, const xmm_reg,  ff_pb_4)    = { 0x0404040404040404ULL, 0x0404040404040404ULL };
DECLARE_ALIGNED(8,  const uint64_t, ff_pb_7)    =   0x0707070707070707ULL;
DECLARE_ALIGNED(8,  const uint64_t, ff_pb_1F)   =   0x1F1F1F1F1F1F1F1FULL;
DECLARE_ALIGNED(8,  const uint64_t, ff_pb_3F)   =   0x3F3F3F3F3F3F3F3FULL;
DECLARE_ALIGNED(16, const xmm_reg,  ff_pb_80)   = { 0x8080808080808080ULL, 0x8080808080808080ULL };
DECLARE_ALIGNED(8,  const uint64_t, ff_pb_81)   =   0x8181818181818181ULL;
DECLARE_ALIGNED(16, const xmm_reg,  ff_pb_A1)   = { 0xA1A1A1A1A1A1A1A1ULL, 0xA1A1A1A1A1A1A1A1ULL };
DECLARE_ALIGNED(16, const xmm_reg,  ff_pb_F8)   = { 0xF8F8F8F8F8F8F8F8ULL, 0xF8F8F8F8F8F8F8F8ULL };
DECLARE_ALIGNED(8,  const uint64_t, ff_pb_FC)   =   0xFCFCFCFCFCFCFCFCULL;
DECLARE_ALIGNED(16, const xmm_reg,  ff_pb_FE)   = { 0xFEFEFEFEFEFEFEFEULL, 0xFEFEFEFEFEFEFEFEULL };

DECLARE_ALIGNED(16, const double, ff_pd_1)[2] = { 1.0, 1.0 };
DECLARE_ALIGNED(16, const double, ff_pd_2)[2] = { 2.0, 2.0 };

#if HAVE_INLINE_ASM

#define JUMPALIGN()     __asm__ volatile (".p2align 3"::)
#define MOVQ_ZERO(regd) __asm__ volatile ("pxor %%"#regd", %%"#regd ::)

#define MOVQ_BFE(regd)                                  \
    __asm__ volatile (                                  \
        "pcmpeqd %%"#regd", %%"#regd"   \n\t"           \
        "paddb   %%"#regd", %%"#regd"   \n\t" ::)

#ifndef PIC
#define MOVQ_BONE(regd) __asm__ volatile ("movq %0, %%"#regd" \n\t" :: "m"(ff_bone))
#define MOVQ_WTWO(regd) __asm__ volatile ("movq %0, %%"#regd" \n\t" :: "m"(ff_wtwo))
#else
// for shared library it's better to use this way for accessing constants
// pcmpeqd -> -1
#define MOVQ_BONE(regd)                                 \
    __asm__ volatile (                                  \
        "pcmpeqd  %%"#regd", %%"#regd"  \n\t"           \
        "psrlw          $15, %%"#regd"  \n\t"           \
        "packuswb %%"#regd", %%"#regd"  \n\t" ::)

#define MOVQ_WTWO(regd)                                 \
    __asm__ volatile (                                  \
        "pcmpeqd %%"#regd", %%"#regd"   \n\t"           \
        "psrlw         $15, %%"#regd"   \n\t"           \
        "psllw          $1, %%"#regd"   \n\t"::)

#endif

// using regr as temporary and for the output result
// first argument is unmodifed and second is trashed
// regfe is supposed to contain 0xfefefefefefefefe
#define PAVGB_MMX_NO_RND(rega, regb, regr, regfe)                \
    "movq   "#rega", "#regr"            \n\t"                    \
    "pand   "#regb", "#regr"            \n\t"                    \
    "pxor   "#rega", "#regb"            \n\t"                    \
    "pand  "#regfe", "#regb"            \n\t"                    \
    "psrlq       $1, "#regb"            \n\t"                    \
    "paddb  "#regb", "#regr"            \n\t"

#define PAVGB_MMX(rega, regb, regr, regfe)                       \
    "movq   "#rega", "#regr"            \n\t"                    \
    "por    "#regb", "#regr"            \n\t"                    \
    "pxor   "#rega", "#regb"            \n\t"                    \
    "pand  "#regfe", "#regb"            \n\t"                    \
    "psrlq       $1, "#regb"            \n\t"                    \
    "psubb  "#regb", "#regr"            \n\t"

// mm6 is supposed to contain 0xfefefefefefefefe
#define PAVGBP_MMX_NO_RND(rega, regb, regr,  regc, regd, regp)   \
    "movq  "#rega", "#regr"             \n\t"                    \
    "movq  "#regc", "#regp"             \n\t"                    \
    "pand  "#regb", "#regr"             \n\t"                    \
    "pand  "#regd", "#regp"             \n\t"                    \
    "pxor  "#rega", "#regb"             \n\t"                    \
    "pxor  "#regc", "#regd"             \n\t"                    \
    "pand    %%mm6, "#regb"             \n\t"                    \
    "pand    %%mm6, "#regd"             \n\t"                    \
    "psrlq      $1, "#regb"             \n\t"                    \
    "psrlq      $1, "#regd"             \n\t"                    \
    "paddb "#regb", "#regr"             \n\t"                    \
    "paddb "#regd", "#regp"             \n\t"

#define PAVGBP_MMX(rega, regb, regr, regc, regd, regp)           \
    "movq  "#rega", "#regr"             \n\t"                    \
    "movq  "#regc", "#regp"             \n\t"                    \
    "por   "#regb", "#regr"             \n\t"                    \
    "por   "#regd", "#regp"             \n\t"                    \
    "pxor  "#rega", "#regb"             \n\t"                    \
    "pxor  "#regc", "#regd"             \n\t"                    \
    "pand    %%mm6, "#regb"             \n\t"                    \
    "pand    %%mm6, "#regd"             \n\t"                    \
    "psrlq      $1, "#regd"             \n\t"                    \
    "psrlq      $1, "#regb"             \n\t"                    \
    "psubb "#regb", "#regr"             \n\t"                    \
    "psubb "#regd", "#regp"             \n\t"

/***********************************/
/* MMX no rounding */
#define DEF(x, y) x ## _no_rnd_ ## y ## _mmx
#define SET_RND  MOVQ_WONE
#define PAVGBP(a, b, c, d, e, f)        PAVGBP_MMX_NO_RND(a, b, c, d, e, f)
#define PAVGB(a, b, c, e)               PAVGB_MMX_NO_RND(a, b, c, e)
#define OP_AVG(a, b, c, e)              PAVGB_MMX(a, b, c, e)

#include "dsputil_rnd_template.c"

#undef DEF
#undef SET_RND
#undef PAVGBP
#undef PAVGB
/***********************************/
/* MMX rounding */

#define DEF(x, y) x ## _ ## y ## _mmx
#define SET_RND  MOVQ_WTWO
#define PAVGBP(a, b, c, d, e, f)        PAVGBP_MMX(a, b, c, d, e, f)
#define PAVGB(a, b, c, e)               PAVGB_MMX(a, b, c, e)

#include "dsputil_rnd_template.c"

#undef DEF
#undef SET_RND
#undef PAVGBP
#undef PAVGB
#undef OP_AVG

/***********************************/
/* 3Dnow specific */

#define DEF(x) x ## _3dnow
#define PAVGB "pavgusb"
#define OP_AVG PAVGB

#include "dsputil_avg_template.c"

#undef DEF
#undef PAVGB
#undef OP_AVG

/***********************************/
/* MMX2 specific */

#define DEF(x) x ## _mmx2

/* Introduced only in MMX2 set */
#define PAVGB "pavgb"
#define OP_AVG PAVGB

#include "dsputil_avg_template.c"

#undef DEF
#undef PAVGB
#undef OP_AVG

#define put_no_rnd_pixels16_mmx put_pixels16_mmx
#define put_no_rnd_pixels8_mmx put_pixels8_mmx
#define put_pixels16_mmx2 put_pixels16_mmx
#define put_pixels8_mmx2 put_pixels8_mmx
#define put_pixels4_mmx2 put_pixels4_mmx
#define put_no_rnd_pixels16_mmx2 put_no_rnd_pixels16_mmx
#define put_no_rnd_pixels8_mmx2 put_no_rnd_pixels8_mmx
#define put_pixels16_3dnow put_pixels16_mmx
#define put_pixels8_3dnow put_pixels8_mmx
#define put_pixels4_3dnow put_pixels4_mmx
#define put_no_rnd_pixels16_3dnow put_no_rnd_pixels16_mmx
#define put_no_rnd_pixels8_3dnow put_no_rnd_pixels8_mmx

/***********************************/
/* standard MMX */

void ff_put_pixels_clamped_mmx(const DCTELEM *block, uint8_t *pixels,
                               int line_size)
{
    const DCTELEM *p;
    uint8_t *pix;

    /* read the pixels */
    p   = block;
    pix = pixels;
    /* unrolled loop */
    __asm__ volatile (
        "movq      (%3), %%mm0          \n\t"
        "movq     8(%3), %%mm1          \n\t"
        "movq    16(%3), %%mm2          \n\t"
        "movq    24(%3), %%mm3          \n\t"
        "movq    32(%3), %%mm4          \n\t"
        "movq    40(%3), %%mm5          \n\t"
        "movq    48(%3), %%mm6          \n\t"
        "movq    56(%3), %%mm7          \n\t"
        "packuswb %%mm1, %%mm0          \n\t"
        "packuswb %%mm3, %%mm2          \n\t"
        "packuswb %%mm5, %%mm4          \n\t"
        "packuswb %%mm7, %%mm6          \n\t"
        "movq     %%mm0, (%0)           \n\t"
        "movq     %%mm2, (%0, %1)       \n\t"
        "movq     %%mm4, (%0, %1, 2)    \n\t"
        "movq     %%mm6, (%0, %2)       \n\t"
        :: "r"(pix), "r"((x86_reg)line_size), "r"((x86_reg)line_size * 3),
           "r"(p)
        : "memory");
    pix += line_size * 4;
    p   += 32;

    // if here would be an exact copy of the code above
    // compiler would generate some very strange code
    // thus using "r"
    __asm__ volatile (
        "movq       (%3), %%mm0         \n\t"
        "movq      8(%3), %%mm1         \n\t"
        "movq     16(%3), %%mm2         \n\t"
        "movq     24(%3), %%mm3         \n\t"
        "movq     32(%3), %%mm4         \n\t"
        "movq     40(%3), %%mm5         \n\t"
        "movq     48(%3), %%mm6         \n\t"
        "movq     56(%3), %%mm7         \n\t"
        "packuswb  %%mm1, %%mm0         \n\t"
        "packuswb  %%mm3, %%mm2         \n\t"
        "packuswb  %%mm5, %%mm4         \n\t"
        "packuswb  %%mm7, %%mm6         \n\t"
        "movq      %%mm0, (%0)          \n\t"
        "movq      %%mm2, (%0, %1)      \n\t"
        "movq      %%mm4, (%0, %1, 2)   \n\t"
        "movq      %%mm6, (%0, %2)      \n\t"
        :: "r"(pix), "r"((x86_reg)line_size), "r"((x86_reg)line_size * 3), "r"(p)
        : "memory");
}

#define put_signed_pixels_clamped_mmx_half(off)             \
    "movq          "#off"(%2), %%mm1        \n\t"           \
    "movq     16 + "#off"(%2), %%mm2        \n\t"           \
    "movq     32 + "#off"(%2), %%mm3        \n\t"           \
    "movq     48 + "#off"(%2), %%mm4        \n\t"           \
    "packsswb  8 + "#off"(%2), %%mm1        \n\t"           \
    "packsswb 24 + "#off"(%2), %%mm2        \n\t"           \
    "packsswb 40 + "#off"(%2), %%mm3        \n\t"           \
    "packsswb 56 + "#off"(%2), %%mm4        \n\t"           \
    "paddb              %%mm0, %%mm1        \n\t"           \
    "paddb              %%mm0, %%mm2        \n\t"           \
    "paddb              %%mm0, %%mm3        \n\t"           \
    "paddb              %%mm0, %%mm4        \n\t"           \
    "movq               %%mm1, (%0)         \n\t"           \
    "movq               %%mm2, (%0, %3)     \n\t"           \
    "movq               %%mm3, (%0, %3, 2)  \n\t"           \
    "movq               %%mm4, (%0, %1)     \n\t"

void ff_put_signed_pixels_clamped_mmx(const DCTELEM *block, uint8_t *pixels,
                                      int line_size)
{
    x86_reg line_skip = line_size;
    x86_reg line_skip3;

    __asm__ volatile (
        "movq "MANGLE(ff_pb_80)", %%mm0     \n\t"
        "lea         (%3, %3, 2), %1        \n\t"
        put_signed_pixels_clamped_mmx_half(0)
        "lea         (%0, %3, 4), %0        \n\t"
        put_signed_pixels_clamped_mmx_half(64)
        : "+&r"(pixels), "=&r"(line_skip3)
        : "r"(block), "r"(line_skip)
        : "memory");
}

void ff_add_pixels_clamped_mmx(const DCTELEM *block, uint8_t *pixels,
                               int line_size)
{
    const DCTELEM *p;
    uint8_t *pix;
    int i;

    /* read the pixels */
    p   = block;
    pix = pixels;
    MOVQ_ZERO(mm7);
    i = 4;
    do {
        __asm__ volatile (
            "movq        (%2), %%mm0    \n\t"
            "movq       8(%2), %%mm1    \n\t"
            "movq      16(%2), %%mm2    \n\t"
            "movq      24(%2), %%mm3    \n\t"
            "movq          %0, %%mm4    \n\t"
            "movq          %1, %%mm6    \n\t"
            "movq       %%mm4, %%mm5    \n\t"
            "punpcklbw  %%mm7, %%mm4    \n\t"
            "punpckhbw  %%mm7, %%mm5    \n\t"
            "paddsw     %%mm4, %%mm0    \n\t"
            "paddsw     %%mm5, %%mm1    \n\t"
            "movq       %%mm6, %%mm5    \n\t"
            "punpcklbw  %%mm7, %%mm6    \n\t"
            "punpckhbw  %%mm7, %%mm5    \n\t"
            "paddsw     %%mm6, %%mm2    \n\t"
            "paddsw     %%mm5, %%mm3    \n\t"
            "packuswb   %%mm1, %%mm0    \n\t"
            "packuswb   %%mm3, %%mm2    \n\t"
            "movq       %%mm0, %0       \n\t"
            "movq       %%mm2, %1       \n\t"
            : "+m"(*pix), "+m"(*(pix + line_size))
            : "r"(p)
            : "memory");
        pix += line_size * 2;
        p   += 16;
    } while (--i);
}

static void put_pixels4_mmx(uint8_t *block, const uint8_t *pixels,
                            int line_size, int h)
{
    __asm__ volatile (
        "lea   (%3, %3), %%"REG_a"      \n\t"
        ".p2align     3                 \n\t"
        "1:                             \n\t"
        "movd  (%1    ), %%mm0          \n\t"
        "movd  (%1, %3), %%mm1          \n\t"
        "movd     %%mm0, (%2)           \n\t"
        "movd     %%mm1, (%2, %3)       \n\t"
        "add  %%"REG_a", %1             \n\t"
        "add  %%"REG_a", %2             \n\t"
        "movd  (%1    ), %%mm0          \n\t"
        "movd  (%1, %3), %%mm1          \n\t"
        "movd     %%mm0, (%2)           \n\t"
        "movd     %%mm1, (%2, %3)       \n\t"
        "add  %%"REG_a", %1             \n\t"
        "add  %%"REG_a", %2             \n\t"
        "subl        $4, %0             \n\t"
        "jnz         1b                 \n\t"
        : "+g"(h), "+r"(pixels),  "+r"(block)
        : "r"((x86_reg)line_size)
        : "%"REG_a, "memory"
        );
}

static void put_pixels8_mmx(uint8_t *block, const uint8_t *pixels,
                            int line_size, int h)
{
    __asm__ volatile (
        "lea   (%3, %3), %%"REG_a"      \n\t"
        ".p2align     3                 \n\t"
        "1:                             \n\t"
        "movq  (%1    ), %%mm0          \n\t"
        "movq  (%1, %3), %%mm1          \n\t"
        "movq     %%mm0, (%2)           \n\t"
        "movq     %%mm1, (%2, %3)       \n\t"
        "add  %%"REG_a", %1             \n\t"
        "add  %%"REG_a", %2             \n\t"
        "movq  (%1    ), %%mm0          \n\t"
        "movq  (%1, %3), %%mm1          \n\t"
        "movq     %%mm0, (%2)           \n\t"
        "movq     %%mm1, (%2, %3)       \n\t"
        "add  %%"REG_a", %1             \n\t"
        "add  %%"REG_a", %2             \n\t"
        "subl        $4, %0             \n\t"
        "jnz         1b                 \n\t"
        : "+g"(h), "+r"(pixels),  "+r"(block)
        : "r"((x86_reg)line_size)
        : "%"REG_a, "memory"
        );
}

static void put_pixels16_mmx(uint8_t *block, const uint8_t *pixels,
                             int line_size, int h)
{
    __asm__ volatile (
        "lea   (%3, %3), %%"REG_a"      \n\t"
        ".p2align     3                 \n\t"
        "1:                             \n\t"
        "movq  (%1    ), %%mm0          \n\t"
        "movq 8(%1    ), %%mm4          \n\t"
        "movq  (%1, %3), %%mm1          \n\t"
        "movq 8(%1, %3), %%mm5          \n\t"
        "movq     %%mm0,  (%2)          \n\t"
        "movq     %%mm4, 8(%2)          \n\t"
        "movq     %%mm1,  (%2, %3)      \n\t"
        "movq     %%mm5, 8(%2, %3)      \n\t"
        "add  %%"REG_a", %1             \n\t"
        "add  %%"REG_a", %2             \n\t"
        "movq  (%1    ), %%mm0          \n\t"
        "movq 8(%1    ), %%mm4          \n\t"
        "movq  (%1, %3), %%mm1          \n\t"
        "movq 8(%1, %3), %%mm5          \n\t"
        "movq     %%mm0,  (%2)          \n\t"
        "movq     %%mm4, 8(%2)          \n\t"
        "movq     %%mm1,  (%2, %3)      \n\t"
        "movq     %%mm5, 8(%2, %3)      \n\t"
        "add  %%"REG_a", %1             \n\t"
        "add  %%"REG_a", %2             \n\t"
        "subl        $4, %0             \n\t"
        "jnz         1b                 \n\t"
        : "+g"(h), "+r"(pixels),  "+r"(block)
        : "r"((x86_reg)line_size)
        : "%"REG_a, "memory"
        );
}

static void put_pixels16_sse2(uint8_t *block, const uint8_t *pixels,
                              int line_size, int h)
{
    __asm__ volatile (
        "1:                              \n\t"
        "movdqu (%1       ), %%xmm0      \n\t"
        "movdqu (%1, %3   ), %%xmm1      \n\t"
        "movdqu (%1, %3, 2), %%xmm2      \n\t"
        "movdqu (%1, %4   ), %%xmm3      \n\t"
        "lea    (%1, %3, 4), %1          \n\t"
        "movdqa      %%xmm0, (%2)        \n\t"
        "movdqa      %%xmm1, (%2, %3)    \n\t"
        "movdqa      %%xmm2, (%2, %3, 2) \n\t"
        "movdqa      %%xmm3, (%2, %4)    \n\t"
        "subl            $4, %0          \n\t"
        "lea    (%2, %3, 4), %2          \n\t"
        "jnz             1b              \n\t"
        : "+g"(h), "+r"(pixels),  "+r"(block)
        : "r"((x86_reg)line_size), "r"((x86_reg)3L * line_size)
        : "memory"
        );
}

static void avg_pixels16_sse2(uint8_t *block, const uint8_t *pixels,
                              int line_size, int h)
{
    __asm__ volatile (
        "1:                                 \n\t"
        "movdqu (%1       ), %%xmm0         \n\t"
        "movdqu (%1, %3   ), %%xmm1         \n\t"
        "movdqu (%1, %3, 2), %%xmm2         \n\t"
        "movdqu (%1, %4   ), %%xmm3         \n\t"
        "lea    (%1, %3, 4), %1             \n\t"
        "pavgb  (%2       ), %%xmm0         \n\t"
        "pavgb  (%2, %3   ), %%xmm1         \n\t"
        "pavgb  (%2, %3, 2), %%xmm2         \n\t"
        "pavgb     (%2, %4), %%xmm3         \n\t"
        "movdqa      %%xmm0, (%2)           \n\t"
        "movdqa      %%xmm1, (%2, %3)       \n\t"
        "movdqa      %%xmm2, (%2, %3, 2)    \n\t"
        "movdqa      %%xmm3, (%2, %4)       \n\t"
        "subl            $4, %0             \n\t"
        "lea    (%2, %3, 4), %2             \n\t"
        "jnz             1b                 \n\t"
        : "+g"(h), "+r"(pixels),  "+r"(block)
        : "r"((x86_reg)line_size), "r"((x86_reg)3L * line_size)
        : "memory"
        );
}

#define CLEAR_BLOCKS(name, n)                           \
static void name(DCTELEM *blocks)                       \
{                                                       \
    __asm__ volatile (                                  \
        "pxor %%mm7, %%mm7              \n\t"           \
        "mov     %1,        %%"REG_a"   \n\t"           \
        "1:                             \n\t"           \
        "movq %%mm7,   (%0, %%"REG_a")  \n\t"           \
        "movq %%mm7,  8(%0, %%"REG_a")  \n\t"           \
        "movq %%mm7, 16(%0, %%"REG_a")  \n\t"           \
        "movq %%mm7, 24(%0, %%"REG_a")  \n\t"           \
        "add    $32, %%"REG_a"          \n\t"           \
        "js      1b                     \n\t"           \
        :: "r"(((uint8_t *)blocks) + 128 * n),          \
           "i"(-128 * n)                                \
        : "%"REG_a                                      \
        );                                              \
}
CLEAR_BLOCKS(clear_blocks_mmx, 6)
CLEAR_BLOCKS(clear_block_mmx, 1)

static void clear_block_sse(DCTELEM *block)
{
    __asm__ volatile (
        "xorps  %%xmm0, %%xmm0          \n"
        "movaps %%xmm0,    (%0)         \n"
        "movaps %%xmm0,  16(%0)         \n"
        "movaps %%xmm0,  32(%0)         \n"
        "movaps %%xmm0,  48(%0)         \n"
        "movaps %%xmm0,  64(%0)         \n"
        "movaps %%xmm0,  80(%0)         \n"
        "movaps %%xmm0,  96(%0)         \n"
        "movaps %%xmm0, 112(%0)         \n"
        :: "r"(block)
        : "memory"
    );
}

static void clear_blocks_sse(DCTELEM *blocks)
{
    __asm__ volatile (
        "xorps  %%xmm0, %%xmm0              \n"
        "mov        %1,         %%"REG_a"   \n"
        "1:                                 \n"
        "movaps %%xmm0,    (%0, %%"REG_a")  \n"
        "movaps %%xmm0,  16(%0, %%"REG_a")  \n"
        "movaps %%xmm0,  32(%0, %%"REG_a")  \n"
        "movaps %%xmm0,  48(%0, %%"REG_a")  \n"
        "movaps %%xmm0,  64(%0, %%"REG_a")  \n"
        "movaps %%xmm0,  80(%0, %%"REG_a")  \n"
        "movaps %%xmm0,  96(%0, %%"REG_a")  \n"
        "movaps %%xmm0, 112(%0, %%"REG_a")  \n"
        "add      $128,         %%"REG_a"   \n"
        "js         1b                      \n"
        :: "r"(((uint8_t *)blocks) + 128 * 6),
           "i"(-128 * 6)
        : "%"REG_a
    );
}

static void add_bytes_mmx(uint8_t *dst, uint8_t *src, int w)
{
    x86_reg i = 0;
    __asm__ volatile (
        "jmp          2f                \n\t"
        "1:                             \n\t"
        "movq   (%1, %0), %%mm0         \n\t"
        "movq   (%2, %0), %%mm1         \n\t"
        "paddb     %%mm0, %%mm1         \n\t"
        "movq      %%mm1, (%2, %0)      \n\t"
        "movq  8(%1, %0), %%mm0         \n\t"
        "movq  8(%2, %0), %%mm1         \n\t"
        "paddb     %%mm0, %%mm1         \n\t"
        "movq      %%mm1, 8(%2, %0)     \n\t"
        "add         $16, %0            \n\t"
        "2:                             \n\t"
        "cmp          %3, %0            \n\t"
        "js           1b                \n\t"
        : "+r"(i)
        : "r"(src), "r"(dst), "r"((x86_reg)w - 15)
    );
    for ( ; i < w; i++)
        dst[i + 0] += src[i + 0];
}

#if HAVE_7REGS
static void add_hfyu_median_prediction_cmov(uint8_t *dst, const uint8_t *top,
                                            const uint8_t *diff, int w,
                                            int *left, int *left_top)
{
    x86_reg w2 = -w;
    x86_reg x;
    int l  = *left     & 0xff;
    int tl = *left_top & 0xff;
    int t;
    __asm__ volatile (
        "mov          %7, %3            \n"
        "1:                             \n"
        "movzbl (%3, %4), %2            \n"
        "mov          %2, %k3           \n"
        "sub         %b1, %b3           \n"
        "add         %b0, %b3           \n"
        "mov          %2, %1            \n"
        "cmp          %0, %2            \n"
        "cmovg        %0, %2            \n"
        "cmovg        %1, %0            \n"
        "cmp         %k3, %0            \n"
        "cmovg       %k3, %0            \n"
        "mov          %7, %3            \n"
        "cmp          %2, %0            \n"
        "cmovl        %2, %0            \n"
        "add    (%6, %4), %b0           \n"
        "mov         %b0, (%5, %4)      \n"
        "inc          %4                \n"
        "jl           1b                \n"
        : "+&q"(l), "+&q"(tl), "=&r"(t), "=&q"(x), "+&r"(w2)
        : "r"(dst + w), "r"(diff + w), "rm"(top + w)
    );
    *left     = l;
    *left_top = tl;
}
#endif

static inline void transpose4x4(uint8_t *dst, uint8_t *src, x86_reg dst_stride, x86_reg src_stride){
    __asm__ volatile( //FIXME could save 1 instruction if done as 8x4 ...
        "movd  (%1), %%mm0              \n\t"
        "add   %3, %1                   \n\t"
        "movd  (%1), %%mm1              \n\t"
        "movd  (%1,%3,1), %%mm2         \n\t"
        "movd  (%1,%3,2), %%mm3         \n\t"
        "punpcklbw %%mm1, %%mm0         \n\t"
        "punpcklbw %%mm3, %%mm2         \n\t"
        "movq %%mm0, %%mm1              \n\t"
        "punpcklwd %%mm2, %%mm0         \n\t"
        "punpckhwd %%mm2, %%mm1         \n\t"
        "movd  %%mm0, (%0)              \n\t"
        "add   %2, %0                   \n\t"
        "punpckhdq %%mm0, %%mm0         \n\t"
        "movd  %%mm0, (%0)              \n\t"
        "movd  %%mm1, (%0,%2,1)         \n\t"
        "punpckhdq %%mm1, %%mm1         \n\t"
        "movd  %%mm1, (%0,%2,2)         \n\t"

        :  "+&r" (dst),
           "+&r" (src)
        :  "r" (dst_stride),
           "r" (src_stride)
        :  "memory"
    );
}

#define H263_LOOP_FILTER                        \
    "pxor      %%mm7, %%mm7             \n\t"   \
    "movq         %0, %%mm0             \n\t"   \
    "movq         %0, %%mm1             \n\t"   \
    "movq         %3, %%mm2             \n\t"   \
    "movq         %3, %%mm3             \n\t"   \
    "punpcklbw %%mm7, %%mm0             \n\t"   \
    "punpckhbw %%mm7, %%mm1             \n\t"   \
    "punpcklbw %%mm7, %%mm2             \n\t"   \
    "punpckhbw %%mm7, %%mm3             \n\t"   \
    "psubw     %%mm2, %%mm0             \n\t"   \
    "psubw     %%mm3, %%mm1             \n\t"   \
    "movq         %1, %%mm2             \n\t"   \
    "movq         %1, %%mm3             \n\t"   \
    "movq         %2, %%mm4             \n\t"   \
    "movq         %2, %%mm5             \n\t"   \
    "punpcklbw %%mm7, %%mm2             \n\t"   \
    "punpckhbw %%mm7, %%mm3             \n\t"   \
    "punpcklbw %%mm7, %%mm4             \n\t"   \
    "punpckhbw %%mm7, %%mm5             \n\t"   \
    "psubw     %%mm2, %%mm4             \n\t"   \
    "psubw     %%mm3, %%mm5             \n\t"   \
    "psllw        $2, %%mm4             \n\t"   \
    "psllw        $2, %%mm5             \n\t"   \
    "paddw     %%mm0, %%mm4             \n\t"   \
    "paddw     %%mm1, %%mm5             \n\t"   \
    "pxor      %%mm6, %%mm6             \n\t"   \
    "pcmpgtw   %%mm4, %%mm6             \n\t"   \
    "pcmpgtw   %%mm5, %%mm7             \n\t"   \
    "pxor      %%mm6, %%mm4             \n\t"   \
    "pxor      %%mm7, %%mm5             \n\t"   \
    "psubw     %%mm6, %%mm4             \n\t"   \
    "psubw     %%mm7, %%mm5             \n\t"   \
    "psrlw        $3, %%mm4             \n\t"   \
    "psrlw        $3, %%mm5             \n\t"   \
    "packuswb  %%mm5, %%mm4             \n\t"   \
    "packsswb  %%mm7, %%mm6             \n\t"   \
    "pxor      %%mm7, %%mm7             \n\t"   \
    "movd         %4, %%mm2             \n\t"   \
    "punpcklbw %%mm2, %%mm2             \n\t"   \
    "punpcklbw %%mm2, %%mm2             \n\t"   \
    "punpcklbw %%mm2, %%mm2             \n\t"   \
    "psubusb   %%mm4, %%mm2             \n\t"   \
    "movq      %%mm2, %%mm3             \n\t"   \
    "psubusb   %%mm4, %%mm3             \n\t"   \
    "psubb     %%mm3, %%mm2             \n\t"   \
    "movq         %1, %%mm3             \n\t"   \
    "movq         %2, %%mm4             \n\t"   \
    "pxor      %%mm6, %%mm3             \n\t"   \
    "pxor      %%mm6, %%mm4             \n\t"   \
    "paddusb   %%mm2, %%mm3             \n\t"   \
    "psubusb   %%mm2, %%mm4             \n\t"   \
    "pxor      %%mm6, %%mm3             \n\t"   \
    "pxor      %%mm6, %%mm4             \n\t"   \
    "paddusb   %%mm2, %%mm2             \n\t"   \
    "packsswb  %%mm1, %%mm0             \n\t"   \
    "pcmpgtb   %%mm0, %%mm7             \n\t"   \
    "pxor      %%mm7, %%mm0             \n\t"   \
    "psubb     %%mm7, %%mm0             \n\t"   \
    "movq      %%mm0, %%mm1             \n\t"   \
    "psubusb   %%mm2, %%mm0             \n\t"   \
    "psubb     %%mm0, %%mm1             \n\t"   \
    "pand         %5, %%mm1             \n\t"   \
    "psrlw        $2, %%mm1             \n\t"   \
    "pxor      %%mm7, %%mm1             \n\t"   \
    "psubb     %%mm7, %%mm1             \n\t"   \
    "movq         %0, %%mm5             \n\t"   \
    "movq         %3, %%mm6             \n\t"   \
    "psubb     %%mm1, %%mm5             \n\t"   \
    "paddb     %%mm1, %%mm6             \n\t"

static void h263_v_loop_filter_mmx(uint8_t *src, int stride, int qscale)
{
    if (CONFIG_H263_DECODER || CONFIG_H263_ENCODER) {
        const int strength = ff_h263_loop_filter_strength[qscale];

        __asm__ volatile (
            H263_LOOP_FILTER

            "movq %%mm3, %1             \n\t"
            "movq %%mm4, %2             \n\t"
            "movq %%mm5, %0             \n\t"
            "movq %%mm6, %3             \n\t"
            : "+m"(*(uint64_t*)(src - 2 * stride)),
              "+m"(*(uint64_t*)(src - 1 * stride)),
              "+m"(*(uint64_t*)(src + 0 * stride)),
              "+m"(*(uint64_t*)(src + 1 * stride))
            : "g"(2 * strength), "m"(ff_pb_FC)
            );
    }
}

static void h263_h_loop_filter_mmx(uint8_t *src, int stride, int qscale)
{
    if (CONFIG_H263_DECODER || CONFIG_H263_ENCODER) {
        const int strength = ff_h263_loop_filter_strength[qscale];
        DECLARE_ALIGNED(8, uint64_t, temp)[4];
        uint8_t *btemp = (uint8_t*)temp;

        src -= 2;

        transpose4x4(btemp,     src,              8, stride);
        transpose4x4(btemp + 4, src + 4 * stride, 8, stride);
        __asm__ volatile (
            H263_LOOP_FILTER // 5 3 4 6

            : "+m"(temp[0]),
              "+m"(temp[1]),
              "+m"(temp[2]),
              "+m"(temp[3])
            : "g"(2 * strength), "m"(ff_pb_FC)
            );

        __asm__ volatile (
            "movq      %%mm5, %%mm1         \n\t"
            "movq      %%mm4, %%mm0         \n\t"
            "punpcklbw %%mm3, %%mm5         \n\t"
            "punpcklbw %%mm6, %%mm4         \n\t"
            "punpckhbw %%mm3, %%mm1         \n\t"
            "punpckhbw %%mm6, %%mm0         \n\t"
            "movq      %%mm5, %%mm3         \n\t"
            "movq      %%mm1, %%mm6         \n\t"
            "punpcklwd %%mm4, %%mm5         \n\t"
            "punpcklwd %%mm0, %%mm1         \n\t"
            "punpckhwd %%mm4, %%mm3         \n\t"
            "punpckhwd %%mm0, %%mm6         \n\t"
            "movd      %%mm5, (%0)          \n\t"
            "punpckhdq %%mm5, %%mm5         \n\t"
            "movd      %%mm5, (%0, %2)      \n\t"
            "movd      %%mm3, (%0, %2, 2)   \n\t"
            "punpckhdq %%mm3, %%mm3         \n\t"
            "movd      %%mm3, (%0, %3)      \n\t"
            "movd      %%mm1, (%1)          \n\t"
            "punpckhdq %%mm1, %%mm1         \n\t"
            "movd      %%mm1, (%1, %2)      \n\t"
            "movd      %%mm6, (%1, %2, 2)   \n\t"
            "punpckhdq %%mm6, %%mm6         \n\t"
            "movd      %%mm6, (%1, %3)      \n\t"
            :: "r"(src),
               "r"(src + 4 * stride),
               "r"((x86_reg)stride),
               "r"((x86_reg)(3 * stride))
            );
    }
}

/* Draw the edges of width 'w' of an image of size width, height
 * this MMX version can only handle w == 8 || w == 16. */
static void draw_edges_mmx(uint8_t *buf, int wrap, int width, int height,
                           int w, int h, int sides)
{
    uint8_t *ptr, *last_line;
    int i;

    last_line = buf + (height - 1) * wrap;
    /* left and right */
    ptr = buf;
    if (w == 8) {
        __asm__ volatile (
            "1:                             \n\t"
            "movd            (%0), %%mm0    \n\t"
            "punpcklbw      %%mm0, %%mm0    \n\t"
            "punpcklwd      %%mm0, %%mm0    \n\t"
            "punpckldq      %%mm0, %%mm0    \n\t"
            "movq           %%mm0, -8(%0)   \n\t"
            "movq      -8(%0, %2), %%mm1    \n\t"
            "punpckhbw      %%mm1, %%mm1    \n\t"
            "punpckhwd      %%mm1, %%mm1    \n\t"
            "punpckhdq      %%mm1, %%mm1    \n\t"
            "movq           %%mm1, (%0, %2) \n\t"
            "add               %1, %0       \n\t"
            "cmp               %3, %0       \n\t"
            "jb                1b           \n\t"
            : "+r"(ptr)
            : "r"((x86_reg)wrap), "r"((x86_reg)width), "r"(ptr + wrap * height)
            );
    } else if(w==16){
        __asm__ volatile (
            "1:                                 \n\t"
            "movd            (%0), %%mm0        \n\t"
            "punpcklbw      %%mm0, %%mm0        \n\t"
            "punpcklwd      %%mm0, %%mm0        \n\t"
            "punpckldq      %%mm0, %%mm0        \n\t"
            "movq           %%mm0, -8(%0)       \n\t"
            "movq           %%mm0, -16(%0)      \n\t"
            "movq      -8(%0, %2), %%mm1        \n\t"
            "punpckhbw      %%mm1, %%mm1        \n\t"
            "punpckhwd      %%mm1, %%mm1        \n\t"
            "punpckhdq      %%mm1, %%mm1        \n\t"
            "movq           %%mm1,  (%0, %2)    \n\t"
            "movq           %%mm1, 8(%0, %2)    \n\t"
            "add               %1, %0           \n\t"
            "cmp               %3, %0           \n\t"
            "jb                1b               \n\t"
            : "+r"(ptr)
            : "r"((x86_reg)wrap), "r"((x86_reg)width), "r"(ptr + wrap * height)
            );
    } else {
        av_assert1(w == 4);
        __asm__ volatile (
            "1:                             \n\t"
            "movd            (%0), %%mm0    \n\t"
            "punpcklbw      %%mm0, %%mm0    \n\t"
            "punpcklwd      %%mm0, %%mm0    \n\t"
            "movd           %%mm0, -4(%0)   \n\t"
            "movd      -4(%0, %2), %%mm1    \n\t"
            "punpcklbw      %%mm1, %%mm1    \n\t"
            "punpckhwd      %%mm1, %%mm1    \n\t"
            "punpckhdq      %%mm1, %%mm1    \n\t"
            "movd           %%mm1, (%0, %2) \n\t"
            "add               %1, %0       \n\t"
            "cmp               %3, %0       \n\t"
            "jb                1b           \n\t"
            : "+r"(ptr)
            : "r"((x86_reg)wrap), "r"((x86_reg)width), "r"(ptr + wrap * height)
            );
    }

    /* top and bottom (and hopefully also the corners) */
    if (sides & EDGE_TOP) {
        for (i = 0; i < h; i += 4) {
            ptr = buf - (i + 1) * wrap - w;
            __asm__ volatile (
                "1:                             \n\t"
                "movq (%1, %0), %%mm0           \n\t"
                "movq    %%mm0, (%0)            \n\t"
                "movq    %%mm0, (%0, %2)        \n\t"
                "movq    %%mm0, (%0, %2, 2)     \n\t"
                "movq    %%mm0, (%0, %3)        \n\t"
                "add        $8, %0              \n\t"
                "cmp        %4, %0              \n\t"
                "jb         1b                  \n\t"
                : "+r"(ptr)
                : "r"((x86_reg)buf - (x86_reg)ptr - w), "r"((x86_reg) -wrap),
                  "r"((x86_reg) -wrap * 3), "r"(ptr + width + 2 * w)
                );
        }
    }

    if (sides & EDGE_BOTTOM) {
        for (i = 0; i < h; i += 4) {
            ptr = last_line + (i + 1) * wrap - w;
            __asm__ volatile (
                "1:                             \n\t"
                "movq (%1, %0), %%mm0           \n\t"
                "movq    %%mm0, (%0)            \n\t"
                "movq    %%mm0, (%0, %2)        \n\t"
                "movq    %%mm0, (%0, %2, 2)     \n\t"
                "movq    %%mm0, (%0, %3)        \n\t"
                "add        $8, %0              \n\t"
                "cmp        %4, %0              \n\t"
                "jb         1b                  \n\t"
                : "+r"(ptr)
                : "r"((x86_reg)last_line - (x86_reg)ptr - w),
                  "r"((x86_reg)wrap), "r"((x86_reg)wrap * 3),
                  "r"(ptr + width + 2 * w)
                );
        }
    }
}

#define QPEL_V_LOW(m3, m4, m5, m6, pw_20, pw_3, rnd,                      \
                   in0, in1, in2, in7, out, OP)                           \
    "paddw               "#m4", "#m3"   \n\t" /* x1 */                    \
    "movq   "MANGLE(ff_pw_20)", %%mm4   \n\t" /* 20 */                    \
    "pmullw              "#m3", %%mm4   \n\t" /* 20x1 */                  \
    "movq               "#in7", "#m3"   \n\t" /* d */                     \
    "movq               "#in0", %%mm5   \n\t" /* D */                     \
    "paddw               "#m3", %%mm5   \n\t" /* x4 */                    \
    "psubw               %%mm5, %%mm4   \n\t" /* 20x1 - x4 */             \
    "movq               "#in1", %%mm5   \n\t" /* C */                     \
    "movq               "#in2", %%mm6   \n\t" /* B */                     \
    "paddw               "#m6", %%mm5   \n\t" /* x3 */                    \
    "paddw               "#m5", %%mm6   \n\t" /* x2 */                    \
    "paddw               %%mm6, %%mm6   \n\t" /* 2x2 */                   \
    "psubw               %%mm6, %%mm5   \n\t" /* -2x2 + x3 */             \
    "pmullw  "MANGLE(ff_pw_3)", %%mm5   \n\t" /* -6x2 + 3x3 */            \
    "paddw              "#rnd", %%mm4   \n\t" /* x2 */                    \
    "paddw               %%mm4, %%mm5   \n\t" /* 20x1 - 6x2 + 3x3 - x4 */ \
    "psraw                  $5, %%mm5   \n\t"                             \
    "packuswb            %%mm5, %%mm5   \n\t"                             \
    OP(%%mm5, out, %%mm7, d)

#define QPEL_BASE(OPNAME, ROUNDER, RND, OP_MMX2, OP_3DNOW)                \
static void OPNAME ## mpeg4_qpel16_h_lowpass_mmx2(uint8_t *dst,           \
                                                  uint8_t *src,           \
                                                  int dstStride,          \
                                                  int srcStride,          \
                                                  int h)                  \
{                                                                         \
    uint64_t temp;                                                        \
                                                                          \
    __asm__ volatile (                                                    \
        "pxor      %%mm7, %%mm7             \n\t"                         \
        "1:                                 \n\t"                         \
        "movq       (%0), %%mm0             \n\t" /* ABCDEFGH */          \
        "movq      %%mm0, %%mm1             \n\t" /* ABCDEFGH */          \
        "movq      %%mm0, %%mm2             \n\t" /* ABCDEFGH */          \
        "punpcklbw %%mm7, %%mm0             \n\t" /* 0A0B0C0D */          \
        "punpckhbw %%mm7, %%mm1             \n\t" /* 0E0F0G0H */          \
        "pshufw    $0x90, %%mm0, %%mm5      \n\t" /* 0A0A0B0C */          \
        "pshufw    $0x41, %%mm0, %%mm6      \n\t" /* 0B0A0A0B */          \
        "movq      %%mm2, %%mm3             \n\t" /* ABCDEFGH */          \
        "movq      %%mm2, %%mm4             \n\t" /* ABCDEFGH */          \
        "psllq        $8, %%mm2             \n\t" /* 0ABCDEFG */          \
        "psllq       $16, %%mm3             \n\t" /* 00ABCDEF */          \
        "psllq       $24, %%mm4             \n\t" /* 000ABCDE */          \
        "punpckhbw %%mm7, %%mm2             \n\t" /* 0D0E0F0G */          \
        "punpckhbw %%mm7, %%mm3             \n\t" /* 0C0D0E0F */          \
        "punpckhbw %%mm7, %%mm4             \n\t" /* 0B0C0D0E */          \
        "paddw     %%mm3, %%mm5             \n\t" /* b */                 \
        "paddw     %%mm2, %%mm6             \n\t" /* c */                 \
        "paddw     %%mm5, %%mm5             \n\t" /* 2b */                \
        "psubw     %%mm5, %%mm6             \n\t" /* c - 2b */            \
        "pshufw    $0x06, %%mm0, %%mm5      \n\t" /* 0C0B0A0A */          \
        "pmullw "MANGLE(ff_pw_3)", %%mm6    \n\t" /* 3c - 6b */           \
        "paddw     %%mm4, %%mm0             \n\t" /* a */                 \
        "paddw     %%mm1, %%mm5             \n\t" /* d */                 \
        "pmullw "MANGLE(ff_pw_20)", %%mm0   \n\t" /* 20a */               \
        "psubw     %%mm5, %%mm0             \n\t" /* 20a - d */           \
        "paddw        %6, %%mm6             \n\t"                         \
        "paddw     %%mm6, %%mm0             \n\t" /* 20a - 6b + 3c - d */ \
        "psraw        $5, %%mm0             \n\t"                         \
        "movq      %%mm0, %5                \n\t"                         \
        /* mm1 = EFGH, mm2 = DEFG, mm3 = CDEF, mm4 = BCDE, mm7 = 0 */     \
                                                                          \
        "movq      5(%0), %%mm0             \n\t" /* FGHIJKLM */          \
        "movq      %%mm0, %%mm5             \n\t" /* FGHIJKLM */          \
        "movq      %%mm0, %%mm6             \n\t" /* FGHIJKLM */          \
        "psrlq        $8, %%mm0             \n\t" /* GHIJKLM0 */          \
        "psrlq       $16, %%mm5             \n\t" /* HIJKLM00 */          \
        "punpcklbw %%mm7, %%mm0             \n\t" /* 0G0H0I0J */          \
        "punpcklbw %%mm7, %%mm5             \n\t" /* 0H0I0J0K */          \
        "paddw     %%mm0, %%mm2             \n\t" /* b */                 \
        "paddw     %%mm5, %%mm3             \n\t" /* c */                 \
        "paddw     %%mm2, %%mm2             \n\t" /* 2b */                \
        "psubw     %%mm2, %%mm3             \n\t" /* c - 2b */            \
        "movq      %%mm6, %%mm2             \n\t" /* FGHIJKLM */          \
        "psrlq       $24, %%mm6             \n\t" /* IJKLM000 */          \
        "punpcklbw %%mm7, %%mm2             \n\t" /* 0F0G0H0I */          \
        "punpcklbw %%mm7, %%mm6             \n\t" /* 0I0J0K0L */          \
        "pmullw "MANGLE(ff_pw_3)", %%mm3    \n\t" /* 3c - 6b */           \
        "paddw     %%mm2, %%mm1             \n\t" /* a */                 \
        "paddw     %%mm6, %%mm4             \n\t" /* d */                 \
        "pmullw "MANGLE(ff_pw_20)", %%mm1   \n\t" /* 20a */               \
        "psubw     %%mm4, %%mm3             \n\t" /* - 6b +3c - d */      \
        "paddw        %6, %%mm1             \n\t"                         \
        "paddw     %%mm1, %%mm3             \n\t" /* 20a - 6b +3c - d */  \
        "psraw        $5, %%mm3             \n\t"                         \
        "movq         %5, %%mm1             \n\t"                         \
        "packuswb  %%mm3, %%mm1             \n\t"                         \
        OP_MMX2(%%mm1, (%1), %%mm4, q)                                    \
        /* mm0 = GHIJ, mm2 = FGHI, mm5 = HIJK, mm6 = IJKL, mm7 = 0 */     \
                                                                          \
        "movq      9(%0), %%mm1             \n\t" /* JKLMNOPQ */          \
        "movq      %%mm1, %%mm4             \n\t" /* JKLMNOPQ */          \
        "movq      %%mm1, %%mm3             \n\t" /* JKLMNOPQ */          \
        "psrlq        $8, %%mm1             \n\t" /* KLMNOPQ0 */          \
        "psrlq       $16, %%mm4             \n\t" /* LMNOPQ00 */          \
        "punpcklbw %%mm7, %%mm1             \n\t" /* 0K0L0M0N */          \
        "punpcklbw %%mm7, %%mm4             \n\t" /* 0L0M0N0O */          \
        "paddw     %%mm1, %%mm5             \n\t" /* b */                 \
        "paddw     %%mm4, %%mm0             \n\t" /* c */                 \
        "paddw     %%mm5, %%mm5             \n\t" /* 2b */                \
        "psubw     %%mm5, %%mm0             \n\t" /* c - 2b */            \
        "movq      %%mm3, %%mm5             \n\t" /* JKLMNOPQ */          \
        "psrlq       $24, %%mm3             \n\t" /* MNOPQ000 */          \
        "pmullw "MANGLE(ff_pw_3)", %%mm0    \n\t" /* 3c - 6b */           \
        "punpcklbw %%mm7, %%mm3             \n\t" /* 0M0N0O0P */          \
        "paddw     %%mm3, %%mm2             \n\t" /* d */                 \
        "psubw     %%mm2, %%mm0             \n\t" /* -6b + 3c - d */      \
        "movq      %%mm5, %%mm2             \n\t" /* JKLMNOPQ */          \
        "punpcklbw %%mm7, %%mm2             \n\t" /* 0J0K0L0M */          \
        "punpckhbw %%mm7, %%mm5             \n\t" /* 0N0O0P0Q */          \
        "paddw     %%mm2, %%mm6             \n\t" /* a */                 \
        "pmullw "MANGLE(ff_pw_20)", %%mm6   \n\t" /* 20a */               \
        "paddw        %6, %%mm0             \n\t"                         \
        "paddw     %%mm6, %%mm0             \n\t" /* 20a - 6b + 3c - d */ \
        "psraw        $5, %%mm0             \n\t"                         \
        /* mm1 = KLMN, mm2 = JKLM, mm3 = MNOP, */                         \
        /* mm4 = LMNO, mm5 = NOPQ mm7 = 0 */                              \
                                                                          \
        "paddw    %%mm5, %%mm3              \n\t" /* a */                 \
        "pshufw   $0xF9, %%mm5, %%mm6       \n\t" /* 0O0P0Q0Q */          \
        "paddw    %%mm4, %%mm6              \n\t" /* b */                 \
        "pshufw   $0xBE, %%mm5, %%mm4       \n\t" /* 0P0Q0Q0P */          \
        "pshufw   $0x6F, %%mm5, %%mm5       \n\t" /* 0Q0Q0P0O */          \
        "paddw    %%mm1, %%mm4              \n\t" /* c */                 \
        "paddw    %%mm2, %%mm5              \n\t" /* d */                 \
        "paddw    %%mm6, %%mm6              \n\t" /* 2b */                \
        "psubw    %%mm6, %%mm4              \n\t" /* c - 2b */            \
        "pmullw "MANGLE(ff_pw_20)", %%mm3   \n\t" /* 20a */               \
        "pmullw  "MANGLE(ff_pw_3)", %%mm4   \n\t" /* 3c - 6b */           \
        "psubw    %%mm5, %%mm3              \n\t" /* -6b + 3c - d */      \
        "paddw       %6, %%mm4              \n\t"                         \
        "paddw    %%mm3, %%mm4              \n\t" /* 20a - 6b + 3c - d */ \
        "psraw       $5, %%mm4              \n\t"                         \
        "packuswb %%mm4, %%mm0              \n\t"                         \
        OP_MMX2(%%mm0, 8(%1), %%mm4, q)                                   \
                                                                          \
        "add         %3, %0                 \n\t"                         \
        "add         %4, %1                 \n\t"                         \
        "decl        %2                     \n\t"                         \
        "jnz         1b                     \n\t"                         \
        : "+a"(src), "+c"(dst), "+D"(h)                                   \
        : "d"((x86_reg)srcStride), "S"((x86_reg)dstStride),               \
          /* "m"(ff_pw_20), "m"(ff_pw_3), */ "m"(temp), "m"(ROUNDER)      \
        : "memory"                                                        \
        );                                                                \
}                                                                         \
                                                                          \
static void OPNAME ## mpeg4_qpel16_h_lowpass_3dnow(uint8_t *dst,          \
                                                   uint8_t *src,          \
                                                   int dstStride,         \
                                                   int srcStride,         \
                                                   int h)                 \
{                                                                         \
    int i;                                                                \
    int16_t temp[16];                                                     \
    /* quick HACK, XXX FIXME MUST be optimized */                         \
    for (i = 0; i < h; i++) {                                             \
        temp[ 0] = (src[ 0] + src[ 1]) * 20 - (src[ 0] + src[ 2]) * 6 +   \
                   (src[ 1] + src[ 3]) *  3 - (src[ 2] + src[ 4]);        \
        temp[ 1] = (src[ 1] + src[ 2]) * 20 - (src[ 0] + src[ 3]) * 6 +   \
                   (src[ 0] + src[ 4]) *  3 - (src[ 1] + src[ 5]);        \
        temp[ 2] = (src[ 2] + src[ 3]) * 20 - (src[ 1] + src[ 4]) * 6 +   \
                   (src[ 0] + src[ 5]) *  3 - (src[ 0] + src[ 6]);        \
        temp[ 3] = (src[ 3] + src[ 4]) * 20 - (src[ 2] + src[ 5]) * 6 +   \
                   (src[ 1] + src[ 6]) *  3 - (src[ 0] + src[ 7]);        \
        temp[ 4] = (src[ 4] + src[ 5]) * 20 - (src[ 3] + src[ 6]) * 6 +   \
                   (src[ 2] + src[ 7]) *  3 - (src[ 1] + src[ 8]);        \
        temp[ 5] = (src[ 5] + src[ 6]) * 20 - (src[ 4] + src[ 7]) * 6 +   \
                   (src[ 3] + src[ 8]) *  3 - (src[ 2] + src[ 9]);        \
        temp[ 6] = (src[ 6] + src[ 7]) * 20 - (src[ 5] + src[ 8]) * 6 +   \
                   (src[ 4] + src[ 9]) *  3 - (src[ 3] + src[10]);        \
        temp[ 7] = (src[ 7] + src[ 8]) * 20 - (src[ 6] + src[ 9]) * 6 +   \
                   (src[ 5] + src[10]) *  3 - (src[ 4] + src[11]);        \
        temp[ 8] = (src[ 8] + src[ 9]) * 20 - (src[ 7] + src[10]) * 6 +   \
                   (src[ 6] + src[11]) *  3 - (src[ 5] + src[12]);        \
        temp[ 9] = (src[ 9] + src[10]) * 20 - (src[ 8] + src[11]) * 6 +   \
                   (src[ 7] + src[12]) *  3 - (src[ 6] + src[13]);        \
        temp[10] = (src[10] + src[11]) * 20 - (src[ 9] + src[12]) * 6 +   \
                   (src[ 8] + src[13]) *  3 - (src[ 7] + src[14]);        \
        temp[11] = (src[11] + src[12]) * 20 - (src[10] + src[13]) * 6 +   \
                   (src[ 9] + src[14]) *  3 - (src[ 8] + src[15]);        \
        temp[12] = (src[12] + src[13]) * 20 - (src[11] + src[14]) * 6 +   \
                   (src[10] + src[15]) *  3 - (src[ 9] + src[16]);        \
        temp[13] = (src[13] + src[14]) * 20 - (src[12] + src[15]) * 6 +   \
                   (src[11] + src[16]) *  3 - (src[10] + src[16]);        \
        temp[14] = (src[14] + src[15]) * 20 - (src[13] + src[16]) * 6 +   \
                   (src[12] + src[16]) *  3 - (src[11] + src[15]);        \
        temp[15] = (src[15] + src[16]) * 20 - (src[14] + src[16]) * 6 +   \
                   (src[13] + src[15]) *  3 - (src[12] + src[14]);        \
        __asm__ volatile (                                                \
            "movq      (%0), %%mm0          \n\t"                         \
            "movq     8(%0), %%mm1          \n\t"                         \
            "paddw       %2, %%mm0          \n\t"                         \
            "paddw       %2, %%mm1          \n\t"                         \
            "psraw       $5, %%mm0          \n\t"                         \
            "psraw       $5, %%mm1          \n\t"                         \
            "packuswb %%mm1, %%mm0          \n\t"                         \
            OP_3DNOW(%%mm0, (%1), %%mm1, q)                               \
            "movq    16(%0), %%mm0          \n\t"                         \
            "movq    24(%0), %%mm1          \n\t"                         \
            "paddw       %2, %%mm0          \n\t"                         \
            "paddw       %2, %%mm1          \n\t"                         \
            "psraw       $5, %%mm0          \n\t"                         \
            "psraw       $5, %%mm1          \n\t"                         \
            "packuswb %%mm1, %%mm0          \n\t"                         \
            OP_3DNOW(%%mm0, 8(%1), %%mm1, q)                              \
            :: "r"(temp), "r"(dst), "m"(ROUNDER)                          \
            : "memory"                                                    \
            );                                                            \
        dst += dstStride;                                                 \
        src += srcStride;                                                 \
    }                                                                     \
}                                                                         \
                                                                          \
static void OPNAME ## mpeg4_qpel8_h_lowpass_mmx2(uint8_t *dst,            \
                                                 uint8_t *src,            \
                                                 int dstStride,           \
                                                 int srcStride,           \
                                                 int h)                   \
{                                                                         \
    __asm__ volatile (                                                    \
        "pxor      %%mm7, %%mm7             \n\t"                         \
        "1:                                 \n\t"                         \
        "movq       (%0), %%mm0             \n\t" /* ABCDEFGH */          \
        "movq      %%mm0, %%mm1             \n\t" /* ABCDEFGH */          \
        "movq      %%mm0, %%mm2             \n\t" /* ABCDEFGH */          \
        "punpcklbw %%mm7, %%mm0             \n\t" /* 0A0B0C0D */          \
        "punpckhbw %%mm7, %%mm1             \n\t" /* 0E0F0G0H */          \
        "pshufw    $0x90, %%mm0, %%mm5      \n\t" /* 0A0A0B0C */          \
        "pshufw    $0x41, %%mm0, %%mm6      \n\t" /* 0B0A0A0B */          \
        "movq      %%mm2, %%mm3             \n\t" /* ABCDEFGH */          \
        "movq      %%mm2, %%mm4             \n\t" /* ABCDEFGH */          \
        "psllq        $8, %%mm2             \n\t" /* 0ABCDEFG */          \
        "psllq       $16, %%mm3             \n\t" /* 00ABCDEF */          \
        "psllq       $24, %%mm4             \n\t" /* 000ABCDE */          \
        "punpckhbw %%mm7, %%mm2             \n\t" /* 0D0E0F0G */          \
        "punpckhbw %%mm7, %%mm3             \n\t" /* 0C0D0E0F */          \
        "punpckhbw %%mm7, %%mm4             \n\t" /* 0B0C0D0E */          \
        "paddw     %%mm3, %%mm5             \n\t" /* b */                 \
        "paddw     %%mm2, %%mm6             \n\t" /* c */                 \
        "paddw     %%mm5, %%mm5             \n\t" /* 2b */                \
        "psubw     %%mm5, %%mm6             \n\t" /* c - 2b */            \
        "pshufw    $0x06, %%mm0, %%mm5      \n\t" /* 0C0B0A0A */          \
        "pmullw "MANGLE(ff_pw_3)", %%mm6    \n\t" /* 3c - 6b */           \
        "paddw     %%mm4, %%mm0             \n\t" /* a */                 \
        "paddw     %%mm1, %%mm5             \n\t" /* d */                 \
        "pmullw "MANGLE(ff_pw_20)", %%mm0   \n\t" /* 20a */               \
        "psubw     %%mm5, %%mm0             \n\t" /* 20a - d */           \
        "paddw        %5, %%mm6             \n\t"                         \
        "paddw     %%mm6, %%mm0             \n\t" /* 20a - 6b + 3c - d */ \
        "psraw        $5, %%mm0             \n\t"                         \
        /* mm1 = EFGH, mm2 = DEFG, mm3 = CDEF, mm4 = BCDE, mm7 = 0 */     \
                                                                          \
        "movd      5(%0), %%mm5             \n\t" /* FGHI */              \
        "punpcklbw %%mm7, %%mm5             \n\t" /* 0F0G0H0I */          \
        "pshufw    $0xF9, %%mm5, %%mm6      \n\t" /* 0G0H0I0I */          \
        "paddw     %%mm5, %%mm1             \n\t" /* a */                 \
        "paddw     %%mm6, %%mm2             \n\t" /* b */                 \
        "pshufw    $0xBE, %%mm5, %%mm6      \n\t" /* 0H0I0I0H */          \
        "pshufw    $0x6F, %%mm5, %%mm5      \n\t" /* 0I0I0H0G */          \
        "paddw     %%mm6, %%mm3             \n\t" /* c */                 \
        "paddw     %%mm5, %%mm4             \n\t" /* d */                 \
        "paddw     %%mm2, %%mm2             \n\t" /* 2b */                \
        "psubw     %%mm2, %%mm3             \n\t" /* c - 2b */            \
        "pmullw "MANGLE(ff_pw_20)", %%mm1   \n\t" /* 20a */               \
        "pmullw  "MANGLE(ff_pw_3)", %%mm3   \n\t" /* 3c - 6b */           \
        "psubw     %%mm4, %%mm3             \n\t" /* -6b + 3c - d */      \
        "paddw        %5, %%mm1             \n\t"                         \
        "paddw     %%mm1, %%mm3             \n\t" /* 20a - 6b + 3c - d */ \
        "psraw        $5, %%mm3             \n\t"                         \
        "packuswb  %%mm3, %%mm0             \n\t"                         \
        OP_MMX2(%%mm0, (%1), %%mm4, q)                                    \
                                                                          \
        "add          %3, %0                \n\t"                         \
        "add          %4, %1                \n\t"                         \
        "decl         %2                    \n\t"                         \
        "jnz          1b                    \n\t"                         \
        : "+a"(src), "+c"(dst), "+d"(h)                                   \
        : "S"((x86_reg)srcStride), "D"((x86_reg)dstStride),               \
          /* "m"(ff_pw_20), "m"(ff_pw_3), */ "m"(ROUNDER)                 \
        : "memory"                                                        \
        );                                                                \
}                                                                         \
                                                                          \
static void OPNAME ## mpeg4_qpel8_h_lowpass_3dnow(uint8_t *dst,           \
                                                  uint8_t *src,           \
                                                  int dstStride,          \
                                                  int srcStride,          \
                                                  int h)                  \
{                                                                         \
    int i;                                                                \
    int16_t temp[8];                                                      \
    /* quick HACK, XXX FIXME MUST be optimized */                         \
    for (i = 0; i < h; i++) {                                             \
        temp[0] = (src[0] + src[1]) * 20 - (src[0] + src[2]) * 6 +        \
                  (src[1] + src[3]) *  3 - (src[2] + src[4]);             \
        temp[1] = (src[1] + src[2]) * 20 - (src[0] + src[3]) * 6 +        \
                  (src[0] + src[4]) *  3 - (src[1] + src[5]);             \
        temp[2] = (src[2] + src[3]) * 20 - (src[1] + src[4]) * 6 +        \
                  (src[0] + src[5]) *  3 - (src[0] + src[6]);             \
        temp[3] = (src[3] + src[4]) * 20 - (src[2] + src[5]) * 6 +        \
                  (src[1] + src[6]) *  3 - (src[0] + src[7]);             \
        temp[4] = (src[4] + src[5]) * 20 - (src[3] + src[6]) * 6 +        \
                  (src[2] + src[7]) *  3 - (src[1] + src[8]);             \
        temp[5] = (src[5] + src[6]) * 20 - (src[4] + src[7]) * 6 +        \
                  (src[3] + src[8]) *  3 - (src[2] + src[8]);             \
        temp[6] = (src[6] + src[7]) * 20 - (src[5] + src[8]) * 6 +        \
                  (src[4] + src[8]) *  3 - (src[3] + src[7]);             \
        temp[7] = (src[7] + src[8]) * 20 - (src[6] + src[8]) * 6 +        \
                  (src[5] + src[7]) *  3 - (src[4] + src[6]);             \
        __asm__ volatile (                                                \
            "movq      (%0), %%mm0      \n\t"                             \
            "movq     8(%0), %%mm1      \n\t"                             \
            "paddw       %2, %%mm0      \n\t"                             \
            "paddw       %2, %%mm1      \n\t"                             \
            "psraw       $5, %%mm0      \n\t"                             \
            "psraw       $5, %%mm1      \n\t"                             \
            "packuswb %%mm1, %%mm0      \n\t"                             \
            OP_3DNOW(%%mm0, (%1), %%mm1, q)                               \
            :: "r"(temp), "r"(dst), "m"(ROUNDER)                          \
            : "memory"                                                    \
            );                                                            \
        dst += dstStride;                                                 \
        src += srcStride;                                                 \
    }                                                                     \
}

#define QPEL_OP(OPNAME, ROUNDER, RND, OP, MMX)                          \
static void OPNAME ## mpeg4_qpel16_v_lowpass_ ## MMX(uint8_t *dst,      \
                                                     uint8_t *src,      \
                                                     int dstStride,     \
                                                     int srcStride)     \
{                                                                       \
    uint64_t temp[17 * 4];                                              \
    uint64_t *temp_ptr = temp;                                          \
    int count = 17;                                                     \
                                                                        \
    /* FIXME unroll */                                                  \
    __asm__ volatile (                                                  \
        "pxor      %%mm7, %%mm7             \n\t"                       \
        "1:                                 \n\t"                       \
        "movq       (%0), %%mm0             \n\t"                       \
        "movq       (%0), %%mm1             \n\t"                       \
        "movq      8(%0), %%mm2             \n\t"                       \
        "movq      8(%0), %%mm3             \n\t"                       \
        "punpcklbw %%mm7, %%mm0             \n\t"                       \
        "punpckhbw %%mm7, %%mm1             \n\t"                       \
        "punpcklbw %%mm7, %%mm2             \n\t"                       \
        "punpckhbw %%mm7, %%mm3             \n\t"                       \
        "movq      %%mm0, (%1)              \n\t"                       \
        "movq      %%mm1, 17 * 8(%1)        \n\t"                       \
        "movq      %%mm2, 2 * 17 * 8(%1)    \n\t"                       \
        "movq      %%mm3, 3 * 17 * 8(%1)    \n\t"                       \
        "add          $8, %1                \n\t"                       \
        "add          %3, %0                \n\t"                       \
        "decl         %2                    \n\t"                       \
        "jnz          1b                    \n\t"                       \
        : "+r"(src), "+r"(temp_ptr), "+r"(count)                        \
        : "r"((x86_reg)srcStride)                                       \
        : "memory"                                                      \
        );                                                              \
                                                                        \
    temp_ptr = temp;                                                    \
    count    = 4;                                                       \
                                                                        \
    /* FIXME reorder for speed */                                       \
    __asm__ volatile (                                                  \
        /* "pxor  %%mm7, %%mm7            \n\t" */                      \
        "1:                             \n\t"                           \
        "movq    (%0), %%mm0            \n\t"                           \
        "movq   8(%0), %%mm1            \n\t"                           \
        "movq  16(%0), %%mm2            \n\t"                           \
        "movq  24(%0), %%mm3            \n\t"                           \
        QPEL_V_LOW(%%mm0, %%mm1, %%mm2, %%mm3, %5, %6, %5, 16(%0),   8(%0),    (%0),  32(%0), (%1),     OP) \
        QPEL_V_LOW(%%mm1, %%mm2, %%mm3, %%mm0, %5, %6, %5,  8(%0),    (%0),    (%0),  40(%0), (%1, %3), OP) \
        "add       %4, %1               \n\t"                           \
        QPEL_V_LOW(%%mm2, %%mm3, %%mm0, %%mm1, %5, %6, %5,   (%0),    (%0),   8(%0),  48(%0), (%1),     OP) \
                                                                        \
        QPEL_V_LOW(%%mm3, %%mm0, %%mm1, %%mm2, %5, %6, %5,   (%0),   8(%0),  16(%0),  56(%0), (%1, %3), OP) \
        "add       %4, %1               \n\t"                           \
        QPEL_V_LOW(%%mm0, %%mm1, %%mm2, %%mm3, %5, %6, %5,  8(%0),  16(%0),  24(%0),  64(%0), (%1),     OP) \
        QPEL_V_LOW(%%mm1, %%mm2, %%mm3, %%mm0, %5, %6, %5, 16(%0),  24(%0),  32(%0),  72(%0), (%1, %3), OP) \
        "add       %4, %1               \n\t"                           \
        QPEL_V_LOW(%%mm2, %%mm3, %%mm0, %%mm1, %5, %6, %5, 24(%0),  32(%0),  40(%0),  80(%0), (%1),     OP) \
        QPEL_V_LOW(%%mm3, %%mm0, %%mm1, %%mm2, %5, %6, %5, 32(%0),  40(%0),  48(%0),  88(%0), (%1, %3), OP) \
        "add       %4, %1               \n\t"                           \
        QPEL_V_LOW(%%mm0, %%mm1, %%mm2, %%mm3, %5, %6, %5, 40(%0),  48(%0),  56(%0),  96(%0), (%1),     OP) \
        QPEL_V_LOW(%%mm1, %%mm2, %%mm3, %%mm0, %5, %6, %5, 48(%0),  56(%0),  64(%0), 104(%0), (%1, %3), OP) \
        "add       %4, %1               \n\t"                           \
        QPEL_V_LOW(%%mm2, %%mm3, %%mm0, %%mm1, %5, %6, %5, 56(%0),  64(%0),  72(%0), 112(%0), (%1),     OP) \
        QPEL_V_LOW(%%mm3, %%mm0, %%mm1, %%mm2, %5, %6, %5, 64(%0),  72(%0),  80(%0), 120(%0), (%1, %3), OP) \
        "add       %4, %1               \n\t"                           \
        QPEL_V_LOW(%%mm0, %%mm1, %%mm2, %%mm3, %5, %6, %5, 72(%0),  80(%0),  88(%0), 128(%0), (%1),     OP) \
                                                                        \
        QPEL_V_LOW(%%mm1, %%mm2, %%mm3, %%mm0, %5, %6, %5, 80(%0),  88(%0),  96(%0), 128(%0), (%1, %3), OP) \
        "add       %4, %1               \n\t"                           \
        QPEL_V_LOW(%%mm2, %%mm3, %%mm0, %%mm1, %5, %6, %5, 88(%0),  96(%0), 104(%0), 120(%0), (%1),     OP) \
        QPEL_V_LOW(%%mm3, %%mm0, %%mm1, %%mm2, %5, %6, %5, 96(%0), 104(%0), 112(%0), 112(%0), (%1, %3), OP) \
                                                                        \
        "add     $136, %0               \n\t"                           \
        "add       %6, %1               \n\t"                           \
        "decl      %2                   \n\t"                           \
        "jnz       1b                   \n\t"                           \
                                                                        \
        : "+r"(temp_ptr), "+r"(dst), "+g"(count)                        \
        : "r"((x86_reg)dstStride), "r"(2 * (x86_reg)dstStride),         \
          /* "m"(ff_pw_20), "m"(ff_pw_3), */ "m"(ROUNDER),              \
          "g"(4 - 14 * (x86_reg)dstStride)                              \
        : "memory"                                                      \
        );                                                              \
}                                                                       \
                                                                        \
static void OPNAME ## mpeg4_qpel8_v_lowpass_ ## MMX(uint8_t *dst,       \
                                                    uint8_t *src,       \
                                                    int dstStride,      \
                                                    int srcStride)      \
{                                                                       \
    uint64_t temp[9 * 2];                                               \
    uint64_t *temp_ptr = temp;                                          \
    int count = 9;                                                      \
                                                                        \
    /* FIXME unroll */                                                  \
    __asm__ volatile (                                                  \
        "pxor      %%mm7, %%mm7         \n\t"                           \
        "1:                             \n\t"                           \
        "movq       (%0), %%mm0         \n\t"                           \
        "movq       (%0), %%mm1         \n\t"                           \
        "punpcklbw %%mm7, %%mm0         \n\t"                           \
        "punpckhbw %%mm7, %%mm1         \n\t"                           \
        "movq      %%mm0, (%1)          \n\t"                           \
        "movq      %%mm1, 9*8(%1)       \n\t"                           \
        "add          $8, %1            \n\t"                           \
        "add          %3, %0            \n\t"                           \
        "decl         %2                \n\t"                           \
        "jnz          1b                \n\t"                           \
        : "+r"(src), "+r"(temp_ptr), "+r"(count)                        \
        : "r"((x86_reg)srcStride)                                       \
        : "memory"                                                      \
        );                                                              \
                                                                        \
    temp_ptr = temp;                                                    \
    count    = 2;                                                       \
                                                                        \
    /* FIXME reorder for speed */                                       \
    __asm__ volatile (                                                  \
        /* "pxor  %%mm7, %%mm7            \n\t" */                      \
        "1:                             \n\t"                           \
        "movq    (%0), %%mm0            \n\t"                           \
        "movq   8(%0), %%mm1            \n\t"                           \
        "movq  16(%0), %%mm2            \n\t"                           \
        "movq  24(%0), %%mm3            \n\t"                           \
        QPEL_V_LOW(%%mm0, %%mm1, %%mm2, %%mm3, %5, %6, %5, 16(%0),  8(%0),   (%0), 32(%0), (%1), OP)     \
        QPEL_V_LOW(%%mm1, %%mm2, %%mm3, %%mm0, %5, %6, %5,  8(%0),   (%0),   (%0), 40(%0), (%1, %3), OP) \
        "add       %4, %1               \n\t"                           \
        QPEL_V_LOW(%%mm2, %%mm3, %%mm0, %%mm1, %5, %6, %5,   (%0),   (%0),  8(%0), 48(%0), (%1), OP)     \
                                                                        \
        QPEL_V_LOW(%%mm3, %%mm0, %%mm1, %%mm2, %5, %6, %5,   (%0),  8(%0), 16(%0), 56(%0), (%1, %3), OP) \
        "add       %4, %1               \n\t"                           \
        QPEL_V_LOW(%%mm0, %%mm1, %%mm2, %%mm3, %5, %6, %5,  8(%0), 16(%0), 24(%0), 64(%0), (%1), OP)     \
                                                                        \
        QPEL_V_LOW(%%mm1, %%mm2, %%mm3, %%mm0, %5, %6, %5, 16(%0), 24(%0), 32(%0), 64(%0), (%1, %3), OP) \
        "add       %4, %1               \n\t"                           \
        QPEL_V_LOW(%%mm2, %%mm3, %%mm0, %%mm1, %5, %6, %5, 24(%0), 32(%0), 40(%0), 56(%0), (%1), OP)     \
        QPEL_V_LOW(%%mm3, %%mm0, %%mm1, %%mm2, %5, %6, %5, 32(%0), 40(%0), 48(%0), 48(%0), (%1, %3), OP) \
                                                                        \
        "add      $72, %0               \n\t"                           \
        "add       %6, %1               \n\t"                           \
        "decl      %2                   \n\t"                           \
        "jnz       1b                   \n\t"                           \
                                                                        \
        : "+r"(temp_ptr), "+r"(dst), "+g"(count)                        \
        : "r"((x86_reg)dstStride), "r"(2 * (x86_reg)dstStride),         \
          /* "m"(ff_pw_20), "m"(ff_pw_3), */ "m"(ROUNDER),              \
          "g"(4 - 6 * (x86_reg)dstStride)                               \
        : "memory"                                                      \
        );                                                              \
}                                                                       \
                                                                        \
static void OPNAME ## qpel8_mc00_ ## MMX (uint8_t *dst, uint8_t *src,   \
                                          int stride)                   \
{                                                                       \
    OPNAME ## pixels8_ ## MMX(dst, src, stride, 8);                     \
}                                                                       \
                                                                        \
static void OPNAME ## qpel8_mc10_ ## MMX(uint8_t *dst, uint8_t *src,    \
                                         int stride)                    \
{                                                                       \
    uint64_t temp[8];                                                   \
    uint8_t * const half = (uint8_t*)temp;                              \
    put ## RND ## mpeg4_qpel8_h_lowpass_ ## MMX(half, src, 8,           \
                                                stride, 8);             \
    OPNAME ## pixels8_l2_ ## MMX(dst, src, half, stride, stride, 8);    \
}                                                                       \
                                                                        \
static void OPNAME ## qpel8_mc20_ ## MMX(uint8_t *dst, uint8_t *src,    \
                                         int stride)                    \
{                                                                       \
    OPNAME ## mpeg4_qpel8_h_lowpass_ ## MMX(dst, src, stride,           \
                                            stride, 8);                 \
}                                                                       \
                                                                        \
static void OPNAME ## qpel8_mc30_ ## MMX(uint8_t *dst, uint8_t *src,    \
                                         int stride)                    \
{                                                                       \
    uint64_t temp[8];                                                   \
    uint8_t * const half = (uint8_t*)temp;                              \
    put ## RND ## mpeg4_qpel8_h_lowpass_ ## MMX(half, src, 8,           \
                                                stride, 8);             \
    OPNAME ## pixels8_l2_ ## MMX(dst, src + 1, half, stride,            \
                                 stride, 8);                            \
}                                                                       \
                                                                        \
static void OPNAME ## qpel8_mc01_ ## MMX(uint8_t *dst, uint8_t *src,    \
                                         int stride)                    \
{                                                                       \
    uint64_t temp[8];                                                   \
    uint8_t * const half = (uint8_t*)temp;                              \
    put ## RND ## mpeg4_qpel8_v_lowpass_ ## MMX(half, src, 8, stride);  \
    OPNAME ## pixels8_l2_ ## MMX(dst, src, half, stride, stride, 8);    \
}                                                                       \
                                                                        \
static void OPNAME ## qpel8_mc02_ ## MMX(uint8_t *dst, uint8_t *src,    \
                                         int stride)                    \
{                                                                       \
    OPNAME ## mpeg4_qpel8_v_lowpass_ ## MMX(dst, src, stride, stride);  \
}                                                                       \
                                                                        \
static void OPNAME ## qpel8_mc03_ ## MMX(uint8_t *dst, uint8_t *src,    \
                                         int stride)                    \
{                                                                       \
    uint64_t temp[8];                                                   \
    uint8_t * const half = (uint8_t*)temp;                              \
    put ## RND ## mpeg4_qpel8_v_lowpass_ ## MMX(half, src, 8, stride);  \
    OPNAME ## pixels8_l2_ ## MMX(dst, src + stride, half, stride,       \
                                 stride, 8);                            \
}                                                                       \
                                                                        \
static void OPNAME ## qpel8_mc11_ ## MMX(uint8_t *dst, uint8_t *src,    \
                                         int stride)                    \
{                                                                       \
    uint64_t half[8 + 9];                                               \
    uint8_t * const halfH  = ((uint8_t*)half) + 64;                     \
    uint8_t * const halfHV = ((uint8_t*)half);                          \
    put ## RND ## mpeg4_qpel8_h_lowpass_ ## MMX(halfH, src, 8,          \
                                                stride, 9);             \
    put ## RND ## pixels8_l2_ ## MMX(halfH, src, halfH, 8, stride, 9);  \
    put ## RND ## mpeg4_qpel8_v_lowpass_ ## MMX(halfHV, halfH, 8, 8);   \
    OPNAME ## pixels8_l2_ ## MMX(dst, halfH, halfHV, stride, 8, 8);     \
}                                                                       \
                                                                        \
static void OPNAME ## qpel8_mc31_ ## MMX(uint8_t *dst, uint8_t *src,    \
                                         int stride)                    \
{                                                                       \
    uint64_t half[8 + 9];                                               \
    uint8_t * const halfH  = ((uint8_t*)half) + 64;                     \
    uint8_t * const halfHV = ((uint8_t*)half);                          \
    put ## RND ## mpeg4_qpel8_h_lowpass_ ## MMX(halfH, src, 8,          \
                                                stride, 9);             \
    put ## RND ## pixels8_l2_ ## MMX(halfH, src + 1, halfH, 8,          \
                                     stride, 9);                        \
    put ## RND ## mpeg4_qpel8_v_lowpass_ ## MMX(halfHV, halfH, 8, 8);   \
    OPNAME ## pixels8_l2_ ## MMX(dst, halfH, halfHV, stride, 8, 8);     \
}                                                                       \
                                                                        \
static void OPNAME ## qpel8_mc13_ ## MMX(uint8_t *dst, uint8_t *src,    \
                                         int stride)                    \
{                                                                       \
    uint64_t half[8 + 9];                                               \
    uint8_t * const halfH  = ((uint8_t*)half) + 64;                     \
    uint8_t * const halfHV = ((uint8_t*)half);                          \
    put ## RND ## mpeg4_qpel8_h_lowpass_ ## MMX(halfH, src, 8,          \
                                                stride, 9);             \
    put ## RND ## pixels8_l2_ ## MMX(halfH, src, halfH, 8, stride, 9);  \
    put ## RND ## mpeg4_qpel8_v_lowpass_ ## MMX(halfHV, halfH, 8, 8);   \
    OPNAME ## pixels8_l2_ ## MMX(dst, halfH + 8, halfHV, stride, 8, 8); \
}                                                                       \
                                                                        \
static void OPNAME ## qpel8_mc33_ ## MMX(uint8_t *dst, uint8_t *src,    \
                                         int stride)                    \
{                                                                       \
    uint64_t half[8 + 9];                                               \
    uint8_t * const halfH  = ((uint8_t*)half) + 64;                     \
    uint8_t * const halfHV = ((uint8_t*)half);                          \
    put ## RND ## mpeg4_qpel8_h_lowpass_ ## MMX(halfH, src, 8,          \
                                                stride, 9);             \
    put ## RND ## pixels8_l2_ ## MMX(halfH, src + 1, halfH, 8,          \
                                     stride, 9);                        \
    put ## RND ## mpeg4_qpel8_v_lowpass_ ## MMX(halfHV, halfH, 8, 8);   \
    OPNAME ## pixels8_l2_ ## MMX(dst, halfH + 8, halfHV, stride, 8, 8); \
}                                                                       \
                                                                        \
static void OPNAME ## qpel8_mc21_ ## MMX(uint8_t *dst, uint8_t *src,    \
                                         int stride)                    \
{                                                                       \
    uint64_t half[8 + 9];                                               \
    uint8_t * const halfH  = ((uint8_t*)half) + 64;                     \
    uint8_t * const halfHV = ((uint8_t*)half);                          \
    put ## RND ## mpeg4_qpel8_h_lowpass_ ## MMX(halfH, src, 8,          \
                                                stride, 9);             \
    put ## RND ## mpeg4_qpel8_v_lowpass_ ## MMX(halfHV, halfH, 8, 8);   \
    OPNAME ## pixels8_l2_ ## MMX(dst, halfH, halfHV, stride, 8, 8);     \
}                                                                       \
                                                                        \
static void OPNAME ## qpel8_mc23_ ## MMX(uint8_t *dst, uint8_t *src,    \
                                         int stride)                    \
{                                                                       \
    uint64_t half[8 + 9];                                               \
    uint8_t * const halfH  = ((uint8_t*)half) + 64;                     \
    uint8_t * const halfHV = ((uint8_t*)half);                          \
    put ## RND ## mpeg4_qpel8_h_lowpass_ ## MMX(halfH, src, 8,          \
                                                stride, 9);             \
    put ## RND ## mpeg4_qpel8_v_lowpass_ ## MMX(halfHV, halfH, 8, 8);   \
    OPNAME ## pixels8_l2_ ## MMX(dst, halfH + 8, halfHV, stride, 8, 8); \
}                                                                       \
                                                                        \
static void OPNAME ## qpel8_mc12_ ## MMX(uint8_t *dst, uint8_t *src,    \
                                         int stride)                    \
{                                                                       \
    uint64_t half[8 + 9];                                               \
    uint8_t * const halfH = ((uint8_t*)half);                           \
    put ## RND ## mpeg4_qpel8_h_lowpass_ ## MMX(halfH, src, 8,          \
                                                stride, 9);             \
    put ## RND ## pixels8_l2_ ## MMX(halfH, src, halfH, 8, stride, 9);  \
    OPNAME ## mpeg4_qpel8_v_lowpass_ ## MMX(dst, halfH, stride, 8);     \
}                                                                       \
                                                                        \
static void OPNAME ## qpel8_mc32_ ## MMX(uint8_t *dst, uint8_t *src,    \
                                         int stride)                    \
{                                                                       \
    uint64_t half[8 + 9];                                               \
    uint8_t * const halfH = ((uint8_t*)half);                           \
    put ## RND ## mpeg4_qpel8_h_lowpass_ ## MMX(halfH, src, 8,          \
                                                stride, 9);             \
    put ## RND ## pixels8_l2_ ## MMX(halfH, src + 1, halfH, 8,          \
                                     stride, 9);                        \
    OPNAME ## mpeg4_qpel8_v_lowpass_ ## MMX(dst, halfH, stride, 8);     \
}                                                                       \
                                                                        \
static void OPNAME ## qpel8_mc22_ ## MMX(uint8_t *dst, uint8_t *src,    \
                                         int stride)                    \
{                                                                       \
    uint64_t half[9];                                                   \
    uint8_t * const halfH = ((uint8_t*)half);                           \
    put ## RND ## mpeg4_qpel8_h_lowpass_ ## MMX(halfH, src, 8,          \
                                                stride, 9);             \
    OPNAME ## mpeg4_qpel8_v_lowpass_ ## MMX(dst, halfH, stride, 8);     \
}                                                                       \
                                                                        \
static void OPNAME ## qpel16_mc00_ ## MMX (uint8_t *dst, uint8_t *src,  \
                                           int stride)                  \
{                                                                       \
    OPNAME ## pixels16_ ## MMX(dst, src, stride, 16);                   \
}                                                                       \
                                                                        \
static void OPNAME ## qpel16_mc10_ ## MMX(uint8_t *dst, uint8_t *src,   \
                                          int stride)                   \
{                                                                       \
    uint64_t temp[32];                                                  \
    uint8_t * const half = (uint8_t*)temp;                              \
    put ## RND ## mpeg4_qpel16_h_lowpass_ ## MMX(half, src, 16,         \
                                                 stride, 16);           \
    OPNAME ## pixels16_l2_ ## MMX(dst, src, half, stride, stride, 16);  \
}                                                                       \
                                                                        \
static void OPNAME ## qpel16_mc20_ ## MMX(uint8_t *dst, uint8_t *src,   \
                                          int stride)                   \
{                                                                       \
    OPNAME ## mpeg4_qpel16_h_lowpass_ ## MMX(dst, src,                  \
                                             stride, stride, 16);       \
}                                                                       \
                                                                        \
static void OPNAME ## qpel16_mc30_ ## MMX(uint8_t *dst, uint8_t *src,   \
                                          int stride)                   \
{                                                                       \
    uint64_t temp[32];                                                  \
    uint8_t * const half = (uint8_t*)temp;                              \
    put ## RND ## mpeg4_qpel16_h_lowpass_ ## MMX(half, src, 16,         \
                                                 stride, 16);           \
    OPNAME ## pixels16_l2_ ## MMX(dst, src + 1, half,                   \
                                  stride, stride, 16);                  \
}                                                                       \
                                                                        \
static void OPNAME ## qpel16_mc01_ ## MMX(uint8_t *dst, uint8_t *src,   \
                                          int stride)                   \
{                                                                       \
    uint64_t temp[32];                                                  \
    uint8_t * const half = (uint8_t*)temp;                              \
    put ## RND ## mpeg4_qpel16_v_lowpass_ ## MMX(half, src, 16,         \
                                                 stride);               \
    OPNAME ## pixels16_l2_ ## MMX(dst, src, half, stride, stride, 16);  \
}                                                                       \
                                                                        \
static void OPNAME ## qpel16_mc02_ ## MMX(uint8_t *dst, uint8_t *src,   \
                                          int stride)                   \
{                                                                       \
    OPNAME ## mpeg4_qpel16_v_lowpass_ ## MMX(dst, src, stride, stride); \
}                                                                       \
                                                                        \
static void OPNAME ## qpel16_mc03_ ## MMX(uint8_t *dst, uint8_t *src,   \
                                          int stride)                   \
{                                                                       \
    uint64_t temp[32];                                                  \
    uint8_t * const half = (uint8_t*)temp;                              \
    put ## RND ## mpeg4_qpel16_v_lowpass_ ## MMX(half, src, 16,         \
                                                 stride);               \
    OPNAME ## pixels16_l2_ ## MMX(dst, src+stride, half,                \
                                  stride, stride, 16);                  \
}                                                                       \
                                                                        \
static void OPNAME ## qpel16_mc11_ ## MMX(uint8_t *dst, uint8_t *src,   \
                                          int stride)                   \
{                                                                       \
    uint64_t half[16 * 2 + 17 * 2];                                     \
    uint8_t * const halfH  = ((uint8_t*)half) + 256;                    \
    uint8_t * const halfHV = ((uint8_t*)half);                          \
    put ## RND ## mpeg4_qpel16_h_lowpass_ ## MMX(halfH, src, 16,        \
                                                 stride, 17);           \
    put ## RND ## pixels16_l2_ ## MMX(halfH, src, halfH, 16,            \
                                      stride, 17);                      \
    put ## RND ## mpeg4_qpel16_v_lowpass_ ## MMX(halfHV, halfH,         \
                                                 16, 16);               \
    OPNAME ## pixels16_l2_ ## MMX(dst, halfH, halfHV, stride, 16, 16);  \
}                                                                       \
                                                                        \
static void OPNAME ## qpel16_mc31_ ## MMX(uint8_t *dst, uint8_t *src,   \
                                          int stride)                   \
{                                                                       \
    uint64_t half[16 * 2 + 17 * 2];                                     \
    uint8_t * const halfH  = ((uint8_t*)half) + 256;                    \
    uint8_t * const halfHV = ((uint8_t*)half);                          \
    put ## RND ## mpeg4_qpel16_h_lowpass_ ## MMX(halfH, src, 16,        \
                                                 stride, 17);           \
    put ## RND ## pixels16_l2_ ## MMX(halfH, src + 1, halfH, 16,        \
                                      stride, 17);                      \
    put ## RND ## mpeg4_qpel16_v_lowpass_ ## MMX(halfHV, halfH,         \
                                                 16, 16);               \
    OPNAME ## pixels16_l2_ ## MMX(dst, halfH, halfHV, stride, 16, 16);  \
}                                                                       \
                                                                        \
static void OPNAME ## qpel16_mc13_ ## MMX(uint8_t *dst, uint8_t *src,   \
                                          int stride)                   \
{                                                                       \
    uint64_t half[16 * 2 + 17 * 2];                                     \
    uint8_t * const halfH  = ((uint8_t*)half) + 256;                    \
    uint8_t * const halfHV = ((uint8_t*)half);                          \
    put ## RND ## mpeg4_qpel16_h_lowpass_ ## MMX(halfH, src, 16,        \
                                                 stride, 17);           \
    put ## RND ## pixels16_l2_ ## MMX(halfH, src, halfH, 16,            \
                                      stride, 17);                      \
    put ## RND ## mpeg4_qpel16_v_lowpass_ ## MMX(halfHV, halfH,         \
                                                 16, 16);               \
    OPNAME ## pixels16_l2_ ## MMX(dst, halfH + 16, halfHV, stride,      \
                                  16, 16);                              \
}                                                                       \
                                                                        \
static void OPNAME ## qpel16_mc33_ ## MMX(uint8_t *dst, uint8_t *src,   \
                                          int stride)                   \
{                                                                       \
    uint64_t half[16 * 2 + 17 * 2];                                     \
    uint8_t * const halfH  = ((uint8_t*)half) + 256;                    \
    uint8_t * const halfHV = ((uint8_t*)half);                          \
    put ## RND ## mpeg4_qpel16_h_lowpass_ ## MMX(halfH, src, 16,        \
                                                 stride, 17);           \
    put ## RND ## pixels16_l2_ ## MMX(halfH, src + 1, halfH, 16,        \
                                      stride, 17);                      \
    put ## RND ## mpeg4_qpel16_v_lowpass_ ## MMX(halfHV, halfH,         \
                                                 16, 16);               \
    OPNAME ## pixels16_l2_ ## MMX(dst, halfH + 16, halfHV, stride,      \
                                  16, 16);                              \
}                                                                       \
                                                                        \
static void OPNAME ## qpel16_mc21_ ## MMX(uint8_t *dst, uint8_t *src,   \
                                          int stride)                   \
{                                                                       \
    uint64_t half[16 * 2 + 17 * 2];                                     \
    uint8_t * const halfH  = ((uint8_t*)half) + 256;                    \
    uint8_t * const halfHV = ((uint8_t*)half);                          \
    put ## RND ## mpeg4_qpel16_h_lowpass_ ## MMX(halfH, src, 16,        \
                                                 stride, 17);           \
    put ## RND ## mpeg4_qpel16_v_lowpass_ ## MMX(halfHV, halfH,         \
                                                 16, 16);               \
    OPNAME ## pixels16_l2_ ## MMX(dst, halfH, halfHV, stride, 16, 16);  \
}                                                                       \
                                                                        \
static void OPNAME ## qpel16_mc23_ ## MMX(uint8_t *dst, uint8_t *src,   \
                                          int stride)                   \
{                                                                       \
    uint64_t half[16 * 2 + 17 * 2];                                     \
    uint8_t * const halfH  = ((uint8_t*)half) + 256;                    \
    uint8_t * const halfHV = ((uint8_t*)half);                          \
    put ## RND ## mpeg4_qpel16_h_lowpass_ ## MMX(halfH, src, 16,        \
                                                 stride, 17);           \
    put ## RND ## mpeg4_qpel16_v_lowpass_ ## MMX(halfHV, halfH,         \
                                                 16, 16);               \
    OPNAME ## pixels16_l2_ ## MMX(dst, halfH + 16, halfHV, stride,      \
                                  16, 16);                              \
}                                                                       \
                                                                        \
static void OPNAME ## qpel16_mc12_ ## MMX(uint8_t *dst, uint8_t *src,   \
                                          int stride)                   \
{                                                                       \
    uint64_t half[17 * 2];                                              \
    uint8_t * const halfH = ((uint8_t*)half);                           \
    put ## RND ## mpeg4_qpel16_h_lowpass_ ## MMX(halfH, src, 16,        \
                                                 stride, 17);           \
    put ## RND ## pixels16_l2_ ## MMX(halfH, src, halfH, 16,            \
                                      stride, 17);                      \
    OPNAME ## mpeg4_qpel16_v_lowpass_ ## MMX(dst, halfH, stride, 16);   \
}                                                                       \
                                                                        \
static void OPNAME ## qpel16_mc32_ ## MMX(uint8_t *dst, uint8_t *src,   \
                                          int stride)                   \
{                                                                       \
    uint64_t half[17 * 2];                                              \
    uint8_t * const halfH = ((uint8_t*)half);                           \
    put ## RND ## mpeg4_qpel16_h_lowpass_ ## MMX(halfH, src, 16,        \
                                                 stride, 17);           \
    put ## RND ## pixels16_l2_ ## MMX(halfH, src + 1, halfH, 16,        \
                                      stride, 17);                      \
    OPNAME ## mpeg4_qpel16_v_lowpass_ ## MMX(dst, halfH, stride, 16);   \
}                                                                       \
                                                                        \
static void OPNAME ## qpel16_mc22_ ## MMX(uint8_t *dst, uint8_t *src,   \
                                          int stride)                   \
{                                                                       \
    uint64_t half[17 * 2];                                              \
    uint8_t * const halfH = ((uint8_t*)half);                           \
    put ## RND ## mpeg4_qpel16_h_lowpass_ ## MMX(halfH, src, 16,        \
                                                 stride, 17);           \
    OPNAME ## mpeg4_qpel16_v_lowpass_ ## MMX(dst, halfH, stride, 16);   \
}

#define PUT_OP(a, b, temp, size)                \
    "mov"#size"        "#a", "#b"       \n\t"

#define AVG_3DNOW_OP(a, b, temp, size)          \
    "mov"#size"        "#b", "#temp"    \n\t"   \
    "pavgusb        "#temp", "#a"       \n\t"   \
    "mov"#size"        "#a", "#b"       \n\t"

#define AVG_MMX2_OP(a, b, temp, size)           \
    "mov"#size"        "#b", "#temp"    \n\t"   \
    "pavgb          "#temp", "#a"       \n\t"   \
    "mov"#size"        "#a", "#b"       \n\t"

QPEL_BASE(put_,        ff_pw_16, _,        PUT_OP,       PUT_OP)
QPEL_BASE(avg_,        ff_pw_16, _,        AVG_MMX2_OP,  AVG_3DNOW_OP)
QPEL_BASE(put_no_rnd_, ff_pw_15, _no_rnd_, PUT_OP,       PUT_OP)
QPEL_OP(put_,          ff_pw_16, _,        PUT_OP,       3dnow)
QPEL_OP(avg_,          ff_pw_16, _,        AVG_3DNOW_OP, 3dnow)
QPEL_OP(put_no_rnd_,   ff_pw_15, _no_rnd_, PUT_OP,       3dnow)
QPEL_OP(put_,          ff_pw_16, _,        PUT_OP,       mmx2)
QPEL_OP(avg_,          ff_pw_16, _,        AVG_MMX2_OP,  mmx2)
QPEL_OP(put_no_rnd_,   ff_pw_15, _no_rnd_, PUT_OP,       mmx2)

/***********************************/
/* bilinear qpel: not compliant to any spec, only for -lavdopts fast */

#define QPEL_2TAP_XY(OPNAME, SIZE, MMX, XY, HPEL)                              \
static void OPNAME ## 2tap_qpel ## SIZE ## _mc ## XY ## _ ## MMX(uint8_t *dst, \
                                                                 uint8_t *src, \
                                                                 int stride)   \
{                                                                              \
    OPNAME ## pixels ## SIZE ## HPEL(dst, src, stride, SIZE);                  \
}

#define QPEL_2TAP_L3(OPNAME, SIZE, MMX, XY, S0, S1, S2)                        \
static void OPNAME ## 2tap_qpel ## SIZE ## _mc ## XY ## _ ## MMX(uint8_t *dst, \
                                                                 uint8_t *src, \
                                                                 int stride)   \
{                                                                              \
    OPNAME ## 2tap_qpel ## SIZE ## _l3_ ## MMX(dst, src + S0, stride, SIZE,    \
                                               S1, S2);                        \
}

#define QPEL_2TAP(OPNAME, SIZE, MMX)                                        \
QPEL_2TAP_XY(OPNAME, SIZE, MMX, 20, _x2_ ## MMX)                            \
QPEL_2TAP_XY(OPNAME, SIZE, MMX, 02, _y2_ ## MMX)                            \
QPEL_2TAP_XY(OPNAME, SIZE, MMX, 22, _xy2_mmx)                               \
static const qpel_mc_func OPNAME ## 2tap_qpel ## SIZE ## _mc00_ ## MMX =    \
    OPNAME ## qpel ## SIZE ## _mc00_ ## MMX;                                \
static const qpel_mc_func OPNAME ## 2tap_qpel ## SIZE ## _mc21_ ## MMX =    \
    OPNAME ## 2tap_qpel ## SIZE ## _mc20_ ## MMX;                           \
static const qpel_mc_func OPNAME ## 2tap_qpel ## SIZE ## _mc12_ ## MMX =    \
    OPNAME ## 2tap_qpel ## SIZE ## _mc02_ ## MMX;                           \
static void OPNAME ## 2tap_qpel ## SIZE ## _mc32_ ## MMX(uint8_t *dst,      \
                                                         uint8_t *src,      \
                                                         int stride)        \
{                                                                           \
    OPNAME ## pixels ## SIZE ## _y2_ ## MMX(dst, src + 1, stride, SIZE);    \
}                                                                           \
static void OPNAME ## 2tap_qpel ## SIZE ## _mc23_ ## MMX(uint8_t *dst,      \
                                                         uint8_t *src,      \
                                                         int stride)        \
{                                                                           \
    OPNAME ## pixels ## SIZE ## _x2_ ## MMX(dst, src + stride,              \
                                            stride, SIZE);                  \
}                                                                           \
QPEL_2TAP_L3(OPNAME, SIZE, MMX, 10, 0,           1,       0)                \
QPEL_2TAP_L3(OPNAME, SIZE, MMX, 30, 1,          -1,       0)                \
QPEL_2TAP_L3(OPNAME, SIZE, MMX, 01, 0,           stride,  0)                \
QPEL_2TAP_L3(OPNAME, SIZE, MMX, 03, stride,     -stride,  0)                \
QPEL_2TAP_L3(OPNAME, SIZE, MMX, 11, 0,           stride,  1)                \
QPEL_2TAP_L3(OPNAME, SIZE, MMX, 31, 1,           stride, -1)                \
QPEL_2TAP_L3(OPNAME, SIZE, MMX, 13, stride,     -stride,  1)                \
QPEL_2TAP_L3(OPNAME, SIZE, MMX, 33, stride + 1, -stride, -1)                \

QPEL_2TAP(put_, 16, mmx2)
QPEL_2TAP(avg_, 16, mmx2)
QPEL_2TAP(put_,  8, mmx2)
QPEL_2TAP(avg_,  8, mmx2)
QPEL_2TAP(put_, 16, 3dnow)
QPEL_2TAP(avg_, 16, 3dnow)
QPEL_2TAP(put_,  8, 3dnow)
QPEL_2TAP(avg_,  8, 3dnow)

void ff_put_rv40_qpel8_mc33_mmx(uint8_t *dst, uint8_t *src, int stride)
{
  put_pixels8_xy2_mmx(dst, src, stride, 8);
}
void ff_put_rv40_qpel16_mc33_mmx(uint8_t *dst, uint8_t *src, int stride)
{
  put_pixels16_xy2_mmx(dst, src, stride, 16);
}
void ff_avg_rv40_qpel8_mc33_mmx(uint8_t *dst, uint8_t *src, int stride)
{
  avg_pixels8_xy2_mmx(dst, src, stride, 8);
}
void ff_avg_rv40_qpel16_mc33_mmx(uint8_t *dst, uint8_t *src, int stride)
{
  avg_pixels16_xy2_mmx(dst, src, stride, 16);
}

#endif /* HAVE_INLINE_ASM */

#if HAVE_YASM
typedef void emu_edge_core_func(uint8_t *buf, const uint8_t *src,
                                x86_reg linesize, x86_reg start_y,
                                x86_reg end_y, x86_reg block_h,
                                x86_reg start_x, x86_reg end_x,
                                x86_reg block_w);
extern emu_edge_core_func ff_emu_edge_core_mmx;
extern emu_edge_core_func ff_emu_edge_core_sse;

static av_always_inline void emulated_edge_mc(uint8_t *buf, const uint8_t *src,
                                              int linesize,
                                              int block_w, int block_h,
                                              int src_x, int src_y,
                                              int w, int h,
                                              emu_edge_core_func *core_fn)
{
    int start_y, start_x, end_y, end_x, src_y_add = 0;

    if (src_y >= h) {
        src_y_add = h - 1 - src_y;
        src_y     = h - 1;
    } else if (src_y <= -block_h) {
        src_y_add = 1 - block_h - src_y;
        src_y     = 1 - block_h;
    }
    if (src_x >= w) {
        src   += w - 1 - src_x;
        src_x  = w - 1;
    } else if (src_x <= -block_w) {
        src   += 1 - block_w - src_x;
        src_x  = 1 - block_w;
    }

    start_y = FFMAX(0, -src_y);
    start_x = FFMAX(0, -src_x);
    end_y   = FFMIN(block_h, h-src_y);
    end_x   = FFMIN(block_w, w-src_x);
    assert(start_x < end_x && block_w > 0);
    assert(start_y < end_y && block_h > 0);

    // fill in the to-be-copied part plus all above/below
    src += (src_y_add + start_y) * linesize + start_x;
    buf += start_x;
    core_fn(buf, src, linesize, start_y, end_y,
            block_h, start_x, end_x, block_w);
}

#if ARCH_X86_32
static av_noinline void emulated_edge_mc_mmx(uint8_t *buf, const uint8_t *src,
                                             int linesize,
                                             int block_w, int block_h,
                                             int src_x, int src_y, int w, int h)
{
    emulated_edge_mc(buf, src, linesize, block_w, block_h, src_x, src_y,
                     w, h, &ff_emu_edge_core_mmx);
}
#endif

static av_noinline void emulated_edge_mc_sse(uint8_t *buf, const uint8_t *src,
                                             int linesize,
                                             int block_w, int block_h,
                                             int src_x, int src_y, int w, int h)
{
    emulated_edge_mc(buf, src, linesize, block_w, block_h, src_x, src_y,
                     w, h, &ff_emu_edge_core_sse);
}
#endif /* HAVE_YASM */

#if HAVE_INLINE_ASM

typedef void emulated_edge_mc_func(uint8_t *dst, const uint8_t *src,
                                   int linesize, int block_w, int block_h,
                                   int src_x, int src_y, int w, int h);

static av_always_inline void gmc(uint8_t *dst, uint8_t *src,
                                 int stride, int h, int ox, int oy,
                                 int dxx, int dxy, int dyx, int dyy,
                                 int shift, int r, int width, int height,
                                 emulated_edge_mc_func *emu_edge_fn)
{
    const int w    = 8;
    const int ix   = ox  >> (16 + shift);
    const int iy   = oy  >> (16 + shift);
    const int oxs  = ox  >> 4;
    const int oys  = oy  >> 4;
    const int dxxs = dxx >> 4;
    const int dxys = dxy >> 4;
    const int dyxs = dyx >> 4;
    const int dyys = dyy >> 4;
    const uint16_t r4[4]   = { r, r, r, r };
    const uint16_t dxy4[4] = { dxys, dxys, dxys, dxys };
    const uint16_t dyy4[4] = { dyys, dyys, dyys, dyys };
    const uint64_t shift2 = 2 * shift;
    uint8_t edge_buf[(h + 1) * stride];
    int x, y;

    const int dxw = (dxx - (1 << (16 + shift))) * (w - 1);
    const int dyh = (dyy - (1 << (16 + shift))) * (h - 1);
    const int dxh = dxy * (h - 1);
    const int dyw = dyx * (w - 1);
    if ( // non-constant fullpel offset (3% of blocks)
        ((ox ^ (ox + dxw)) | (ox ^ (ox + dxh)) | (ox ^ (ox + dxw + dxh)) |
         (oy ^ (oy + dyw)) | (oy ^ (oy + dyh)) | (oy ^ (oy + dyw + dyh))) >> (16 + shift)
        // uses more than 16 bits of subpel mv (only at huge resolution)
        || (dxx | dxy | dyx | dyy) & 15) {
        // FIXME could still use mmx for some of the rows
        ff_gmc_c(dst, src, stride, h, ox, oy, dxx, dxy, dyx, dyy,
                 shift, r, width, height);
        return;
    }

    src += ix + iy * stride;
    if ((unsigned)ix >= width  - w ||
        (unsigned)iy >= height - h) {
        emu_edge_fn(edge_buf, src, stride, w + 1, h + 1, ix, iy, width, height);
        src = edge_buf;
    }

    __asm__ volatile (
        "movd         %0, %%mm6         \n\t"
        "pxor      %%mm7, %%mm7         \n\t"
        "punpcklwd %%mm6, %%mm6         \n\t"
        "punpcklwd %%mm6, %%mm6         \n\t"
        :: "r"(1<<shift)
    );

    for (x = 0; x < w; x += 4) {
        uint16_t dx4[4] = { oxs - dxys + dxxs * (x + 0),
                            oxs - dxys + dxxs * (x + 1),
                            oxs - dxys + dxxs * (x + 2),
                            oxs - dxys + dxxs * (x + 3) };
        uint16_t dy4[4] = { oys - dyys + dyxs * (x + 0),
                            oys - dyys + dyxs * (x + 1),
                            oys - dyys + dyxs * (x + 2),
                            oys - dyys + dyxs * (x + 3) };

        for (y = 0; y < h; y++) {
            __asm__ volatile (
                "movq      %0, %%mm4    \n\t"
                "movq      %1, %%mm5    \n\t"
                "paddw     %2, %%mm4    \n\t"
                "paddw     %3, %%mm5    \n\t"
                "movq   %%mm4, %0       \n\t"
                "movq   %%mm5, %1       \n\t"
                "psrlw    $12, %%mm4    \n\t"
                "psrlw    $12, %%mm5    \n\t"
                : "+m"(*dx4), "+m"(*dy4)
                : "m"(*dxy4), "m"(*dyy4)
            );

            __asm__ volatile (
                "movq      %%mm6, %%mm2 \n\t"
                "movq      %%mm6, %%mm1 \n\t"
                "psubw     %%mm4, %%mm2 \n\t"
                "psubw     %%mm5, %%mm1 \n\t"
                "movq      %%mm2, %%mm0 \n\t"
                "movq      %%mm4, %%mm3 \n\t"
                "pmullw    %%mm1, %%mm0 \n\t" // (s - dx) * (s - dy)
                "pmullw    %%mm5, %%mm3 \n\t" // dx * dy
                "pmullw    %%mm5, %%mm2 \n\t" // (s - dx) * dy
                "pmullw    %%mm4, %%mm1 \n\t" // dx * (s - dy)

                "movd         %4, %%mm5 \n\t"
                "movd         %3, %%mm4 \n\t"
                "punpcklbw %%mm7, %%mm5 \n\t"
                "punpcklbw %%mm7, %%mm4 \n\t"
                "pmullw    %%mm5, %%mm3 \n\t" // src[1, 1] * dx * dy
                "pmullw    %%mm4, %%mm2 \n\t" // src[0, 1] * (s - dx) * dy

                "movd         %2, %%mm5 \n\t"
                "movd         %1, %%mm4 \n\t"
                "punpcklbw %%mm7, %%mm5 \n\t"
                "punpcklbw %%mm7, %%mm4 \n\t"
                "pmullw    %%mm5, %%mm1 \n\t" // src[1, 0] * dx * (s - dy)
                "pmullw    %%mm4, %%mm0 \n\t" // src[0, 0] * (s - dx) * (s - dy)
                "paddw        %5, %%mm1 \n\t"
                "paddw     %%mm3, %%mm2 \n\t"
                "paddw     %%mm1, %%mm0 \n\t"
                "paddw     %%mm2, %%mm0 \n\t"

                "psrlw        %6, %%mm0 \n\t"
                "packuswb  %%mm0, %%mm0 \n\t"
                "movd      %%mm0, %0    \n\t"

                : "=m"(dst[x + y * stride])
                : "m"(src[0]), "m"(src[1]),
                  "m"(src[stride]), "m"(src[stride + 1]),
                  "m"(*r4), "m"(shift2)
            );
            src += stride;
        }
        src += 4 - h * stride;
    }
}

#if HAVE_YASM
#if ARCH_X86_32
static void gmc_mmx(uint8_t *dst, uint8_t *src,
                    int stride, int h, int ox, int oy,
                    int dxx, int dxy, int dyx, int dyy,
                    int shift, int r, int width, int height)
{
    gmc(dst, src, stride, h, ox, oy, dxx, dxy, dyx, dyy, shift, r,
        width, height, &emulated_edge_mc_mmx);
}
#endif
static void gmc_sse(uint8_t *dst, uint8_t *src,
                    int stride, int h, int ox, int oy,
                    int dxx, int dxy, int dyx, int dyy,
                    int shift, int r, int width, int height)
{
    gmc(dst, src, stride, h, ox, oy, dxx, dxy, dyx, dyy, shift, r,
        width, height, &emulated_edge_mc_sse);
}
#else
static void gmc_mmx(uint8_t *dst, uint8_t *src,
                    int stride, int h, int ox, int oy,
                    int dxx, int dxy, int dyx, int dyy,
                    int shift, int r, int width, int height)
{
    gmc(dst, src, stride, h, ox, oy, dxx, dxy, dyx, dyy, shift, r,
        width, height, &ff_emulated_edge_mc_8);
}
#endif

#define PREFETCH(name, op)                      \
static void name(void *mem, int stride, int h)  \
{                                               \
    const uint8_t *p = mem;                     \
    do {                                        \
        __asm__ volatile (#op" %0" :: "m"(*p)); \
        p += stride;                            \
    } while (--h);                              \
}

PREFETCH(prefetch_mmx2,  prefetcht0)
PREFETCH(prefetch_3dnow, prefetch)
#undef PREFETCH

#endif /* HAVE_INLINE_ASM */

#include "h264_qpel.c"

void ff_put_h264_chroma_mc8_mmx_rnd  (uint8_t *dst, uint8_t *src,
                                      int stride, int h, int x, int y);
void ff_avg_h264_chroma_mc8_mmx2_rnd (uint8_t *dst, uint8_t *src,
                                      int stride, int h, int x, int y);
void ff_avg_h264_chroma_mc8_3dnow_rnd(uint8_t *dst, uint8_t *src,
                                      int stride, int h, int x, int y);

void ff_put_h264_chroma_mc4_mmx      (uint8_t *dst, uint8_t *src,
                                      int stride, int h, int x, int y);
void ff_avg_h264_chroma_mc4_mmx2     (uint8_t *dst, uint8_t *src,
                                      int stride, int h, int x, int y);
void ff_avg_h264_chroma_mc4_3dnow    (uint8_t *dst, uint8_t *src,
                                      int stride, int h, int x, int y);

void ff_put_h264_chroma_mc2_mmx2     (uint8_t *dst, uint8_t *src,
                                      int stride, int h, int x, int y);
void ff_avg_h264_chroma_mc2_mmx2     (uint8_t *dst, uint8_t *src,
                                      int stride, int h, int x, int y);

void ff_put_h264_chroma_mc8_ssse3_rnd(uint8_t *dst, uint8_t *src,
                                      int stride, int h, int x, int y);
void ff_put_h264_chroma_mc4_ssse3    (uint8_t *dst, uint8_t *src,
                                      int stride, int h, int x, int y);

void ff_avg_h264_chroma_mc8_ssse3_rnd(uint8_t *dst, uint8_t *src,
                                      int stride, int h, int x, int y);
void ff_avg_h264_chroma_mc4_ssse3    (uint8_t *dst, uint8_t *src,
                                      int stride, int h, int x, int y);

#define CHROMA_MC(OP, NUM, DEPTH, OPT)                                  \
void ff_ ## OP ## _h264_chroma_mc ## NUM ## _ ## DEPTH ## _ ## OPT      \
                                      (uint8_t *dst, uint8_t *src,      \
                                       int stride, int h, int x, int y);

CHROMA_MC(put, 2, 10, mmx2)
CHROMA_MC(avg, 2, 10, mmx2)
CHROMA_MC(put, 4, 10, mmx2)
CHROMA_MC(avg, 4, 10, mmx2)
CHROMA_MC(put, 8, 10, sse2)
CHROMA_MC(avg, 8, 10, sse2)
CHROMA_MC(put, 8, 10, avx)
CHROMA_MC(avg, 8, 10, avx)

#if HAVE_INLINE_ASM

/* CAVS-specific */
void ff_put_cavs_qpel8_mc00_mmx2(uint8_t *dst, uint8_t *src, int stride)
{
    put_pixels8_mmx(dst, src, stride, 8);
}

void ff_avg_cavs_qpel8_mc00_mmx2(uint8_t *dst, uint8_t *src, int stride)
{
    avg_pixels8_mmx(dst, src, stride, 8);
}

void ff_put_cavs_qpel16_mc00_mmx2(uint8_t *dst, uint8_t *src, int stride)
{
    put_pixels16_mmx(dst, src, stride, 16);
}

void ff_avg_cavs_qpel16_mc00_mmx2(uint8_t *dst, uint8_t *src, int stride)
{
    avg_pixels16_mmx(dst, src, stride, 16);
}

/* VC-1-specific */
void ff_put_vc1_mspel_mc00_mmx(uint8_t *dst, const uint8_t *src,
                               int stride, int rnd)
{
    put_pixels8_mmx(dst, src, stride, 8);
}

void ff_avg_vc1_mspel_mc00_mmx2(uint8_t *dst, const uint8_t *src,
                                int stride, int rnd)
{
    avg_pixels8_mmx2(dst, src, stride, 8);
}

<<<<<<< HEAD
/* only used in VP3/5/6 */
static void put_vp_no_rnd_pixels8_l2_mmx(uint8_t *dst, const uint8_t *a, const uint8_t *b, int stride, int h)
{
//    START_TIMER
    MOVQ_BFE(mm6);
    __asm__ volatile(
        "1:                             \n\t"
        "movq   (%1), %%mm0             \n\t"
        "movq   (%2), %%mm1             \n\t"
        "movq   (%1,%4), %%mm2          \n\t"
        "movq   (%2,%4), %%mm3          \n\t"
        PAVGBP_MMX_NO_RND(%%mm0, %%mm1, %%mm4,   %%mm2, %%mm3, %%mm5)
        "movq   %%mm4, (%3)             \n\t"
        "movq   %%mm5, (%3,%4)          \n\t"

        "movq   (%1,%4,2), %%mm0        \n\t"
        "movq   (%2,%4,2), %%mm1        \n\t"
        "movq   (%1,%5), %%mm2          \n\t"
        "movq   (%2,%5), %%mm3          \n\t"
        "lea    (%1,%4,4), %1           \n\t"
        "lea    (%2,%4,4), %2           \n\t"
        PAVGBP_MMX_NO_RND(%%mm0, %%mm1, %%mm4,   %%mm2, %%mm3, %%mm5)
        "movq   %%mm4, (%3,%4,2)        \n\t"
        "movq   %%mm5, (%3,%5)          \n\t"
        "lea    (%3,%4,4), %3           \n\t"
        "subl   $4, %0                  \n\t"
        "jnz    1b                      \n\t"
        :"+r"(h), "+r"(a), "+r"(b), "+r"(dst)
        :"r"((x86_reg)stride), "r"((x86_reg)3L*stride)
        :"memory");
//    STOP_TIMER("put_vp_no_rnd_pixels8_l2_mmx")
}
static void put_vp_no_rnd_pixels16_l2_mmx(uint8_t *dst, const uint8_t *a, const uint8_t *b, int stride, int h)
{
    put_vp_no_rnd_pixels8_l2_mmx(dst, a, b, stride, h);
    put_vp_no_rnd_pixels8_l2_mmx(dst+8, a+8, b+8, stride, h);
}

#if CONFIG_DIRAC_DECODER
#define DIRAC_PIXOP(OPNAME, EXT)\
void ff_ ## OPNAME ## _dirac_pixels8_ ## EXT(uint8_t *dst, const uint8_t *src[5], int stride, int h)\
{\
    OPNAME ## _pixels8_ ## EXT(dst, src[0], stride, h);\
}\
void ff_ ## OPNAME ## _dirac_pixels16_ ## EXT(uint8_t *dst, const uint8_t *src[5], int stride, int h)\
{\
    OPNAME ## _pixels16_ ## EXT(dst, src[0], stride, h);\
}\
void ff_ ## OPNAME ## _dirac_pixels32_ ## EXT(uint8_t *dst, const uint8_t *src[5], int stride, int h)\
{\
    OPNAME ## _pixels16_ ## EXT(dst   , src[0]   , stride, h);\
    OPNAME ## _pixels16_ ## EXT(dst+16, src[0]+16, stride, h);\
}

DIRAC_PIXOP(put, mmx)
DIRAC_PIXOP(avg, mmx)
DIRAC_PIXOP(avg, mmx2)

void ff_put_dirac_pixels16_sse2(uint8_t *dst, const uint8_t *src[5], int stride, int h)
{
    put_pixels16_sse2(dst, src[0], stride, h);
}
void ff_avg_dirac_pixels16_sse2(uint8_t *dst, const uint8_t *src[5], int stride, int h)
{
    avg_pixels16_sse2(dst, src[0], stride, h);
}
void ff_put_dirac_pixels32_sse2(uint8_t *dst, const uint8_t *src[5], int stride, int h)
{
    put_pixels16_sse2(dst   , src[0]   , stride, h);
    put_pixels16_sse2(dst+16, src[0]+16, stride, h);
}
void ff_avg_dirac_pixels32_sse2(uint8_t *dst, const uint8_t *src[5], int stride, int h)
{
    avg_pixels16_sse2(dst   , src[0]   , stride, h);
    avg_pixels16_sse2(dst+16, src[0]+16, stride, h);
}
#endif

/* XXX: Those functions should be suppressed ASAP when all IDCTs are
 * converted. */
#if CONFIG_GPL
static void ff_libmpeg2mmx_idct_put(uint8_t *dest, int line_size,
                                    DCTELEM *block)
{
    ff_mmx_idct(block);
    ff_put_pixels_clamped_mmx(block, dest, line_size);
}

static void ff_libmpeg2mmx_idct_add(uint8_t *dest, int line_size,
                                    DCTELEM *block)
{
    ff_mmx_idct(block);
    ff_add_pixels_clamped_mmx(block, dest, line_size);
}

static void ff_libmpeg2mmx2_idct_put(uint8_t *dest, int line_size,
                                     DCTELEM *block)
{
    ff_mmxext_idct(block);
    ff_put_pixels_clamped_mmx(block, dest, line_size);
}

static void ff_libmpeg2mmx2_idct_add(uint8_t *dest, int line_size,
                                     DCTELEM *block)
{
    ff_mmxext_idct(block);
    ff_add_pixels_clamped_mmx(block, dest, line_size);
}
#endif

static void ff_idct_xvid_mmx_put(uint8_t *dest, int line_size, DCTELEM *block)
{
    ff_idct_xvid_mmx(block);
    ff_put_pixels_clamped_mmx(block, dest, line_size);
}

static void ff_idct_xvid_mmx_add(uint8_t *dest, int line_size, DCTELEM *block)
{
    ff_idct_xvid_mmx(block);
    ff_add_pixels_clamped_mmx(block, dest, line_size);
}

static void ff_idct_xvid_mmx2_put(uint8_t *dest, int line_size, DCTELEM *block)
{
    ff_idct_xvid_mmx2(block);
    ff_put_pixels_clamped_mmx(block, dest, line_size);
}

static void ff_idct_xvid_mmx2_add(uint8_t *dest, int line_size, DCTELEM *block)
{
    ff_idct_xvid_mmx2(block);
    ff_add_pixels_clamped_mmx(block, dest, line_size);
}

=======
>>>>>>> 58139e14
static void vorbis_inverse_coupling_3dnow(float *mag, float *ang, int blocksize)
{
    int i;
    __asm__ volatile ("pxor %%mm7, %%mm7":);
    for (i = 0; i < blocksize; i += 2) {
        __asm__ volatile (
            "movq       %0, %%mm0   \n\t"
            "movq       %1, %%mm1   \n\t"
            "movq    %%mm0, %%mm2   \n\t"
            "movq    %%mm1, %%mm3   \n\t"
            "pfcmpge %%mm7, %%mm2   \n\t" // m <= 0.0
            "pfcmpge %%mm7, %%mm3   \n\t" // a <= 0.0
            "pslld     $31, %%mm2   \n\t" // keep only the sign bit
            "pxor    %%mm2, %%mm1   \n\t"
            "movq    %%mm3, %%mm4   \n\t"
            "pand    %%mm1, %%mm3   \n\t"
            "pandn   %%mm1, %%mm4   \n\t"
            "pfadd   %%mm0, %%mm3   \n\t" // a = m + ((a < 0) & (a ^ sign(m)))
            "pfsub   %%mm4, %%mm0   \n\t" // m = m + ((a > 0) & (a ^ sign(m)))
            "movq    %%mm3, %1      \n\t"
            "movq    %%mm0, %0      \n\t"
            : "+m"(mag[i]), "+m"(ang[i])
            :: "memory"
        );
    }
    __asm__ volatile ("femms");
}

static void vorbis_inverse_coupling_sse(float *mag, float *ang, int blocksize)
{
    int i;

    __asm__ volatile (
        "movaps  %0, %%xmm5 \n\t"
        :: "m"(ff_pdw_80000000[0])
    );
    for (i = 0; i < blocksize; i += 4) {
        __asm__ volatile (
            "movaps      %0, %%xmm0 \n\t"
            "movaps      %1, %%xmm1 \n\t"
            "xorps   %%xmm2, %%xmm2 \n\t"
            "xorps   %%xmm3, %%xmm3 \n\t"
            "cmpleps %%xmm0, %%xmm2 \n\t" // m <= 0.0
            "cmpleps %%xmm1, %%xmm3 \n\t" // a <= 0.0
            "andps   %%xmm5, %%xmm2 \n\t" // keep only the sign bit
            "xorps   %%xmm2, %%xmm1 \n\t"
            "movaps  %%xmm3, %%xmm4 \n\t"
            "andps   %%xmm1, %%xmm3 \n\t"
            "andnps  %%xmm1, %%xmm4 \n\t"
            "addps   %%xmm0, %%xmm3 \n\t" // a = m + ((a < 0) & (a ^ sign(m)))
            "subps   %%xmm4, %%xmm0 \n\t" // m = m + ((a > 0) & (a ^ sign(m)))
            "movaps  %%xmm3, %1     \n\t"
            "movaps  %%xmm0, %0     \n\t"
            : "+m"(mag[i]), "+m"(ang[i])
            :: "memory"
        );
    }
}

#if HAVE_6REGS
static void vector_fmul_window_3dnowext(float *dst, const float *src0,
                                        const float *src1, const float *win,
                                        int len)
{
    x86_reg i = -len * 4;
    x86_reg j =  len * 4 - 8;
    __asm__ volatile (
        "1:                             \n"
        "pswapd (%5, %1), %%mm1         \n"
        "movq   (%5, %0), %%mm0         \n"
        "pswapd (%4, %1), %%mm5         \n"
        "movq   (%3, %0), %%mm4         \n"
        "movq      %%mm0, %%mm2         \n"
        "movq      %%mm1, %%mm3         \n"
        "pfmul     %%mm4, %%mm2         \n" // src0[len + i] * win[len + i]
        "pfmul     %%mm5, %%mm3         \n" // src1[j]       * win[len + j]
        "pfmul     %%mm4, %%mm1         \n" // src0[len + i] * win[len + j]
        "pfmul     %%mm5, %%mm0         \n" // src1[j]       * win[len + i]
        "pfadd     %%mm3, %%mm2         \n"
        "pfsub     %%mm0, %%mm1         \n"
        "pswapd    %%mm2, %%mm2         \n"
        "movq      %%mm1, (%2, %0)      \n"
        "movq      %%mm2, (%2, %1)      \n"
        "sub          $8, %1            \n"
        "add          $8, %0            \n"
        "jl           1b                \n"
        "femms                          \n"
        : "+r"(i), "+r"(j)
        : "r"(dst + len), "r"(src0 + len), "r"(src1), "r"(win + len)
    );
}

static void vector_fmul_window_sse(float *dst, const float *src0,
                                   const float *src1, const float *win, int len)
{
    x86_reg i = -len * 4;
    x86_reg j =  len * 4 - 16;
    __asm__ volatile (
        "1:                             \n"
        "movaps      (%5, %1), %%xmm1   \n"
        "movaps      (%5, %0), %%xmm0   \n"
        "movaps      (%4, %1), %%xmm5   \n"
        "movaps      (%3, %0), %%xmm4   \n"
        "shufps $0x1b, %%xmm1, %%xmm1   \n"
        "shufps $0x1b, %%xmm5, %%xmm5   \n"
        "movaps        %%xmm0, %%xmm2   \n"
        "movaps        %%xmm1, %%xmm3   \n"
        "mulps         %%xmm4, %%xmm2   \n" // src0[len + i] * win[len + i]
        "mulps         %%xmm5, %%xmm3   \n" // src1[j]       * win[len + j]
        "mulps         %%xmm4, %%xmm1   \n" // src0[len + i] * win[len + j]
        "mulps         %%xmm5, %%xmm0   \n" // src1[j]       * win[len + i]
        "addps         %%xmm3, %%xmm2   \n"
        "subps         %%xmm0, %%xmm1   \n"
        "shufps $0x1b, %%xmm2, %%xmm2   \n"
        "movaps        %%xmm1, (%2, %0) \n"
        "movaps        %%xmm2, (%2, %1) \n"
        "sub              $16, %1       \n"
        "add              $16, %0       \n"
        "jl                1b           \n"
        : "+r"(i), "+r"(j)
        : "r"(dst + len), "r"(src0 + len), "r"(src1), "r"(win + len)
    );
}
#endif /* HAVE_6REGS */

static void vector_clipf_sse(float *dst, const float *src,
                             float min, float max, int len)
{
    x86_reg i = (len - 16) * 4;
    __asm__ volatile (
        "movss          %3, %%xmm4      \n\t"
        "movss          %4, %%xmm5      \n\t"
        "shufps $0, %%xmm4, %%xmm4      \n\t"
        "shufps $0, %%xmm5, %%xmm5      \n\t"
        "1:                             \n\t"
        "movaps   (%2, %0), %%xmm0      \n\t" // 3/1 on intel
        "movaps 16(%2, %0), %%xmm1      \n\t"
        "movaps 32(%2, %0), %%xmm2      \n\t"
        "movaps 48(%2, %0), %%xmm3      \n\t"
        "maxps      %%xmm4, %%xmm0      \n\t"
        "maxps      %%xmm4, %%xmm1      \n\t"
        "maxps      %%xmm4, %%xmm2      \n\t"
        "maxps      %%xmm4, %%xmm3      \n\t"
        "minps      %%xmm5, %%xmm0      \n\t"
        "minps      %%xmm5, %%xmm1      \n\t"
        "minps      %%xmm5, %%xmm2      \n\t"
        "minps      %%xmm5, %%xmm3      \n\t"
        "movaps     %%xmm0,   (%1, %0)  \n\t"
        "movaps     %%xmm1, 16(%1, %0)  \n\t"
        "movaps     %%xmm2, 32(%1, %0)  \n\t"
        "movaps     %%xmm3, 48(%1, %0)  \n\t"
        "sub           $64, %0          \n\t"
        "jge            1b              \n\t"
        : "+&r"(i)
        : "r"(dst), "r"(src), "m"(min), "m"(max)
        : "memory"
    );
}

#endif /* HAVE_INLINE_ASM */

int32_t ff_scalarproduct_int16_mmx2(const int16_t *v1, const int16_t *v2,
                                    int order);
int32_t ff_scalarproduct_int16_sse2(const int16_t *v1, const int16_t *v2,
                                    int order);
int32_t ff_scalarproduct_and_madd_int16_mmx2(int16_t *v1, const int16_t *v2,
                                             const int16_t *v3,
                                             int order, int mul);
int32_t ff_scalarproduct_and_madd_int16_sse2(int16_t *v1, const int16_t *v2,
                                             const int16_t *v3,
                                             int order, int mul);
int32_t ff_scalarproduct_and_madd_int16_ssse3(int16_t *v1, const int16_t *v2,
                                              const int16_t *v3,
                                              int order, int mul);

void ff_apply_window_int16_mmxext    (int16_t *output, const int16_t *input,
                                      const int16_t *window, unsigned int len);
void ff_apply_window_int16_mmxext_ba (int16_t *output, const int16_t *input,
                                      const int16_t *window, unsigned int len);
void ff_apply_window_int16_sse2      (int16_t *output, const int16_t *input,
                                      const int16_t *window, unsigned int len);
void ff_apply_window_int16_sse2_ba   (int16_t *output, const int16_t *input,
                                      const int16_t *window, unsigned int len);
void ff_apply_window_int16_ssse3     (int16_t *output, const int16_t *input,
                                      const int16_t *window, unsigned int len);
void ff_apply_window_int16_ssse3_atom(int16_t *output, const int16_t *input,
                                      const int16_t *window, unsigned int len);

void ff_bswap32_buf_ssse3(uint32_t *dst, const uint32_t *src, int w);
void ff_bswap32_buf_sse2(uint32_t *dst, const uint32_t *src, int w);

void ff_add_hfyu_median_prediction_mmx2(uint8_t *dst, const uint8_t *top,
                                        const uint8_t *diff, int w,
                                        int *left, int *left_top);
int  ff_add_hfyu_left_prediction_ssse3(uint8_t *dst, const uint8_t *src,
                                       int w, int left);
int  ff_add_hfyu_left_prediction_sse4(uint8_t *dst, const uint8_t *src,
                                      int w, int left);

float ff_scalarproduct_float_sse(const float *v1, const float *v2, int order);

void ff_vector_fmul_reverse_sse(float *dst, const float *src0,
                                const float *src1, int len);
void ff_vector_fmul_reverse_avx(float *dst, const float *src0,
                                const float *src1, int len);

void ff_vector_fmul_add_sse(float *dst, const float *src0, const float *src1,
                            const float *src2, int len);
void ff_vector_fmul_add_avx(float *dst, const float *src0, const float *src1,
                            const float *src2, int len);

void ff_vector_clip_int32_mmx     (int32_t *dst, const int32_t *src,
                                   int32_t min, int32_t max, unsigned int len);
void ff_vector_clip_int32_sse2    (int32_t *dst, const int32_t *src,
                                   int32_t min, int32_t max, unsigned int len);
void ff_vector_clip_int32_int_sse2(int32_t *dst, const int32_t *src,
                                   int32_t min, int32_t max, unsigned int len);
void ff_vector_clip_int32_sse4    (int32_t *dst, const int32_t *src,
                                   int32_t min, int32_t max, unsigned int len);

extern void ff_butterflies_float_interleave_sse(float *dst, const float *src0,
                                                const float *src1, int len);
extern void ff_butterflies_float_interleave_avx(float *dst, const float *src0,
                                                const float *src1, int len);

#define SET_QPEL_FUNCS(PFX, IDX, SIZE, CPU, PREFIX)                          \
    do {                                                                     \
    c->PFX ## _pixels_tab[IDX][ 0] = PREFIX ## PFX ## SIZE ## _mc00_ ## CPU; \
    c->PFX ## _pixels_tab[IDX][ 1] = PREFIX ## PFX ## SIZE ## _mc10_ ## CPU; \
    c->PFX ## _pixels_tab[IDX][ 2] = PREFIX ## PFX ## SIZE ## _mc20_ ## CPU; \
    c->PFX ## _pixels_tab[IDX][ 3] = PREFIX ## PFX ## SIZE ## _mc30_ ## CPU; \
    c->PFX ## _pixels_tab[IDX][ 4] = PREFIX ## PFX ## SIZE ## _mc01_ ## CPU; \
    c->PFX ## _pixels_tab[IDX][ 5] = PREFIX ## PFX ## SIZE ## _mc11_ ## CPU; \
    c->PFX ## _pixels_tab[IDX][ 6] = PREFIX ## PFX ## SIZE ## _mc21_ ## CPU; \
    c->PFX ## _pixels_tab[IDX][ 7] = PREFIX ## PFX ## SIZE ## _mc31_ ## CPU; \
    c->PFX ## _pixels_tab[IDX][ 8] = PREFIX ## PFX ## SIZE ## _mc02_ ## CPU; \
    c->PFX ## _pixels_tab[IDX][ 9] = PREFIX ## PFX ## SIZE ## _mc12_ ## CPU; \
    c->PFX ## _pixels_tab[IDX][10] = PREFIX ## PFX ## SIZE ## _mc22_ ## CPU; \
    c->PFX ## _pixels_tab[IDX][11] = PREFIX ## PFX ## SIZE ## _mc32_ ## CPU; \
    c->PFX ## _pixels_tab[IDX][12] = PREFIX ## PFX ## SIZE ## _mc03_ ## CPU; \
    c->PFX ## _pixels_tab[IDX][13] = PREFIX ## PFX ## SIZE ## _mc13_ ## CPU; \
    c->PFX ## _pixels_tab[IDX][14] = PREFIX ## PFX ## SIZE ## _mc23_ ## CPU; \
    c->PFX ## _pixels_tab[IDX][15] = PREFIX ## PFX ## SIZE ## _mc33_ ## CPU; \
    } while (0)

#define SET_HPEL_FUNCS(PFX, IDX, SIZE, CPU)                                     \
    do {                                                                        \
        c->PFX ## _pixels_tab[IDX][0] = PFX ## _pixels ## SIZE ## _     ## CPU; \
        c->PFX ## _pixels_tab[IDX][1] = PFX ## _pixels ## SIZE ## _x2_  ## CPU; \
        c->PFX ## _pixels_tab[IDX][2] = PFX ## _pixels ## SIZE ## _y2_  ## CPU; \
        c->PFX ## _pixels_tab[IDX][3] = PFX ## _pixels ## SIZE ## _xy2_ ## CPU; \
    } while (0)

#define H264_QPEL_FUNCS(x, y, CPU)                                                            \
    do {                                                                                      \
        c->put_h264_qpel_pixels_tab[0][x + y * 4] = put_h264_qpel16_mc ## x ## y ## _ ## CPU; \
        c->put_h264_qpel_pixels_tab[1][x + y * 4] = put_h264_qpel8_mc  ## x ## y ## _ ## CPU; \
        c->avg_h264_qpel_pixels_tab[0][x + y * 4] = avg_h264_qpel16_mc ## x ## y ## _ ## CPU; \
        c->avg_h264_qpel_pixels_tab[1][x + y * 4] = avg_h264_qpel8_mc  ## x ## y ## _ ## CPU; \
    } while (0)

#define H264_QPEL_FUNCS_10(x, y, CPU)                                                               \
    do {                                                                                            \
        c->put_h264_qpel_pixels_tab[0][x + y * 4] = ff_put_h264_qpel16_mc ## x ## y ## _10_ ## CPU; \
        c->put_h264_qpel_pixels_tab[1][x + y * 4] = ff_put_h264_qpel8_mc  ## x ## y ## _10_ ## CPU; \
        c->avg_h264_qpel_pixels_tab[0][x + y * 4] = ff_avg_h264_qpel16_mc ## x ## y ## _10_ ## CPU; \
        c->avg_h264_qpel_pixels_tab[1][x + y * 4] = ff_avg_h264_qpel8_mc  ## x ## y ## _10_ ## CPU; \
    } while (0)

static void dsputil_init_mmx(DSPContext *c, AVCodecContext *avctx, int mm_flags)
{
    const int high_bit_depth = avctx->bits_per_raw_sample > 8;

#if HAVE_INLINE_ASM
    c->put_pixels_clamped        = ff_put_pixels_clamped_mmx;
    c->put_signed_pixels_clamped = ff_put_signed_pixels_clamped_mmx;
    c->add_pixels_clamped        = ff_add_pixels_clamped_mmx;

    if (!high_bit_depth) {
        c->clear_block  = clear_block_mmx;
        c->clear_blocks = clear_blocks_mmx;
        c->draw_edges   = draw_edges_mmx;

        SET_HPEL_FUNCS(put,        0, 16, mmx);
        SET_HPEL_FUNCS(put_no_rnd, 0, 16, mmx);
        SET_HPEL_FUNCS(avg,        0, 16, mmx);
        SET_HPEL_FUNCS(avg_no_rnd, 0, 16, mmx);
        SET_HPEL_FUNCS(put,        1,  8, mmx);
        SET_HPEL_FUNCS(put_no_rnd, 1,  8, mmx);
        SET_HPEL_FUNCS(avg,        1,  8, mmx);
        SET_HPEL_FUNCS(avg_no_rnd, 1,  8, mmx);
    }

#if ARCH_X86_32 || !HAVE_YASM
    c->gmc = gmc_mmx;
#endif

    c->add_bytes = add_bytes_mmx;

    c->put_no_rnd_pixels_l2[0]= put_vp_no_rnd_pixels16_l2_mmx;
    c->put_no_rnd_pixels_l2[1]= put_vp_no_rnd_pixels8_l2_mmx;

    if (CONFIG_H263_DECODER || CONFIG_H263_ENCODER) {
        c->h263_v_loop_filter = h263_v_loop_filter_mmx;
        c->h263_h_loop_filter = h263_h_loop_filter_mmx;
    }
#endif /* HAVE_INLINE_ASM */

#if HAVE_YASM
#if ARCH_X86_32
    if (!high_bit_depth)
        c->emulated_edge_mc = emulated_edge_mc_mmx;
#endif

    if (!high_bit_depth && CONFIG_H264CHROMA) {
        c->put_h264_chroma_pixels_tab[0] = ff_put_h264_chroma_mc8_mmx_rnd;
        c->put_h264_chroma_pixels_tab[1] = ff_put_h264_chroma_mc4_mmx;
    }

    c->vector_clip_int32 = ff_vector_clip_int32_mmx;
#endif

}

static void dsputil_init_mmx2(DSPContext *c, AVCodecContext *avctx,
                              int mm_flags)
{
    const int bit_depth      = avctx->bits_per_raw_sample;
    const int high_bit_depth = bit_depth > 8;

#if HAVE_INLINE_ASM
    c->prefetch = prefetch_mmx2;

    if (!high_bit_depth) {
        c->put_pixels_tab[0][1] = put_pixels16_x2_mmx2;
        c->put_pixels_tab[0][2] = put_pixels16_y2_mmx2;

        c->avg_pixels_tab[0][0] = avg_pixels16_mmx2;
        c->avg_pixels_tab[0][1] = avg_pixels16_x2_mmx2;
        c->avg_pixels_tab[0][2] = avg_pixels16_y2_mmx2;

        c->put_pixels_tab[1][1] = put_pixels8_x2_mmx2;
        c->put_pixels_tab[1][2] = put_pixels8_y2_mmx2;

        c->avg_pixels_tab[1][0] = avg_pixels8_mmx2;
        c->avg_pixels_tab[1][1] = avg_pixels8_x2_mmx2;
        c->avg_pixels_tab[1][2] = avg_pixels8_y2_mmx2;
    }

    if (!(avctx->flags & CODEC_FLAG_BITEXACT)) {
        if (!high_bit_depth) {
            c->put_no_rnd_pixels_tab[0][1] = put_no_rnd_pixels16_x2_mmx2;
            c->put_no_rnd_pixels_tab[0][2] = put_no_rnd_pixels16_y2_mmx2;
            c->put_no_rnd_pixels_tab[1][1] = put_no_rnd_pixels8_x2_mmx2;
            c->put_no_rnd_pixels_tab[1][2] = put_no_rnd_pixels8_y2_mmx2;

            c->avg_pixels_tab[0][3] = avg_pixels16_xy2_mmx2;
            c->avg_pixels_tab[1][3] = avg_pixels8_xy2_mmx2;
        }
    }

    if (CONFIG_VP3_DECODER && (avctx->codec_id == AV_CODEC_ID_VP3 ||
                               avctx->codec_id == AV_CODEC_ID_THEORA)) {
        c->put_no_rnd_pixels_tab[1][1] = put_no_rnd_pixels8_x2_exact_mmx2;
        c->put_no_rnd_pixels_tab[1][2] = put_no_rnd_pixels8_y2_exact_mmx2;
    }
#endif /* HAVE_INLINE_ASM */

    if (CONFIG_H264QPEL) {
#if HAVE_INLINE_ASM
        SET_QPEL_FUNCS(put_qpel,        0, 16, mmx2, );
        SET_QPEL_FUNCS(put_qpel,        1,  8, mmx2, );
        SET_QPEL_FUNCS(put_no_rnd_qpel, 0, 16, mmx2, );
        SET_QPEL_FUNCS(put_no_rnd_qpel, 1,  8, mmx2, );
        SET_QPEL_FUNCS(avg_qpel,        0, 16, mmx2, );
        SET_QPEL_FUNCS(avg_qpel,        1,  8, mmx2, );
#endif /* HAVE_INLINE_ASM */

        if (!high_bit_depth) {
#if HAVE_INLINE_ASM
            SET_QPEL_FUNCS(put_h264_qpel, 0, 16, mmx2, );
            SET_QPEL_FUNCS(put_h264_qpel, 1,  8, mmx2, );
            SET_QPEL_FUNCS(put_h264_qpel, 2,  4, mmx2, );
            SET_QPEL_FUNCS(avg_h264_qpel, 0, 16, mmx2, );
            SET_QPEL_FUNCS(avg_h264_qpel, 1,  8, mmx2, );
            SET_QPEL_FUNCS(avg_h264_qpel, 2,  4, mmx2, );
#endif /* HAVE_INLINE_ASM */
        } else if (bit_depth == 10) {
#if HAVE_YASM
#if !ARCH_X86_64
            SET_QPEL_FUNCS(avg_h264_qpel, 0, 16, 10_mmxext, ff_);
            SET_QPEL_FUNCS(put_h264_qpel, 0, 16, 10_mmxext, ff_);
            SET_QPEL_FUNCS(put_h264_qpel, 1,  8, 10_mmxext, ff_);
            SET_QPEL_FUNCS(avg_h264_qpel, 1,  8, 10_mmxext, ff_);
#endif
            SET_QPEL_FUNCS(put_h264_qpel, 2, 4,  10_mmxext, ff_);
            SET_QPEL_FUNCS(avg_h264_qpel, 2, 4,  10_mmxext, ff_);
#endif /* HAVE_YASM */
        }

#if HAVE_INLINE_ASM
        SET_QPEL_FUNCS(put_2tap_qpel, 0, 16, mmx2, );
        SET_QPEL_FUNCS(put_2tap_qpel, 1,  8, mmx2, );
        SET_QPEL_FUNCS(avg_2tap_qpel, 0, 16, mmx2, );
        SET_QPEL_FUNCS(avg_2tap_qpel, 1,  8, mmx2, );
#endif /* HAVE_INLINE_ASM */
    }

#if HAVE_YASM
    if (!high_bit_depth && CONFIG_H264CHROMA) {
        c->avg_h264_chroma_pixels_tab[0] = ff_avg_h264_chroma_mc8_mmx2_rnd;
        c->avg_h264_chroma_pixels_tab[1] = ff_avg_h264_chroma_mc4_mmx2;
        c->avg_h264_chroma_pixels_tab[2] = ff_avg_h264_chroma_mc2_mmx2;
        c->put_h264_chroma_pixels_tab[2] = ff_put_h264_chroma_mc2_mmx2;
    }
    if (bit_depth == 10 && CONFIG_H264CHROMA) {
        c->put_h264_chroma_pixels_tab[2] = ff_put_h264_chroma_mc2_10_mmx2;
        c->avg_h264_chroma_pixels_tab[2] = ff_avg_h264_chroma_mc2_10_mmx2;
        c->put_h264_chroma_pixels_tab[1] = ff_put_h264_chroma_mc4_10_mmx2;
        c->avg_h264_chroma_pixels_tab[1] = ff_avg_h264_chroma_mc4_10_mmx2;
    }

    /* slower than cmov version on AMD */
    if (!(mm_flags & AV_CPU_FLAG_3DNOW))
        c->add_hfyu_median_prediction = ff_add_hfyu_median_prediction_mmx2;

    c->scalarproduct_int16          = ff_scalarproduct_int16_mmx2;
    c->scalarproduct_and_madd_int16 = ff_scalarproduct_and_madd_int16_mmx2;

    if (avctx->flags & CODEC_FLAG_BITEXACT) {
        c->apply_window_int16 = ff_apply_window_int16_mmxext_ba;
    } else {
        c->apply_window_int16 = ff_apply_window_int16_mmxext;
    }
#endif /* HAVE_YASM */
}

static void dsputil_init_3dnow(DSPContext *c, AVCodecContext *avctx,
                               int mm_flags)
{
    const int high_bit_depth = avctx->bits_per_raw_sample > 8;

#if HAVE_INLINE_ASM
    c->prefetch = prefetch_3dnow;

    if (!high_bit_depth) {
        c->put_pixels_tab[0][1] = put_pixels16_x2_3dnow;
        c->put_pixels_tab[0][2] = put_pixels16_y2_3dnow;

        c->avg_pixels_tab[0][0] = avg_pixels16_3dnow;
        c->avg_pixels_tab[0][1] = avg_pixels16_x2_3dnow;
        c->avg_pixels_tab[0][2] = avg_pixels16_y2_3dnow;

        c->put_pixels_tab[1][1] = put_pixels8_x2_3dnow;
        c->put_pixels_tab[1][2] = put_pixels8_y2_3dnow;

        c->avg_pixels_tab[1][0] = avg_pixels8_3dnow;
        c->avg_pixels_tab[1][1] = avg_pixels8_x2_3dnow;
        c->avg_pixels_tab[1][2] = avg_pixels8_y2_3dnow;

        if (!(avctx->flags & CODEC_FLAG_BITEXACT)){
            c->put_no_rnd_pixels_tab[0][1] = put_no_rnd_pixels16_x2_3dnow;
            c->put_no_rnd_pixels_tab[0][2] = put_no_rnd_pixels16_y2_3dnow;
            c->put_no_rnd_pixels_tab[1][1] = put_no_rnd_pixels8_x2_3dnow;
            c->put_no_rnd_pixels_tab[1][2] = put_no_rnd_pixels8_y2_3dnow;

            c->avg_pixels_tab[0][3] = avg_pixels16_xy2_3dnow;
            c->avg_pixels_tab[1][3] = avg_pixels8_xy2_3dnow;
        }
    }

    if (CONFIG_VP3_DECODER && (avctx->codec_id == AV_CODEC_ID_VP3 ||
                               avctx->codec_id == AV_CODEC_ID_THEORA)) {
        c->put_no_rnd_pixels_tab[1][1] = put_no_rnd_pixels8_x2_exact_3dnow;
        c->put_no_rnd_pixels_tab[1][2] = put_no_rnd_pixels8_y2_exact_3dnow;
    }

    if (CONFIG_H264QPEL) {
        SET_QPEL_FUNCS(put_qpel,        0, 16, 3dnow, );
        SET_QPEL_FUNCS(put_qpel,        1,  8, 3dnow, );
        SET_QPEL_FUNCS(put_no_rnd_qpel, 0, 16, 3dnow, );
        SET_QPEL_FUNCS(put_no_rnd_qpel, 1,  8, 3dnow, );
        SET_QPEL_FUNCS(avg_qpel,        0, 16, 3dnow, );
        SET_QPEL_FUNCS(avg_qpel,        1,  8, 3dnow, );

        if (!high_bit_depth) {
            SET_QPEL_FUNCS(put_h264_qpel, 0, 16, 3dnow, );
            SET_QPEL_FUNCS(put_h264_qpel, 1,  8, 3dnow, );
            SET_QPEL_FUNCS(put_h264_qpel, 2,  4, 3dnow, );
            SET_QPEL_FUNCS(avg_h264_qpel, 0, 16, 3dnow, );
            SET_QPEL_FUNCS(avg_h264_qpel, 1,  8, 3dnow, );
            SET_QPEL_FUNCS(avg_h264_qpel, 2,  4, 3dnow, );
        }

        SET_QPEL_FUNCS(put_2tap_qpel, 0, 16, 3dnow, );
        SET_QPEL_FUNCS(put_2tap_qpel, 1,  8, 3dnow, );
        SET_QPEL_FUNCS(avg_2tap_qpel, 0, 16, 3dnow, );
        SET_QPEL_FUNCS(avg_2tap_qpel, 1,  8, 3dnow, );
    }

    c->vorbis_inverse_coupling = vorbis_inverse_coupling_3dnow;
#endif /* HAVE_INLINE_ASM */

#if HAVE_YASM
    if (!high_bit_depth && CONFIG_H264CHROMA) {
        c->avg_h264_chroma_pixels_tab[0] = ff_avg_h264_chroma_mc8_3dnow_rnd;
        c->avg_h264_chroma_pixels_tab[1] = ff_avg_h264_chroma_mc4_3dnow;
    }
#endif /* HAVE_YASM */
}

static void dsputil_init_3dnowext(DSPContext *c, AVCodecContext *avctx,
                                  int mm_flags)
{
#if HAVE_AMD3DNOWEXT_INLINE && HAVE_6REGS
    c->vector_fmul_window  = vector_fmul_window_3dnowext;
#endif
}

static void dsputil_init_sse(DSPContext *c, AVCodecContext *avctx, int mm_flags)
{
    const int high_bit_depth = avctx->bits_per_raw_sample > 8;

#if HAVE_INLINE_ASM
    if (!high_bit_depth) {
        if (!(CONFIG_MPEG_XVMC_DECODER && avctx->xvmc_acceleration > 1)) {
            /* XvMCCreateBlocks() may not allocate 16-byte aligned blocks */
            c->clear_block  = clear_block_sse;
            c->clear_blocks = clear_blocks_sse;
        }
    }

    c->vorbis_inverse_coupling = vorbis_inverse_coupling_sse;

#if HAVE_6REGS
    c->vector_fmul_window = vector_fmul_window_sse;
#endif

    c->vector_clipf = vector_clipf_sse;
#endif /* HAVE_INLINE_ASM */

#if HAVE_YASM
    c->vector_fmul_reverse = ff_vector_fmul_reverse_sse;
    c->vector_fmul_add     = ff_vector_fmul_add_sse;

    c->scalarproduct_float          = ff_scalarproduct_float_sse;
    c->butterflies_float_interleave = ff_butterflies_float_interleave_sse;

    if (!high_bit_depth)
        c->emulated_edge_mc = emulated_edge_mc_sse;
#if HAVE_INLINE_ASM
    c->gmc = gmc_sse;
#endif
#endif /* HAVE_YASM */
}

static void dsputil_init_sse2(DSPContext *c, AVCodecContext *avctx,
                              int mm_flags)
{
    const int bit_depth      = avctx->bits_per_raw_sample;

#if HAVE_INLINE_ASM
    const int high_bit_depth = bit_depth > 8;

    if (!(mm_flags & AV_CPU_FLAG_SSE2SLOW)) {
        // these functions are slower than mmx on AMD, but faster on Intel
        if (!high_bit_depth) {
            c->put_pixels_tab[0][0]        = put_pixels16_sse2;
            c->put_no_rnd_pixels_tab[0][0] = put_pixels16_sse2;
            c->avg_pixels_tab[0][0]        = avg_pixels16_sse2;
            if (CONFIG_H264QPEL)
                H264_QPEL_FUNCS(0, 0, sse2);
        }
    }

    if (!high_bit_depth && CONFIG_H264QPEL) {
        H264_QPEL_FUNCS(0, 1, sse2);
        H264_QPEL_FUNCS(0, 2, sse2);
        H264_QPEL_FUNCS(0, 3, sse2);
        H264_QPEL_FUNCS(1, 1, sse2);
        H264_QPEL_FUNCS(1, 2, sse2);
        H264_QPEL_FUNCS(1, 3, sse2);
        H264_QPEL_FUNCS(2, 1, sse2);
        H264_QPEL_FUNCS(2, 2, sse2);
        H264_QPEL_FUNCS(2, 3, sse2);
        H264_QPEL_FUNCS(3, 1, sse2);
        H264_QPEL_FUNCS(3, 2, sse2);
        H264_QPEL_FUNCS(3, 3, sse2);
    }
#endif /* HAVE_INLINE_ASM */

#if HAVE_YASM
    if (bit_depth == 10) {
        if (CONFIG_H264QPEL) {
            SET_QPEL_FUNCS(put_h264_qpel, 0, 16, 10_sse2, ff_);
            SET_QPEL_FUNCS(put_h264_qpel, 1,  8, 10_sse2, ff_);
            SET_QPEL_FUNCS(avg_h264_qpel, 0, 16, 10_sse2, ff_);
            SET_QPEL_FUNCS(avg_h264_qpel, 1,  8, 10_sse2, ff_);
            H264_QPEL_FUNCS_10(1, 0, sse2_cache64);
            H264_QPEL_FUNCS_10(2, 0, sse2_cache64);
            H264_QPEL_FUNCS_10(3, 0, sse2_cache64);
        }
        if (CONFIG_H264CHROMA) {
            c->put_h264_chroma_pixels_tab[0] = ff_put_h264_chroma_mc8_10_sse2;
            c->avg_h264_chroma_pixels_tab[0] = ff_avg_h264_chroma_mc8_10_sse2;
        }
    }

    c->scalarproduct_int16          = ff_scalarproduct_int16_sse2;
    c->scalarproduct_and_madd_int16 = ff_scalarproduct_and_madd_int16_sse2;
    if (mm_flags & AV_CPU_FLAG_ATOM) {
        c->vector_clip_int32 = ff_vector_clip_int32_int_sse2;
    } else {
        c->vector_clip_int32 = ff_vector_clip_int32_sse2;
    }
    if (avctx->flags & CODEC_FLAG_BITEXACT) {
        c->apply_window_int16 = ff_apply_window_int16_sse2_ba;
    } else if (!(mm_flags & AV_CPU_FLAG_SSE2SLOW)) {
        c->apply_window_int16 = ff_apply_window_int16_sse2;
    }
    c->bswap_buf = ff_bswap32_buf_sse2;
#endif /* HAVE_YASM */
}

static void dsputil_init_ssse3(DSPContext *c, AVCodecContext *avctx,
                               int mm_flags)
{
    const int high_bit_depth = avctx->bits_per_raw_sample > 8;
    const int bit_depth      = avctx->bits_per_raw_sample;

#if HAVE_SSSE3_INLINE
    if (!high_bit_depth && CONFIG_H264QPEL) {
        H264_QPEL_FUNCS(1, 0, ssse3);
        H264_QPEL_FUNCS(1, 1, ssse3);
        H264_QPEL_FUNCS(1, 2, ssse3);
        H264_QPEL_FUNCS(1, 3, ssse3);
        H264_QPEL_FUNCS(2, 0, ssse3);
        H264_QPEL_FUNCS(2, 1, ssse3);
        H264_QPEL_FUNCS(2, 2, ssse3);
        H264_QPEL_FUNCS(2, 3, ssse3);
        H264_QPEL_FUNCS(3, 0, ssse3);
        H264_QPEL_FUNCS(3, 1, ssse3);
        H264_QPEL_FUNCS(3, 2, ssse3);
        H264_QPEL_FUNCS(3, 3, ssse3);
    }
#endif /* HAVE_SSSE3_INLINE */

#if HAVE_SSSE3_EXTERNAL
    if (bit_depth == 10 && CONFIG_H264QPEL) {
        H264_QPEL_FUNCS_10(1, 0, ssse3_cache64);
        H264_QPEL_FUNCS_10(2, 0, ssse3_cache64);
        H264_QPEL_FUNCS_10(3, 0, ssse3_cache64);
    }
    if (!high_bit_depth && CONFIG_H264CHROMA) {
        c->put_h264_chroma_pixels_tab[0] = ff_put_h264_chroma_mc8_ssse3_rnd;
        c->avg_h264_chroma_pixels_tab[0] = ff_avg_h264_chroma_mc8_ssse3_rnd;
        c->put_h264_chroma_pixels_tab[1] = ff_put_h264_chroma_mc4_ssse3;
        c->avg_h264_chroma_pixels_tab[1] = ff_avg_h264_chroma_mc4_ssse3;
    }
    c->add_hfyu_left_prediction = ff_add_hfyu_left_prediction_ssse3;
    if (mm_flags & AV_CPU_FLAG_SSE4) // not really sse4, just slow on Conroe
        c->add_hfyu_left_prediction = ff_add_hfyu_left_prediction_sse4;

    if (mm_flags & AV_CPU_FLAG_ATOM)
        c->apply_window_int16 = ff_apply_window_int16_ssse3_atom;
    else
        c->apply_window_int16 = ff_apply_window_int16_ssse3;
    if (!(mm_flags & (AV_CPU_FLAG_SSE42|AV_CPU_FLAG_3DNOW))) // cachesplit
        c->scalarproduct_and_madd_int16 = ff_scalarproduct_and_madd_int16_ssse3;
    c->bswap_buf = ff_bswap32_buf_ssse3;
#endif /* HAVE_SSSE3_EXTERNAL */
}

static void dsputil_init_sse4(DSPContext *c, AVCodecContext *avctx,
                              int mm_flags)
{
#if HAVE_SSE4_EXTERNAL
    c->vector_clip_int32 = ff_vector_clip_int32_sse4;
#endif /* HAVE_SSE4_EXTERNAL */
}

static void dsputil_init_avx(DSPContext *c, AVCodecContext *avctx, int mm_flags)
{
#if HAVE_AVX_EXTERNAL
    const int bit_depth = avctx->bits_per_raw_sample;

    if (bit_depth == 10) {
        // AVX implies !cache64.
        // TODO: Port cache(32|64) detection from x264.
        if (CONFIG_H264QPEL) {
            H264_QPEL_FUNCS_10(1, 0, sse2);
            H264_QPEL_FUNCS_10(2, 0, sse2);
            H264_QPEL_FUNCS_10(3, 0, sse2);
        }

        if (CONFIG_H264CHROMA) {
            c->put_h264_chroma_pixels_tab[0] = ff_put_h264_chroma_mc8_10_avx;
            c->avg_h264_chroma_pixels_tab[0] = ff_avg_h264_chroma_mc8_10_avx;
        }
    }
    c->butterflies_float_interleave = ff_butterflies_float_interleave_avx;
    c->vector_fmul_reverse = ff_vector_fmul_reverse_avx;
    c->vector_fmul_add = ff_vector_fmul_add_avx;
#endif /* HAVE_AVX_EXTERNAL */
}

void ff_dsputil_init_mmx(DSPContext *c, AVCodecContext *avctx)
{
    int mm_flags = av_get_cpu_flags();

#if HAVE_7REGS && HAVE_INLINE_ASM
    if (mm_flags & AV_CPU_FLAG_CMOV)
        c->add_hfyu_median_prediction = add_hfyu_median_prediction_cmov;
#endif

    if (mm_flags & AV_CPU_FLAG_MMX) {
#if HAVE_INLINE_ASM
        const int idct_algo = avctx->idct_algo;

        if (avctx->lowres == 0 && avctx->bits_per_raw_sample <= 8) {
            if (idct_algo == FF_IDCT_AUTO || idct_algo == FF_IDCT_SIMPLEMMX) {
                c->idct_put              = ff_simple_idct_put_mmx;
                c->idct_add              = ff_simple_idct_add_mmx;
                c->idct                  = ff_simple_idct_mmx;
                c->idct_permutation_type = FF_SIMPLE_IDCT_PERM;
#if CONFIG_GPL
            } else if (idct_algo == FF_IDCT_LIBMPEG2MMX) {
                if (mm_flags & AV_CPU_FLAG_MMX2) {
                    c->idct_put = ff_libmpeg2mmx2_idct_put;
                    c->idct_add = ff_libmpeg2mmx2_idct_add;
                    c->idct     = ff_mmxext_idct;
                } else {
                    c->idct_put = ff_libmpeg2mmx_idct_put;
                    c->idct_add = ff_libmpeg2mmx_idct_add;
                    c->idct     = ff_mmx_idct;
                }
                c->idct_permutation_type = FF_LIBMPEG2_IDCT_PERM;
#endif
            } else if (idct_algo == FF_IDCT_XVIDMMX) {
                if (mm_flags & AV_CPU_FLAG_SSE2) {
                    c->idct_put              = ff_idct_xvid_sse2_put;
                    c->idct_add              = ff_idct_xvid_sse2_add;
                    c->idct                  = ff_idct_xvid_sse2;
                    c->idct_permutation_type = FF_SSE2_IDCT_PERM;
                } else if (mm_flags & AV_CPU_FLAG_MMXEXT) {
                    c->idct_put              = ff_idct_xvid_mmx2_put;
                    c->idct_add              = ff_idct_xvid_mmx2_add;
                    c->idct                  = ff_idct_xvid_mmx2;
                } else {
                    c->idct_put              = ff_idct_xvid_mmx_put;
                    c->idct_add              = ff_idct_xvid_mmx_add;
                    c->idct                  = ff_idct_xvid_mmx;
                }
            }
        }
#endif /* HAVE_INLINE_ASM */

        dsputil_init_mmx(c, avctx, mm_flags);
    }

    if (mm_flags & AV_CPU_FLAG_MMXEXT)
        dsputil_init_mmx2(c, avctx, mm_flags);

    if (mm_flags & AV_CPU_FLAG_3DNOW)
        dsputil_init_3dnow(c, avctx, mm_flags);

    if (mm_flags & AV_CPU_FLAG_3DNOWEXT)
        dsputil_init_3dnowext(c, avctx, mm_flags);

    if (mm_flags & AV_CPU_FLAG_SSE)
        dsputil_init_sse(c, avctx, mm_flags);

    if (mm_flags & AV_CPU_FLAG_SSE2)
        dsputil_init_sse2(c, avctx, mm_flags);

    if (mm_flags & AV_CPU_FLAG_SSSE3)
        dsputil_init_ssse3(c, avctx, mm_flags);

    if (mm_flags & AV_CPU_FLAG_SSE4)
        dsputil_init_sse4(c, avctx, mm_flags);

    if (mm_flags & AV_CPU_FLAG_AVX)
        dsputil_init_avx(c, avctx, mm_flags);

    if (CONFIG_ENCODERS)
        ff_dsputilenc_init_mmx(c, avctx);
}<|MERGE_RESOLUTION|>--- conflicted
+++ resolved
@@ -2181,7 +2181,6 @@
     avg_pixels8_mmx2(dst, src, stride, 8);
 }
 
-<<<<<<< HEAD
 /* only used in VP3/5/6 */
 static void put_vp_no_rnd_pixels8_l2_mmx(uint8_t *dst, const uint8_t *a, const uint8_t *b, int stride, int h)
 {
@@ -2292,32 +2291,6 @@
 }
 #endif
 
-static void ff_idct_xvid_mmx_put(uint8_t *dest, int line_size, DCTELEM *block)
-{
-    ff_idct_xvid_mmx(block);
-    ff_put_pixels_clamped_mmx(block, dest, line_size);
-}
-
-static void ff_idct_xvid_mmx_add(uint8_t *dest, int line_size, DCTELEM *block)
-{
-    ff_idct_xvid_mmx(block);
-    ff_add_pixels_clamped_mmx(block, dest, line_size);
-}
-
-static void ff_idct_xvid_mmx2_put(uint8_t *dest, int line_size, DCTELEM *block)
-{
-    ff_idct_xvid_mmx2(block);
-    ff_put_pixels_clamped_mmx(block, dest, line_size);
-}
-
-static void ff_idct_xvid_mmx2_add(uint8_t *dest, int line_size, DCTELEM *block)
-{
-    ff_idct_xvid_mmx2(block);
-    ff_add_pixels_clamped_mmx(block, dest, line_size);
-}
-
-=======
->>>>>>> 58139e14
 static void vorbis_inverse_coupling_3dnow(float *mag, float *ang, int blocksize)
 {
     int i;
