--- conflicted
+++ resolved
@@ -363,9 +363,6 @@
     return 0;
 }
 
-<<<<<<< HEAD
-static int kempf_restore_buf(const uint8_t *src, int len,
-=======
 #define LOAD_NEIGHBOURS(x)      \
     W   = curr_row[(x)   - 1];  \
     N   = above_row[(x)];       \
@@ -1019,8 +1016,7 @@
     return 0;
 }
 
-static void kempf_restore_buf(const uint8_t *src, int len,
->>>>>>> 08c2d8f0
+static int kempf_restore_buf(const uint8_t *src, int len,
                               uint8_t *dst, int stride,
                               const uint8_t *jpeg_tile, int tile_stride,
                               int width, int height,
@@ -1028,11 +1024,8 @@
 {
     GetBitContext gb;
     int i, j, nb, col;
-<<<<<<< HEAD
     int ret;
-=======
     int align_width = FFALIGN(width, 16);
->>>>>>> 08c2d8f0
 
     if ((ret = init_get_bits8(&gb, src, len)) < 0)
         return ret;
@@ -1185,14 +1178,9 @@
         (c->compression == 2 && !c->epic_buf_base) ||
         c->old_tile_w < c->tile_width ||
         c->old_tile_h < c->tile_height) {
-<<<<<<< HEAD
-        c->tile_stride = FFALIGN(c->tile_width, 16) * 3;
-        aligned_height = FFALIGN(c->tile_height,    16);
-=======
-        c->tile_stride     = FFALIGN(c->tile_width * 3, 16);
+        c->tile_stride     = FFALIGN(c->tile_width, 16) * 3;
         c->epic_buf_stride = FFALIGN(c->tile_width * 4, 16);
         aligned_height     = FFALIGN(c->tile_height,    16);
->>>>>>> 08c2d8f0
         av_free(c->synth_tile);
         av_free(c->jpeg_tile);
         av_free(c->kempf_buf);
