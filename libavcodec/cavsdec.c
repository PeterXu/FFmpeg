/*
 * Chinese AVS video (AVS1-P2, JiZhun profile) decoder.
 * Copyright (c) 2006  Stefan Gehrer <stefan.gehrer@gmx.de>
 *
 * This file is part of FFmpeg.
 *
 * FFmpeg is free software; you can redistribute it and/or
 * modify it under the terms of the GNU Lesser General Public
 * License as published by the Free Software Foundation; either
 * version 2.1 of the License, or (at your option) any later version.
 *
 * FFmpeg is distributed in the hope that it will be useful,
 * but WITHOUT ANY WARRANTY; without even the implied warranty of
 * MERCHANTABILITY or FITNESS FOR A PARTICULAR PURPOSE.  See the GNU
 * Lesser General Public License for more details.
 *
 * You should have received a copy of the GNU Lesser General Public
 * License along with FFmpeg; if not, write to the Free Software
 * Foundation, Inc., 51 Franklin Street, Fifth Floor, Boston, MA 02110-1301 USA
 */

/**
 * @file
 * Chinese AVS video (AVS1-P2, JiZhun profile) decoder
 * @author Stefan Gehrer <stefan.gehrer@gmx.de>
 */

#include "libavutil/avassert.h"
#include "avcodec.h"
#include "get_bits.h"
#include "golomb.h"
#include "cavs.h"

static const uint8_t mv_scan[4] = {
    MV_FWD_X0,MV_FWD_X1,
    MV_FWD_X2,MV_FWD_X3
};

static const uint8_t cbp_tab[64][2] = {
  {63, 0},{15,15},{31,63},{47,31},{ 0,16},{14,32},{13,47},{11,13},
  { 7,14},{ 5,11},{10,12},{ 8, 5},{12,10},{61, 7},{ 4,48},{55, 3},
  { 1, 2},{ 2, 8},{59, 4},{ 3, 1},{62,61},{ 9,55},{ 6,59},{29,62},
  {45,29},{51,27},{23,23},{39,19},{27,30},{46,28},{53, 9},{30, 6},
  {43,60},{37,21},{60,44},{16,26},{21,51},{28,35},{19,18},{35,20},
  {42,24},{26,53},{44,17},{32,37},{58,39},{24,45},{20,58},{17,43},
  {18,42},{48,46},{22,36},{33,33},{25,34},{49,40},{40,52},{36,49},
  {34,50},{50,56},{52,25},{54,22},{41,54},{56,57},{38,41},{57,38}
};

static const uint8_t scan3x3[4] = { 4, 5, 7, 8 };

static const uint8_t cavs_chroma_qp[64] = {
  0,  1, 2, 3, 4, 5, 6, 7, 8, 9,10,11,12,13,14,15,
  16,17,18,19,20,21,22,23,24,25,26,27,28,29,30,31,
  32,33,34,35,36,37,38,39,40,41,42,42,43,43,44,44,
  45,45,46,46,47,47,48,48,48,49,49,49,50,50,50,51
};

static const uint8_t dequant_shift[64] = {
  14,14,14,14,14,14,14,14,
  13,13,13,13,13,13,13,13,
  13,12,12,12,12,12,12,12,
  11,11,11,11,11,11,11,11,
  11,10,10,10,10,10,10,10,
  10, 9, 9, 9, 9, 9, 9, 9,
  9, 8, 8, 8, 8, 8, 8, 8,
  7, 7, 7, 7, 7, 7, 7, 7
};

static const uint16_t dequant_mul[64] = {
  32768,36061,38968,42495,46341,50535,55437,60424,
  32932,35734,38968,42495,46177,50535,55109,59933,
  65535,35734,38968,42577,46341,50617,55027,60097,
  32809,35734,38968,42454,46382,50576,55109,60056,
  65535,35734,38968,42495,46320,50515,55109,60076,
  65535,35744,38968,42495,46341,50535,55099,60087,
  65535,35734,38973,42500,46341,50535,55109,60097,
  32771,35734,38965,42497,46341,50535,55109,60099
};

#define EOB 0,0,0

static const struct dec_2dvlc intra_dec[7] = {
  {
    { //level / run / table_inc
      {  1, 1, 1},{ -1, 1, 1},{  1, 2, 1},{ -1, 2, 1},{  1, 3, 1},{ -1, 3, 1},
      {  1, 4, 1},{ -1, 4, 1},{  1, 5, 1},{ -1, 5, 1},{  1, 6, 1},{ -1, 6, 1},
      {  1, 7, 1},{ -1, 7, 1},{  1, 8, 1},{ -1, 8, 1},{  1, 9, 1},{ -1, 9, 1},
      {  1,10, 1},{ -1,10, 1},{  1,11, 1},{ -1,11, 1},{  2, 1, 2},{ -2, 1, 2},
      {  1,12, 1},{ -1,12, 1},{  1,13, 1},{ -1,13, 1},{  1,14, 1},{ -1,14, 1},
      {  1,15, 1},{ -1,15, 1},{  2, 2, 2},{ -2, 2, 2},{  1,16, 1},{ -1,16, 1},
      {  1,17, 1},{ -1,17, 1},{  3, 1, 3},{ -3, 1, 3},{  1,18, 1},{ -1,18, 1},
      {  1,19, 1},{ -1,19, 1},{  2, 3, 2},{ -2, 3, 2},{  1,20, 1},{ -1,20, 1},
      {  1,21, 1},{ -1,21, 1},{  2, 4, 2},{ -2, 4, 2},{  1,22, 1},{ -1,22, 1},
      {  2, 5, 2},{ -2, 5, 2},{  1,23, 1},{ -1,23, 1},{   EOB   }
    },
    //level_add
    { 0, 4, 3, 3, 3, 3, 2, 2, 2, 2, 2, 2, 2, 2, 2, 2, 2,
      2, 2, 2, 2, 2, 2, 2,-1,-1,-1},
    2, //golomb_order
    0, //inc_limit
    23, //max_run
  },{
    { //level / run
      {  1, 1, 0},{ -1, 1, 0},{  1, 2, 0},{ -1, 2, 0},{  2, 1, 1},{ -2, 1, 1},
      {  1, 3, 0},{ -1, 3, 0},{   EOB   },{  1, 4, 0},{ -1, 4, 0},{  1, 5, 0},
      { -1, 5, 0},{  1, 6, 0},{ -1, 6, 0},{  3, 1, 2},{ -3, 1, 2},{  2, 2, 1},
      { -2, 2, 1},{  1, 7, 0},{ -1, 7, 0},{  1, 8, 0},{ -1, 8, 0},{  1, 9, 0},
      { -1, 9, 0},{  2, 3, 1},{ -2, 3, 1},{  4, 1, 2},{ -4, 1, 2},{  1,10, 0},
      { -1,10, 0},{  1,11, 0},{ -1,11, 0},{  2, 4, 1},{ -2, 4, 1},{  3, 2, 2},
      { -3, 2, 2},{  1,12, 0},{ -1,12, 0},{  2, 5, 1},{ -2, 5, 1},{  5, 1, 3},
      { -5, 1, 3},{  1,13, 0},{ -1,13, 0},{  2, 6, 1},{ -2, 6, 1},{  1,14, 0},
      { -1,14, 0},{  2, 7, 1},{ -2, 7, 1},{  2, 8, 1},{ -2, 8, 1},{  3, 3, 2},
      { -3, 3, 2},{  6, 1, 3},{ -6, 1, 3},{  1,15, 0},{ -1,15, 0}
    },
    //level_add
    { 0, 7, 4, 4, 3, 3, 3, 3, 3, 2, 2, 2, 2, 2, 2, 2,-1,
      -1,-1,-1,-1,-1,-1,-1,-1,-1,-1},
    2, //golomb_order
    1, //inc_limit
    15, //max_run
  },{
    { //level / run
      {  1, 1, 0},{ -1, 1, 0},{  2, 1, 0},{ -2, 1, 0},{  1, 2, 0},{ -1, 2, 0},
      {  3, 1, 1},{ -3, 1, 1},{   EOB   },{  1, 3, 0},{ -1, 3, 0},{  2, 2, 0},
      { -2, 2, 0},{  4, 1, 1},{ -4, 1, 1},{  1, 4, 0},{ -1, 4, 0},{  5, 1, 2},
      { -5, 1, 2},{  1, 5, 0},{ -1, 5, 0},{  3, 2, 1},{ -3, 2, 1},{  2, 3, 0},
      { -2, 3, 0},{  1, 6, 0},{ -1, 6, 0},{  6, 1, 2},{ -6, 1, 2},{  2, 4, 0},
      { -2, 4, 0},{  1, 7, 0},{ -1, 7, 0},{  4, 2, 1},{ -4, 2, 1},{  7, 1, 2},
      { -7, 1, 2},{  3, 3, 1},{ -3, 3, 1},{  2, 5, 0},{ -2, 5, 0},{  1, 8, 0},
      { -1, 8, 0},{  2, 6, 0},{ -2, 6, 0},{  8, 1, 3},{ -8, 1, 3},{  1, 9, 0},
      { -1, 9, 0},{  5, 2, 2},{ -5, 2, 2},{  3, 4, 1},{ -3, 4, 1},{  2, 7, 0},
      { -2, 7, 0},{  9, 1, 3},{ -9, 1, 3},{  1,10, 0},{ -1,10, 0}
    },
    //level_add
    { 0,10, 6, 4, 4, 3, 3, 3, 2, 2, 2,-1,-1,-1,-1,-1,-1,
     -1,-1,-1,-1,-1,-1,-1,-1,-1,-1},
    2, //golomb_order
    2, //inc_limit
    10, //max_run
  },{
    { //level / run
      {  1, 1, 0},{ -1, 1, 0},{  2, 1, 0},{ -2, 1, 0},{  3, 1, 0},{ -3, 1, 0},
      {  1, 2, 0},{ -1, 2, 0},{   EOB   },{  4, 1, 0},{ -4, 1, 0},{  5, 1, 1},
      { -5, 1, 1},{  2, 2, 0},{ -2, 2, 0},{  1, 3, 0},{ -1, 3, 0},{  6, 1, 1},
      { -6, 1, 1},{  3, 2, 0},{ -3, 2, 0},{  7, 1, 1},{ -7, 1, 1},{  1, 4, 0},
      { -1, 4, 0},{  8, 1, 2},{ -8, 1, 2},{  2, 3, 0},{ -2, 3, 0},{  4, 2, 0},
      { -4, 2, 0},{  1, 5, 0},{ -1, 5, 0},{  9, 1, 2},{ -9, 1, 2},{  5, 2, 1},
      { -5, 2, 1},{  2, 4, 0},{ -2, 4, 0},{ 10, 1, 2},{-10, 1, 2},{  3, 3, 0},
      { -3, 3, 0},{  1, 6, 0},{ -1, 6, 0},{ 11, 1, 3},{-11, 1, 3},{  6, 2, 1},
      { -6, 2, 1},{  1, 7, 0},{ -1, 7, 0},{  2, 5, 0},{ -2, 5, 0},{  3, 4, 0},
      { -3, 4, 0},{ 12, 1, 3},{-12, 1, 3},{  4, 3, 0},{ -4, 3, 0}
    },
    //level_add
    { 0,13, 7, 5, 4, 3, 2, 2,-1,-1,-1 -1,-1,-1,-1,-1,-1,
     -1,-1,-1,-1,-1,-1,-1,-1,-1,-1},
    2, //golomb_order
    4, //inc_limit
    7, //max_run
  },{
    { //level / run
      {  1, 1, 0},{ -1, 1, 0},{  2, 1, 0},{ -2, 1, 0},{  3, 1, 0},{ -3, 1, 0},
      {   EOB   },{  4, 1, 0},{ -4, 1, 0},{  5, 1, 0},{ -5, 1, 0},{  6, 1, 0},
      { -6, 1, 0},{  1, 2, 0},{ -1, 2, 0},{  7, 1, 0},{ -7, 1, 0},{  8, 1, 1},
      { -8, 1, 1},{  2, 2, 0},{ -2, 2, 0},{  9, 1, 1},{ -9, 1, 1},{ 10, 1, 1},
      {-10, 1, 1},{  1, 3, 0},{ -1, 3, 0},{  3, 2, 0},{ -3, 2, 0},{ 11, 1, 2},
      {-11, 1, 2},{  4, 2, 0},{ -4, 2, 0},{ 12, 1, 2},{-12, 1, 2},{ 13, 1, 2},
      {-13, 1, 2},{  5, 2, 0},{ -5, 2, 0},{  1, 4, 0},{ -1, 4, 0},{  2, 3, 0},
      { -2, 3, 0},{ 14, 1, 2},{-14, 1, 2},{  6, 2, 0},{ -6, 2, 0},{ 15, 1, 2},
      {-15, 1, 2},{ 16, 1, 2},{-16, 1, 2},{  3, 3, 0},{ -3, 3, 0},{  1, 5, 0},
      { -1, 5, 0},{  7, 2, 0},{ -7, 2, 0},{ 17, 1, 2},{-17, 1, 2}
    },
    //level_add
    { 0,18, 8, 4, 2, 2,-1,-1,-1,-1,-1,-1,-1,-1,-1,-1,-1,
     -1,-1,-1,-1,-1,-1,-1,-1,-1,-1},
    2, //golomb_order
    7, //inc_limit
    5, //max_run
  },{
    { //level / run
      {   EOB   },{  1, 1, 0},{ -1, 1, 0},{  2, 1, 0},{ -2, 1, 0},{  3, 1, 0},
      { -3, 1, 0},{  4, 1, 0},{ -4, 1, 0},{  5, 1, 0},{ -5, 1, 0},{  6, 1, 0},
      { -6, 1, 0},{  7, 1, 0},{ -7, 1, 0},{  8, 1, 0},{ -8, 1, 0},{  9, 1, 0},
      { -9, 1, 0},{ 10, 1, 0},{-10, 1, 0},{  1, 2, 0},{ -1, 2, 0},{ 11, 1, 1},
      {-11, 1, 1},{ 12, 1, 1},{-12, 1, 1},{ 13, 1, 1},{-13, 1, 1},{  2, 2, 0},
      { -2, 2, 0},{ 14, 1, 1},{-14, 1, 1},{ 15, 1, 1},{-15, 1, 1},{  3, 2, 0},
      { -3, 2, 0},{ 16, 1, 1},{-16, 1, 1},{  1, 3, 0},{ -1, 3, 0},{ 17, 1, 1},
      {-17, 1, 1},{  4, 2, 0},{ -4, 2, 0},{ 18, 1, 1},{-18, 1, 1},{  5, 2, 0},
      { -5, 2, 0},{ 19, 1, 1},{-19, 1, 1},{ 20, 1, 1},{-20, 1, 1},{  6, 2, 0},
      { -6, 2, 0},{ 21, 1, 1},{-21, 1, 1},{  2, 3, 0},{ -2, 3, 0}
    },
    //level_add
    { 0,22, 7, 3,-1,-1,-1,-1,-1,-1,-1,-1,-1,-1,-1,-1,-1,
     -1,-1,-1,-1,-1,-1,-1,-1,-1,-1},
    2, //golomb_order
    10, //inc_limit
    3, //max_run
  },{
    { //level / run
      {   EOB   },{  1, 1, 0},{ -1, 1, 0},{  2, 1, 0},{ -2, 1, 0},{  3, 1, 0},
      { -3, 1, 0},{  4, 1, 0},{ -4, 1, 0},{  5, 1, 0},{ -5, 1, 0},{  6, 1, 0},
      { -6, 1, 0},{  7, 1, 0},{ -7, 1, 0},{  8, 1, 0},{ -8, 1, 0},{  9, 1, 0},
      { -9, 1, 0},{ 10, 1, 0},{-10, 1, 0},{ 11, 1, 0},{-11, 1, 0},{ 12, 1, 0},
      {-12, 1, 0},{ 13, 1, 0},{-13, 1, 0},{ 14, 1, 0},{-14, 1, 0},{ 15, 1, 0},
      {-15, 1, 0},{ 16, 1, 0},{-16, 1, 0},{  1, 2, 0},{ -1, 2, 0},{ 17, 1, 0},
      {-17, 1, 0},{ 18, 1, 0},{-18, 1, 0},{ 19, 1, 0},{-19, 1, 0},{ 20, 1, 0},
      {-20, 1, 0},{ 21, 1, 0},{-21, 1, 0},{  2, 2, 0},{ -2, 2, 0},{ 22, 1, 0},
      {-22, 1, 0},{ 23, 1, 0},{-23, 1, 0},{ 24, 1, 0},{-24, 1, 0},{ 25, 1, 0},
      {-25, 1, 0},{  3, 2, 0},{ -3, 2, 0},{ 26, 1, 0},{-26, 1, 0}
    },
    //level_add
    { 0,27, 4,-1,-1,-1,-1,-1,-1,-1,-1,-1,-1,-1,-1,-1,-1,
     -1,-1,-1,-1,-1,-1,-1,-1,-1,-1},
    2, //golomb_order
    INT_MAX, //inc_limit
    2, //max_run
  }
};

static const struct dec_2dvlc inter_dec[7] = {
  {
    { //level / run
      {  1, 1, 1},{ -1, 1, 1},{  1, 2, 1},{ -1, 2, 1},{  1, 3, 1},{ -1, 3, 1},
      {  1, 4, 1},{ -1, 4, 1},{  1, 5, 1},{ -1, 5, 1},{  1, 6, 1},{ -1, 6, 1},
      {  1, 7, 1},{ -1, 7, 1},{  1, 8, 1},{ -1, 8, 1},{  1, 9, 1},{ -1, 9, 1},
      {  1,10, 1},{ -1,10, 1},{  1,11, 1},{ -1,11, 1},{  1,12, 1},{ -1,12, 1},
      {  1,13, 1},{ -1,13, 1},{  2, 1, 2},{ -2, 1, 2},{  1,14, 1},{ -1,14, 1},
      {  1,15, 1},{ -1,15, 1},{  1,16, 1},{ -1,16, 1},{  1,17, 1},{ -1,17, 1},
      {  1,18, 1},{ -1,18, 1},{  1,19, 1},{ -1,19, 1},{  3, 1, 3},{ -3, 1, 3},
      {  1,20, 1},{ -1,20, 1},{  1,21, 1},{ -1,21, 1},{  2, 2, 2},{ -2, 2, 2},
      {  1,22, 1},{ -1,22, 1},{  1,23, 1},{ -1,23, 1},{  1,24, 1},{ -1,24, 1},
      {  1,25, 1},{ -1,25, 1},{  1,26, 1},{ -1,26, 1},{   EOB   }
    },
    //level_add
    { 0, 4, 3, 2, 2, 2, 2, 2, 2, 2, 2, 2, 2, 2, 2, 2, 2,
      2, 2, 2, 2, 2, 2, 2, 2, 2, 2},
    3, //golomb_order
    0, //inc_limit
    26 //max_run
  },{
    { //level / run
      {  1, 1, 0},{ -1, 1, 0},{   EOB   },{  1, 2, 0},{ -1, 2, 0},{  1, 3, 0},
      { -1, 3, 0},{  1, 4, 0},{ -1, 4, 0},{  1, 5, 0},{ -1, 5, 0},{  1, 6, 0},
      { -1, 6, 0},{  2, 1, 1},{ -2, 1, 1},{  1, 7, 0},{ -1, 7, 0},{  1, 8, 0},
      { -1, 8, 0},{  1, 9, 0},{ -1, 9, 0},{  1,10, 0},{ -1,10, 0},{  2, 2, 1},
      { -2, 2, 1},{  1,11, 0},{ -1,11, 0},{  1,12, 0},{ -1,12, 0},{  3, 1, 2},
      { -3, 1, 2},{  1,13, 0},{ -1,13, 0},{  1,14, 0},{ -1,14, 0},{  2, 3, 1},
      { -2, 3, 1},{  1,15, 0},{ -1,15, 0},{  2, 4, 1},{ -2, 4, 1},{  1,16, 0},
      { -1,16, 0},{  2, 5, 1},{ -2, 5, 1},{  1,17, 0},{ -1,17, 0},{  4, 1, 3},
      { -4, 1, 3},{  2, 6, 1},{ -2, 6, 1},{  1,18, 0},{ -1,18, 0},{  1,19, 0},
      { -1,19, 0},{  2, 7, 1},{ -2, 7, 1},{  3, 2, 2},{ -3, 2, 2}
    },
    //level_add
    { 0, 5, 4, 3, 3, 3, 3, 3, 2, 2, 2, 2, 2, 2, 2, 2, 2,
      2, 2, 2,-1,-1,-1,-1,-1,-1,-1},
    2, //golomb_order
    1, //inc_limit
    19 //max_run
  },{
    { //level / run
      {  1, 1, 0},{ -1, 1, 0},{   EOB   },{  1, 2, 0},{ -1, 2, 0},{  2, 1, 0},
      { -2, 1, 0},{  1, 3, 0},{ -1, 3, 0},{  1, 4, 0},{ -1, 4, 0},{  3, 1, 1},
      { -3, 1, 1},{  2, 2, 0},{ -2, 2, 0},{  1, 5, 0},{ -1, 5, 0},{  1, 6, 0},
      { -1, 6, 0},{  1, 7, 0},{ -1, 7, 0},{  2, 3, 0},{ -2, 3, 0},{  4, 1, 2},
      { -4, 1, 2},{  1, 8, 0},{ -1, 8, 0},{  3, 2, 1},{ -3, 2, 1},{  2, 4, 0},
      { -2, 4, 0},{  1, 9, 0},{ -1, 9, 0},{  1,10, 0},{ -1,10, 0},{  5, 1, 2},
      { -5, 1, 2},{  2, 5, 0},{ -2, 5, 0},{  1,11, 0},{ -1,11, 0},{  2, 6, 0},
      { -2, 6, 0},{  1,12, 0},{ -1,12, 0},{  3, 3, 1},{ -3, 3, 1},{  6, 1, 2},
      { -6, 1, 2},{  4, 2, 2},{ -4, 2, 2},{  1,13, 0},{ -1,13, 0},{  2, 7, 0},
      { -2, 7, 0},{  3, 4, 1},{ -3, 4, 1},{  1,14, 0},{ -1,14, 0}
    },
    //level_add
    { 0, 7, 5, 4, 4, 3, 3, 3, 2, 2, 2, 2, 2, 2, 2,-1,-1,
      -1,-1,-1,-1,-1,-1,-1,-1,-1,-1},
    2, //golomb_order
    2, //inc_limit
    14 //max_run
  },{
    { //level / run
      {  1, 1, 0},{ -1, 1, 0},{   EOB   },{  2, 1, 0},{ -2, 1, 0},{  1, 2, 0},
      { -1, 2, 0},{  3, 1, 0},{ -3, 1, 0},{  1, 3, 0},{ -1, 3, 0},{  2, 2, 0},
      { -2, 2, 0},{  4, 1, 1},{ -4, 1, 1},{  1, 4, 0},{ -1, 4, 0},{  5, 1, 1},
      { -5, 1, 1},{  1, 5, 0},{ -1, 5, 0},{  3, 2, 0},{ -3, 2, 0},{  2, 3, 0},
      { -2, 3, 0},{  1, 6, 0},{ -1, 6, 0},{  6, 1, 1},{ -6, 1, 1},{  2, 4, 0},
      { -2, 4, 0},{  1, 7, 0},{ -1, 7, 0},{  4, 2, 1},{ -4, 2, 1},{  7, 1, 2},
      { -7, 1, 2},{  3, 3, 0},{ -3, 3, 0},{  1, 8, 0},{ -1, 8, 0},{  2, 5, 0},
      { -2, 5, 0},{  8, 1, 2},{ -8, 1, 2},{  1, 9, 0},{ -1, 9, 0},{  3, 4, 0},
      { -3, 4, 0},{  2, 6, 0},{ -2, 6, 0},{  5, 2, 1},{ -5, 2, 1},{  1,10, 0},
      { -1,10, 0},{  9, 1, 2},{ -9, 1, 2},{  4, 3, 1},{ -4, 3, 1}
    },
    //level_add
    { 0,10, 6, 5, 4, 3, 3, 2, 2, 2, 2,-1,-1,-1,-1,-1,-1,
     -1,-1,-1,-1,-1,-1,-1,-1,-1,-1},
    2, //golomb_order
    3, //inc_limit
    10 //max_run
  },{
    { //level / run
      {  1, 1, 0},{ -1, 1, 0},{   EOB   },{  2, 1, 0},{ -2, 1, 0},{  3, 1, 0},
      { -3, 1, 0},{  1, 2, 0},{ -1, 2, 0},{  4, 1, 0},{ -4, 1, 0},{  5, 1, 0},
      { -5, 1, 0},{  2, 2, 0},{ -2, 2, 0},{  1, 3, 0},{ -1, 3, 0},{  6, 1, 0},
      { -6, 1, 0},{  3, 2, 0},{ -3, 2, 0},{  7, 1, 1},{ -7, 1, 1},{  1, 4, 0},
      { -1, 4, 0},{  8, 1, 1},{ -8, 1, 1},{  2, 3, 0},{ -2, 3, 0},{  4, 2, 0},
      { -4, 2, 0},{  1, 5, 0},{ -1, 5, 0},{  9, 1, 1},{ -9, 1, 1},{  5, 2, 0},
      { -5, 2, 0},{  2, 4, 0},{ -2, 4, 0},{  1, 6, 0},{ -1, 6, 0},{ 10, 1, 2},
      {-10, 1, 2},{  3, 3, 0},{ -3, 3, 0},{ 11, 1, 2},{-11, 1, 2},{  1, 7, 0},
      { -1, 7, 0},{  6, 2, 0},{ -6, 2, 0},{  3, 4, 0},{ -3, 4, 0},{  2, 5, 0},
      { -2, 5, 0},{ 12, 1, 2},{-12, 1, 2},{  4, 3, 0},{ -4, 3, 0}
    },
    //level_add
    { 0,13, 7, 5, 4, 3, 2, 2,-1,-1,-1,-1,-1,-1,-1,-1,-1,
     -1,-1,-1,-1,-1,-1,-1,-1,-1,-1},
    2, //golomb_order
    6, //inc_limit
    7  //max_run
  },{
    { //level / run
      {   EOB   },{  1, 1, 0},{ -1, 1, 0},{  2, 1, 0},{ -2, 1, 0},{  3, 1, 0},
      { -3, 1, 0},{  4, 1, 0},{ -4, 1, 0},{  5, 1, 0},{ -5, 1, 0},{  1, 2, 0},
      { -1, 2, 0},{  6, 1, 0},{ -6, 1, 0},{  7, 1, 0},{ -7, 1, 0},{  8, 1, 0},
      { -8, 1, 0},{  2, 2, 0},{ -2, 2, 0},{  9, 1, 0},{ -9, 1, 0},{  1, 3, 0},
      { -1, 3, 0},{ 10, 1, 1},{-10, 1, 1},{  3, 2, 0},{ -3, 2, 0},{ 11, 1, 1},
      {-11, 1, 1},{  4, 2, 0},{ -4, 2, 0},{ 12, 1, 1},{-12, 1, 1},{  1, 4, 0},
      { -1, 4, 0},{  2, 3, 0},{ -2, 3, 0},{ 13, 1, 1},{-13, 1, 1},{  5, 2, 0},
      { -5, 2, 0},{ 14, 1, 1},{-14, 1, 1},{  6, 2, 0},{ -6, 2, 0},{  1, 5, 0},
      { -1, 5, 0},{ 15, 1, 1},{-15, 1, 1},{  3, 3, 0},{ -3, 3, 0},{ 16, 1, 1},
      {-16, 1, 1},{  2, 4, 0},{ -2, 4, 0},{  7, 2, 0},{ -7, 2, 0}
    },
    //level_add
    { 0,17, 8, 4, 3, 2,-1,-1,-1,-1,-1,-1,-1,-1,-1,-1,-1,
     -1,-1,-1,-1,-1,-1,-1,-1,-1,-1},
    2, //golomb_order
    9, //inc_limit
    5  //max_run
  },{
    { //level / run
      {   EOB   },{  1, 1, 0},{ -1, 1, 0},{  2, 1, 0},{ -2, 1, 0},{  3, 1, 0},
      { -3, 1, 0},{  4, 1, 0},{ -4, 1, 0},{  5, 1, 0},{ -5, 1, 0},{  6, 1, 0},
      { -6, 1, 0},{  7, 1, 0},{ -7, 1, 0},{  1, 2, 0},{ -1, 2, 0},{  8, 1, 0},
      { -8, 1, 0},{  9, 1, 0},{ -9, 1, 0},{ 10, 1, 0},{-10, 1, 0},{ 11, 1, 0},
      {-11, 1, 0},{ 12, 1, 0},{-12, 1, 0},{  2, 2, 0},{ -2, 2, 0},{ 13, 1, 0},
      {-13, 1, 0},{  1, 3, 0},{ -1, 3, 0},{ 14, 1, 0},{-14, 1, 0},{ 15, 1, 0},
      {-15, 1, 0},{  3, 2, 0},{ -3, 2, 0},{ 16, 1, 0},{-16, 1, 0},{ 17, 1, 0},
      {-17, 1, 0},{ 18, 1, 0},{-18, 1, 0},{  4, 2, 0},{ -4, 2, 0},{ 19, 1, 0},
      {-19, 1, 0},{ 20, 1, 0},{-20, 1, 0},{  2, 3, 0},{ -2, 3, 0},{  1, 4, 0},
      { -1, 4, 0},{  5, 2, 0},{ -5, 2, 0},{ 21, 1, 0},{-21, 1, 0}
    },
    //level_add
    { 0,22, 6, 3, 2,-1,-1,-1,-1,-1,-1,-1,-1,-1,-1,-1,-1,
     -1,-1,-1,-1,-1,-1,-1,-1,-1,-1},
    2, //golomb_order
    INT_MAX, //inc_limit
    4 //max_run
  }
};

static const struct dec_2dvlc chroma_dec[5] = {
  {
    { //level / run
      {  1, 1, 1},{ -1, 1, 1},{  1, 2, 1},{ -1, 2, 1},{  1, 3, 1},{ -1, 3, 1},
      {  1, 4, 1},{ -1, 4, 1},{  1, 5, 1},{ -1, 5, 1},{  1, 6, 1},{ -1, 6, 1},
      {  1, 7, 1},{ -1, 7, 1},{  2, 1, 2},{ -2, 1, 2},{  1, 8, 1},{ -1, 8, 1},
      {  1, 9, 1},{ -1, 9, 1},{  1,10, 1},{ -1,10, 1},{  1,11, 1},{ -1,11, 1},
      {  1,12, 1},{ -1,12, 1},{  1,13, 1},{ -1,13, 1},{  1,14, 1},{ -1,14, 1},
      {  1,15, 1},{ -1,15, 1},{  3, 1, 3},{ -3, 1, 3},{  1,16, 1},{ -1,16, 1},
      {  1,17, 1},{ -1,17, 1},{  1,18, 1},{ -1,18, 1},{  1,19, 1},{ -1,19, 1},
      {  1,20, 1},{ -1,20, 1},{  1,21, 1},{ -1,21, 1},{  1,22, 1},{ -1,22, 1},
      {  2, 2, 2},{ -2, 2, 2},{  1,23, 1},{ -1,23, 1},{  1,24, 1},{ -1,24, 1},
      {  1,25, 1},{ -1,25, 1},{  4, 1, 3},{ -4, 1, 3},{   EOB   }
    },
    //level_add
    { 0, 5, 3, 2, 2, 2, 2, 2, 2, 2, 2, 2, 2, 2, 2, 2, 2,
      2, 2, 2, 2, 2, 2, 2, 2, 2,-1},
    2, //golomb_order
    0, //inc_limit
    25 //max_run
  },{
    { //level / run
      {   EOB   },{  1, 1, 0},{ -1, 1, 0},{  1, 2, 0},{ -1, 2, 0},{  2, 1, 1},
      { -2, 1, 1},{  1, 3, 0},{ -1, 3, 0},{  1, 4, 0},{ -1, 4, 0},{  1, 5, 0},
      { -1, 5, 0},{  1, 6, 0},{ -1, 6, 0},{  3, 1, 2},{ -3, 1, 2},{  1, 7, 0},
      { -1, 7, 0},{  1, 8, 0},{ -1, 8, 0},{  2, 2, 1},{ -2, 2, 1},{  1, 9, 0},
      { -1, 9, 0},{  1,10, 0},{ -1,10, 0},{  1,11, 0},{ -1,11, 0},{  4, 1, 2},
      { -4, 1, 2},{  1,12, 0},{ -1,12, 0},{  1,13, 0},{ -1,13, 0},{  1,14, 0},
      { -1,14, 0},{  2, 3, 1},{ -2, 3, 1},{  1,15, 0},{ -1,15, 0},{  2, 4, 1},
      { -2, 4, 1},{  5, 1, 3},{ -5, 1, 3},{  3, 2, 2},{ -3, 2, 2},{  1,16, 0},
      { -1,16, 0},{  1,17, 0},{ -1,17, 0},{  1,18, 0},{ -1,18, 0},{  2, 5, 1},
      { -2, 5, 1},{  1,19, 0},{ -1,19, 0},{  1,20, 0},{ -1,20, 0}
    },
    //level_add
    { 0, 6, 4, 3, 3, 3, 2, 2, 2, 2, 2, 2, 2, 2, 2, 2, 2,
      2, 2, 2, 2,-1,-1,-1,-1,-1,-1},
    0, //golomb_order
    1, //inc_limit
    20 //max_run
  },{
    { //level / run
      {  1, 1, 0},{ -1, 1, 0},{   EOB   },{  2, 1, 0},{ -2, 1, 0},{  1, 2, 0},
      { -1, 2, 0},{  3, 1, 1},{ -3, 1, 1},{  1, 3, 0},{ -1, 3, 0},{  4, 1, 1},
      { -4, 1, 1},{  2, 2, 0},{ -2, 2, 0},{  1, 4, 0},{ -1, 4, 0},{  5, 1, 2},
      { -5, 1, 2},{  1, 5, 0},{ -1, 5, 0},{  3, 2, 1},{ -3, 2, 1},{  2, 3, 0},
      { -2, 3, 0},{  1, 6, 0},{ -1, 6, 0},{  6, 1, 2},{ -6, 1, 2},{  1, 7, 0},
      { -1, 7, 0},{  2, 4, 0},{ -2, 4, 0},{  7, 1, 2},{ -7, 1, 2},{  1, 8, 0},
      { -1, 8, 0},{  4, 2, 1},{ -4, 2, 1},{  1, 9, 0},{ -1, 9, 0},{  3, 3, 1},
      { -3, 3, 1},{  2, 5, 0},{ -2, 5, 0},{  2, 6, 0},{ -2, 6, 0},{  8, 1, 2},
      { -8, 1, 2},{  1,10, 0},{ -1,10, 0},{  1,11, 0},{ -1,11, 0},{  9, 1, 2},
      { -9, 1, 2},{  5, 2, 2},{ -5, 2, 2},{  3, 4, 1},{ -3, 4, 1},
    },
    //level_add
    { 0,10, 6, 4, 4, 3, 3, 2, 2, 2, 2, 2,-1,-1,-1,-1,-1,
     -1,-1,-1,-1,-1,-1,-1,-1,-1,-1},
    1, //golomb_order
    2, //inc_limit
    11 //max_run
  },{
    { //level / run
      {   EOB   },{  1, 1, 0},{ -1, 1, 0},{  2, 1, 0},{ -2, 1, 0},{  3, 1, 0},
      { -3, 1, 0},{  4, 1, 0},{ -4, 1, 0},{  1, 2, 0},{ -1, 2, 0},{  5, 1, 1},
      { -5, 1, 1},{  2, 2, 0},{ -2, 2, 0},{  6, 1, 1},{ -6, 1, 1},{  1, 3, 0},
      { -1, 3, 0},{  7, 1, 1},{ -7, 1, 1},{  3, 2, 0},{ -3, 2, 0},{  8, 1, 1},
      { -8, 1, 1},{  1, 4, 0},{ -1, 4, 0},{  2, 3, 0},{ -2, 3, 0},{  9, 1, 1},
      { -9, 1, 1},{  4, 2, 0},{ -4, 2, 0},{  1, 5, 0},{ -1, 5, 0},{ 10, 1, 1},
      {-10, 1, 1},{  3, 3, 0},{ -3, 3, 0},{  5, 2, 1},{ -5, 2, 1},{  2, 4, 0},
      { -2, 4, 0},{ 11, 1, 1},{-11, 1, 1},{  1, 6, 0},{ -1, 6, 0},{ 12, 1, 1},
      {-12, 1, 1},{  1, 7, 0},{ -1, 7, 0},{  6, 2, 1},{ -6, 2, 1},{ 13, 1, 1},
      {-13, 1, 1},{  2, 5, 0},{ -2, 5, 0},{  1, 8, 0},{ -1, 8, 0},
    },
    //level_add
    { 0,14, 7, 4, 3, 3, 2, 2, 2,-1,-1,-1,-1,-1,-1,-1,-1,
     -1,-1,-1,-1,-1,-1,-1,-1,-1,-1},
    1, //golomb_order
    4, //inc_limit
    8  //max_run
  },{
    { //level / run
      {   EOB   },{  1, 1, 0},{ -1, 1, 0},{  2, 1, 0},{ -2, 1, 0},{  3, 1, 0},
      { -3, 1, 0},{  4, 1, 0},{ -4, 1, 0},{  5, 1, 0},{ -5, 1, 0},{  6, 1, 0},
      { -6, 1, 0},{  7, 1, 0},{ -7, 1, 0},{  8, 1, 0},{ -8, 1, 0},{  1, 2, 0},
      { -1, 2, 0},{  9, 1, 0},{ -9, 1, 0},{ 10, 1, 0},{-10, 1, 0},{ 11, 1, 0},
      {-11, 1, 0},{  2, 2, 0},{ -2, 2, 0},{ 12, 1, 0},{-12, 1, 0},{ 13, 1, 0},
      {-13, 1, 0},{  3, 2, 0},{ -3, 2, 0},{ 14, 1, 0},{-14, 1, 0},{  1, 3, 0},
      { -1, 3, 0},{ 15, 1, 0},{-15, 1, 0},{  4, 2, 0},{ -4, 2, 0},{ 16, 1, 0},
      {-16, 1, 0},{ 17, 1, 0},{-17, 1, 0},{  5, 2, 0},{ -5, 2, 0},{  1, 4, 0},
      { -1, 4, 0},{  2, 3, 0},{ -2, 3, 0},{ 18, 1, 0},{-18, 1, 0},{  6, 2, 0},
      { -6, 2, 0},{ 19, 1, 0},{-19, 1, 0},{  1, 5, 0},{ -1, 5, 0},
    },
    //level_add
    { 0,20, 7, 3, 2, 2,-1,-1,-1,-1,-1,-1,-1,-1,-1,-1,-1,
     -1,-1,-1,-1,-1,-1,-1,-1,-1,-1},
    0, //golomb_order
    INT_MAX, //inc_limit
    5, //max_run
  }
};

#undef EOB

/*****************************************************************************
 *
 * motion vector prediction
 *
 ****************************************************************************/

static inline void store_mvs(AVSContext *h) {
    h->col_mv[h->mbidx*4 + 0] = h->mv[MV_FWD_X0];
    h->col_mv[h->mbidx*4 + 1] = h->mv[MV_FWD_X1];
    h->col_mv[h->mbidx*4 + 2] = h->mv[MV_FWD_X2];
    h->col_mv[h->mbidx*4 + 3] = h->mv[MV_FWD_X3];
}

static inline void mv_pred_direct(AVSContext *h, cavs_vector *pmv_fw,
                                  cavs_vector *col_mv) {
    cavs_vector *pmv_bw = pmv_fw + MV_BWD_OFFS;
    int den = h->direct_den[col_mv->ref];
    int m = col_mv->x >> 31;

    pmv_fw->dist = h->dist[1];
    pmv_bw->dist = h->dist[0];
    pmv_fw->ref = 1;
    pmv_bw->ref = 0;
    /* scale the co-located motion vector according to its temporal span */
    pmv_fw->x = (((den+(den*col_mv->x*pmv_fw->dist^m)-m-1)>>14)^m)-m;
    pmv_bw->x = m-(((den+(den*col_mv->x*pmv_bw->dist^m)-m-1)>>14)^m);
    m = col_mv->y >> 31;
    pmv_fw->y = (((den+(den*col_mv->y*pmv_fw->dist^m)-m-1)>>14)^m)-m;
    pmv_bw->y = m-(((den+(den*col_mv->y*pmv_bw->dist^m)-m-1)>>14)^m);
}

static inline void mv_pred_sym(AVSContext *h, cavs_vector *src, enum cavs_block size) {
    cavs_vector *dst = src + MV_BWD_OFFS;

    /* backward mv is the scaled and negated forward mv */
    dst->x = -((src->x * h->sym_factor + 256) >> 9);
    dst->y = -((src->y * h->sym_factor + 256) >> 9);
    dst->ref = 0;
    dst->dist = h->dist[0];
    set_mvs(dst, size);
}

/*****************************************************************************
 *
 * residual data decoding
 *
 ****************************************************************************/

/** kth-order exponential golomb code */
static inline int get_ue_code(GetBitContext *gb, int order) {
    if(order) {
        int ret = get_ue_golomb(gb) << order;
        return ret + get_bits(gb,order);
    }
    return get_ue_golomb(gb);
}

static inline int dequant(AVSContext *h, DCTELEM *level_buf, uint8_t *run_buf,
                          DCTELEM *dst, int mul, int shift, int coeff_num) {
    int round = 1 << (shift - 1);
    int pos = -1;
    const uint8_t *scantab = h->scantable.permutated;

    /* inverse scan and dequantization */
    while(--coeff_num >= 0){
        pos += run_buf[coeff_num];
        if(pos > 63) {
            av_log(h->s.avctx, AV_LOG_ERROR,
                "position out of block bounds at pic %d MB(%d,%d)\n",
                h->picture.poc, h->mbx, h->mby);
            return -1;
        }
        dst[scantab[pos]] = (level_buf[coeff_num]*mul + round) >> shift;
    }
    return 0;
}

/**
 * decode coefficients from one 8x8 block, dequantize, inverse transform
 *  and add them to sample block
 * @param r pointer to 2D VLC table
 * @param esc_golomb_order escape codes are k-golomb with this order k
 * @param qp quantizer
 * @param dst location of sample block
 * @param stride line stride in frame buffer
 */
static int decode_residual_block(AVSContext *h, GetBitContext *gb,
                                 const struct dec_2dvlc *r, int esc_golomb_order,
                                 int qp, uint8_t *dst, int stride) {
    int i, esc_code, level, mask;
    unsigned int level_code, run;
    DCTELEM level_buf[65];
    uint8_t run_buf[65];
    DCTELEM *block = h->block;

    for(i=0;i<65;i++) {
        level_code = get_ue_code(gb,r->golomb_order);
        if(level_code >= ESCAPE_CODE) {
            run = ((level_code - ESCAPE_CODE) >> 1) + 1;
            if(run > 64)
                return -1;
            esc_code = get_ue_code(gb,esc_golomb_order);
            level = esc_code + (run > r->max_run ? 1 : r->level_add[run]);
            while(level > r->inc_limit)
                r++;
            mask = -(level_code & 1);
            level = (level^mask) - mask;
        } else {
            level = r->rltab[level_code][0];
            if(!level) //end of block signal
                break;
            run   = r->rltab[level_code][1];
            r += r->rltab[level_code][2];
        }
        level_buf[i] = level;
        run_buf[i] = run;
    }
    if (dequant(h, level_buf, run_buf, block, dequant_mul[qp],
                dequant_shift[qp], i))
        return -1;
    h->cdsp.cavs_idct8_add(dst,block,stride);
    h->s.dsp.clear_block(block);
    return 0;
}


static inline void decode_residual_chroma(AVSContext *h) {
    if(h->cbp & (1<<4))
        decode_residual_block(h, &h->s.gb, chroma_dec, 0,
                              cavs_chroma_qp[h->qp], h->cu, h->c_stride);
    if(h->cbp & (1<<5))
        decode_residual_block(h, &h->s.gb, chroma_dec, 0,
                              cavs_chroma_qp[h->qp], h->cv, h->c_stride);
}

static inline int decode_residual_inter(AVSContext *h) {
    int block;

    /* get coded block pattern */
    int cbp= get_ue_golomb(&h->s.gb);
    if(cbp > 63U){
        av_log(h->s.avctx, AV_LOG_ERROR, "illegal inter cbp\n");
        return -1;
    }
    h->cbp = cbp_tab[cbp][1];

    /* get quantizer */
    if(h->cbp && !h->qp_fixed)
        h->qp = (h->qp + get_se_golomb(&h->s.gb)) & 63;
    for(block=0;block<4;block++)
        if(h->cbp & (1<<block))
            decode_residual_block(h, &h->s.gb, inter_dec, 0, h->qp,
                                  h->cy + h->luma_scan[block], h->l_stride);
    decode_residual_chroma(h);

    return 0;
}

/*****************************************************************************
 *
 * macroblock level
 *
 ****************************************************************************/

static inline void set_mv_intra(AVSContext *h) {
    h->mv[MV_FWD_X0] = ff_cavs_intra_mv;
    set_mvs(&h->mv[MV_FWD_X0], BLK_16X16);
    h->mv[MV_BWD_X0] = ff_cavs_intra_mv;
    set_mvs(&h->mv[MV_BWD_X0], BLK_16X16);
    if(h->pic_type != AV_PICTURE_TYPE_B)
        h->col_type_base[h->mbidx] = I_8X8;
}

static int decode_mb_i(AVSContext *h, int cbp_code) {
    GetBitContext *gb = &h->s.gb;
    unsigned pred_mode_uv;
    int block;
    uint8_t top[18];
    uint8_t *left = NULL;
    uint8_t *d;

    ff_cavs_init_mb(h);

    /* get intra prediction modes from stream */
    for(block=0;block<4;block++) {
        int nA,nB,predpred;
        int pos = scan3x3[block];

        nA = h->pred_mode_Y[pos-1];
        nB = h->pred_mode_Y[pos-3];
        predpred = FFMIN(nA,nB);
        if(predpred == NOT_AVAIL) // if either is not available
            predpred = INTRA_L_LP;
        if(!get_bits1(gb)){
            int rem_mode= get_bits(gb, 2);
            predpred = rem_mode + (rem_mode >= predpred);
        }
        h->pred_mode_Y[pos] = predpred;
    }
    pred_mode_uv = get_ue_golomb(gb);
    if(pred_mode_uv > 6) {
        av_log(h->s.avctx, AV_LOG_ERROR, "illegal intra chroma pred mode\n");
        return -1;
    }
    ff_cavs_modify_mb_i(h, &pred_mode_uv);

    /* get coded block pattern */
    if(h->pic_type == AV_PICTURE_TYPE_I)
        cbp_code = get_ue_golomb(gb);
    if(cbp_code > 63U){
        av_log(h->s.avctx, AV_LOG_ERROR, "illegal intra cbp\n");
        return -1;
    }
    h->cbp = cbp_tab[cbp_code][0];
    if(h->cbp && !h->qp_fixed)
        h->qp = (h->qp + get_se_golomb(gb)) & 63; //qp_delta

    /* luma intra prediction interleaved with residual decode/transform/add */
    for(block=0;block<4;block++) {
        d = h->cy + h->luma_scan[block];
        ff_cavs_load_intra_pred_luma(h, top, &left, block);
        h->intra_pred_l[h->pred_mode_Y[scan3x3[block]]]
            (d, top, left, h->l_stride);
        if(h->cbp & (1<<block))
            decode_residual_block(h, gb, intra_dec, 1, h->qp, d, h->l_stride);
    }

    /* chroma intra prediction */
    ff_cavs_load_intra_pred_chroma(h);
    h->intra_pred_c[pred_mode_uv](h->cu, &h->top_border_u[h->mbx*10],
                                  h->left_border_u, h->c_stride);
    h->intra_pred_c[pred_mode_uv](h->cv, &h->top_border_v[h->mbx*10],
                                  h->left_border_v, h->c_stride);

    decode_residual_chroma(h);
    ff_cavs_filter(h,I_8X8);
    set_mv_intra(h);
    return 0;
}

static inline void set_intra_mode_default(AVSContext *h) {
    if(h->stream_revision > 0) {
        h->pred_mode_Y[3] =  h->pred_mode_Y[6] = NOT_AVAIL;
        h->top_pred_Y[h->mbx*2+0] = h->top_pred_Y[h->mbx*2+1] = NOT_AVAIL;
    } else {
        h->pred_mode_Y[3] =  h->pred_mode_Y[6] = INTRA_L_LP;
        h->top_pred_Y[h->mbx*2+0] = h->top_pred_Y[h->mbx*2+1] = INTRA_L_LP;
    }
}

static void decode_mb_p(AVSContext *h, enum cavs_mb mb_type) {
    GetBitContext *gb = &h->s.gb;
    int ref[4];

    ff_cavs_init_mb(h);
    switch(mb_type) {
    case P_SKIP:
        ff_cavs_mv(h, MV_FWD_X0, MV_FWD_C2, MV_PRED_PSKIP,  BLK_16X16, 0);
        break;
    case P_16X16:
        ref[0] = h->ref_flag ? 0 : get_bits1(gb);
        ff_cavs_mv(h, MV_FWD_X0, MV_FWD_C2, MV_PRED_MEDIAN, BLK_16X16,ref[0]);
        break;
    case P_16X8:
        ref[0] = h->ref_flag ? 0 : get_bits1(gb);
        ref[2] = h->ref_flag ? 0 : get_bits1(gb);
        ff_cavs_mv(h, MV_FWD_X0, MV_FWD_C2, MV_PRED_TOP,    BLK_16X8, ref[0]);
        ff_cavs_mv(h, MV_FWD_X2, MV_FWD_A1, MV_PRED_LEFT,   BLK_16X8, ref[2]);
        break;
    case P_8X16:
        ref[0] = h->ref_flag ? 0 : get_bits1(gb);
        ref[1] = h->ref_flag ? 0 : get_bits1(gb);
        ff_cavs_mv(h, MV_FWD_X0, MV_FWD_B3, MV_PRED_LEFT,   BLK_8X16, ref[0]);
        ff_cavs_mv(h, MV_FWD_X1, MV_FWD_C2, MV_PRED_TOPRIGHT,BLK_8X16, ref[1]);
        break;
    case P_8X8:
        ref[0] = h->ref_flag ? 0 : get_bits1(gb);
        ref[1] = h->ref_flag ? 0 : get_bits1(gb);
        ref[2] = h->ref_flag ? 0 : get_bits1(gb);
        ref[3] = h->ref_flag ? 0 : get_bits1(gb);
        ff_cavs_mv(h, MV_FWD_X0, MV_FWD_B3, MV_PRED_MEDIAN,   BLK_8X8, ref[0]);
        ff_cavs_mv(h, MV_FWD_X1, MV_FWD_C2, MV_PRED_MEDIAN,   BLK_8X8, ref[1]);
        ff_cavs_mv(h, MV_FWD_X2, MV_FWD_X1, MV_PRED_MEDIAN,   BLK_8X8, ref[2]);
        ff_cavs_mv(h, MV_FWD_X3, MV_FWD_X0, MV_PRED_MEDIAN,   BLK_8X8, ref[3]);
    }
    ff_cavs_inter(h, mb_type);
    set_intra_mode_default(h);
    store_mvs(h);
    if(mb_type != P_SKIP)
        decode_residual_inter(h);
    ff_cavs_filter(h,mb_type);
    h->col_type_base[h->mbidx] = mb_type;
}

static int decode_mb_b(AVSContext *h, enum cavs_mb mb_type) {
    int block;
    enum cavs_sub_mb sub_type[4];
    int flags;

    ff_cavs_init_mb(h);

    /* reset all MVs */
    h->mv[MV_FWD_X0] = ff_cavs_dir_mv;
    set_mvs(&h->mv[MV_FWD_X0], BLK_16X16);
    h->mv[MV_BWD_X0] = ff_cavs_dir_mv;
    set_mvs(&h->mv[MV_BWD_X0], BLK_16X16);
    switch(mb_type) {
    case B_SKIP:
    case B_DIRECT:
        if(!h->col_type_base[h->mbidx]) {
            /* intra MB at co-location, do in-plane prediction */
            ff_cavs_mv(h, MV_FWD_X0, MV_FWD_C2, MV_PRED_BSKIP, BLK_16X16, 1);
            ff_cavs_mv(h, MV_BWD_X0, MV_BWD_C2, MV_PRED_BSKIP, BLK_16X16, 0);
        } else
            /* direct prediction from co-located P MB, block-wise */
            for(block=0;block<4;block++)
                mv_pred_direct(h,&h->mv[mv_scan[block]],
                                 &h->col_mv[h->mbidx*4 + block]);
        break;
    case B_FWD_16X16:
        ff_cavs_mv(h, MV_FWD_X0, MV_FWD_C2, MV_PRED_MEDIAN, BLK_16X16, 1);
        break;
    case B_SYM_16X16:
        ff_cavs_mv(h, MV_FWD_X0, MV_FWD_C2, MV_PRED_MEDIAN, BLK_16X16, 1);
        mv_pred_sym(h, &h->mv[MV_FWD_X0], BLK_16X16);
        break;
    case B_BWD_16X16:
        ff_cavs_mv(h, MV_BWD_X0, MV_BWD_C2, MV_PRED_MEDIAN, BLK_16X16, 0);
        break;
    case B_8X8:
        for(block=0;block<4;block++)
            sub_type[block] = get_bits(&h->s.gb,2);
        for(block=0;block<4;block++) {
            switch(sub_type[block]) {
            case B_SUB_DIRECT:
                if(!h->col_type_base[h->mbidx]) {
                    /* intra MB at co-location, do in-plane prediction */
                    ff_cavs_mv(h, mv_scan[block], mv_scan[block]-3,
                            MV_PRED_BSKIP, BLK_8X8, 1);
                    ff_cavs_mv(h, mv_scan[block]+MV_BWD_OFFS,
                            mv_scan[block]-3+MV_BWD_OFFS,
                            MV_PRED_BSKIP, BLK_8X8, 0);
                } else
                    mv_pred_direct(h,&h->mv[mv_scan[block]],
                                   &h->col_mv[h->mbidx*4 + block]);
                break;
            case B_SUB_FWD:
                ff_cavs_mv(h, mv_scan[block], mv_scan[block]-3,
                        MV_PRED_MEDIAN, BLK_8X8, 1);
                break;
            case B_SUB_SYM:
                ff_cavs_mv(h, mv_scan[block], mv_scan[block]-3,
                        MV_PRED_MEDIAN, BLK_8X8, 1);
                mv_pred_sym(h, &h->mv[mv_scan[block]], BLK_8X8);
                break;
            }
        }
        for(block=0;block<4;block++) {
            if(sub_type[block] == B_SUB_BWD)
                ff_cavs_mv(h, mv_scan[block]+MV_BWD_OFFS,
                        mv_scan[block]+MV_BWD_OFFS-3,
                        MV_PRED_MEDIAN, BLK_8X8, 0);
        }
        break;
    default:
        if (mb_type <= B_SYM_16X16) {
            av_log(h->s.avctx, AV_LOG_ERROR, "Invalid mb_type %d in B frame\n", mb_type);
            return AVERROR_INVALIDDATA;
        }
        av_assert2(mb_type < B_8X8);
        flags = ff_cavs_partition_flags[mb_type];
        if(mb_type & 1) { /* 16x8 macroblock types */
            if(flags & FWD0)
                ff_cavs_mv(h, MV_FWD_X0, MV_FWD_C2, MV_PRED_TOP,  BLK_16X8, 1);
            if(flags & SYM0)
                mv_pred_sym(h, &h->mv[MV_FWD_X0], BLK_16X8);
            if(flags & FWD1)
                ff_cavs_mv(h, MV_FWD_X2, MV_FWD_A1, MV_PRED_LEFT, BLK_16X8, 1);
            if(flags & SYM1)
                mv_pred_sym(h, &h->mv[MV_FWD_X2], BLK_16X8);
            if(flags & BWD0)
                ff_cavs_mv(h, MV_BWD_X0, MV_BWD_C2, MV_PRED_TOP,  BLK_16X8, 0);
            if(flags & BWD1)
                ff_cavs_mv(h, MV_BWD_X2, MV_BWD_A1, MV_PRED_LEFT, BLK_16X8, 0);
        } else {          /* 8x16 macroblock types */
            if(flags & FWD0)
                ff_cavs_mv(h, MV_FWD_X0, MV_FWD_B3, MV_PRED_LEFT, BLK_8X16, 1);
            if(flags & SYM0)
                mv_pred_sym(h, &h->mv[MV_FWD_X0], BLK_8X16);
            if(flags & FWD1)
                ff_cavs_mv(h,MV_FWD_X1,MV_FWD_C2,MV_PRED_TOPRIGHT,BLK_8X16,1);
            if(flags & SYM1)
                mv_pred_sym(h, &h->mv[MV_FWD_X1], BLK_8X16);
            if(flags & BWD0)
                ff_cavs_mv(h, MV_BWD_X0, MV_BWD_B3, MV_PRED_LEFT, BLK_8X16, 0);
            if(flags & BWD1)
                ff_cavs_mv(h,MV_BWD_X1,MV_BWD_C2,MV_PRED_TOPRIGHT,BLK_8X16,0);
        }
    }
    ff_cavs_inter(h, mb_type);
    set_intra_mode_default(h);
    if(mb_type != B_SKIP)
        decode_residual_inter(h);
    ff_cavs_filter(h,mb_type);

    return 0;
}

/*****************************************************************************
 *
 * slice level
 *
 ****************************************************************************/

static inline int decode_slice_header(AVSContext *h, GetBitContext *gb) {
    if(h->stc > 0xAF)
        av_log(h->s.avctx, AV_LOG_ERROR, "unexpected start code 0x%02x\n", h->stc);

    if (h->stc >= h->mb_height)
        return -1;

    h->mby = h->stc;
    h->mbidx = h->mby*h->mb_width;

    /* mark top macroblocks as unavailable */
    h->flags &= ~(B_AVAIL|C_AVAIL);
    if((h->mby == 0) && (!h->qp_fixed)){
        h->qp_fixed = get_bits1(gb);
        h->qp = get_bits(gb,6);
    }
    /* inter frame or second slice can have weighting params */
    if((h->pic_type != AV_PICTURE_TYPE_I) || (!h->pic_structure && h->mby >= h->mb_width/2))
        if(get_bits1(gb)) { //slice_weighting_flag
            av_log(h->s.avctx, AV_LOG_ERROR,
                   "weighted prediction not yet supported\n");
        }
    return 0;
}

static inline int check_for_slice(AVSContext *h) {
    GetBitContext *gb = &h->s.gb;
    int align;

    if(h->mbx)
        return 0;
    align = (-get_bits_count(gb)) & 7;
    /* check for stuffing byte */
    if(!align && (show_bits(gb,8) == 0x80))
        align = 8;
    if((show_bits_long(gb,24+align) & 0xFFFFFF) == 0x000001) {
        skip_bits_long(gb,24+align);
        h->stc = get_bits(gb,8);
        if (h->stc >= h->mb_height)
            return 0;
        decode_slice_header(h,gb);
        return 1;
    }
    return 0;
}

/*****************************************************************************
 *
 * frame level
 *
 ****************************************************************************/

static int decode_pic(AVSContext *h) {
    MpegEncContext *s = &h->s;
    int skip_count = -1;
    enum cavs_mb mb_type;

    if (!s->context_initialized) {
        if (ff_MPV_common_init(s) < 0)
            return -1;
        ff_init_scantable_permutation(s->dsp.idct_permutation,
                                      h->cdsp.idct_perm);
        ff_init_scantable(s->dsp.idct_permutation,&h->scantable,ff_zigzag_direct);
    }
    skip_bits(&s->gb,16);//bbv_dwlay
    if(h->stc == PIC_PB_START_CODE) {
        h->pic_type = get_bits(&s->gb,2) + AV_PICTURE_TYPE_I;
        if(h->pic_type > AV_PICTURE_TYPE_B) {
            av_log(s->avctx, AV_LOG_ERROR, "illegal picture type\n");
            return -1;
        }
        /* make sure we have the reference frames we need */
        if(!h->DPB[0].f.data[0] ||
          (!h->DPB[1].f.data[0] && h->pic_type == AV_PICTURE_TYPE_B))
            return -1;
    } else {
        h->pic_type = AV_PICTURE_TYPE_I;
        if(get_bits1(&s->gb))
            skip_bits(&s->gb,24);//time_code
        /* old sample clips were all progressive and no low_delay,
           bump stream revision if detected otherwise */
        if (s->low_delay || !(show_bits(&s->gb,9) & 1))
            h->stream_revision = 1;
        /* similarly test top_field_first and repeat_first_field */
        else if(show_bits(&s->gb,11) & 3)
            h->stream_revision = 1;
        if(h->stream_revision > 0)
            skip_bits(&s->gb,1); //marker_bit
    }
    /* release last B frame */
    if(h->picture.f.data[0])
        s->avctx->release_buffer(s->avctx, &h->picture.f);

    s->avctx->get_buffer(s->avctx, &h->picture.f);
    ff_cavs_init_pic(h);
    h->picture.poc = get_bits(&s->gb,8)*2;

    /* get temporal distances and MV scaling factors */
    if(h->pic_type != AV_PICTURE_TYPE_B) {
        h->dist[0] = (h->picture.poc - h->DPB[0].poc  + 512) % 512;
    } else {
        h->dist[0] = (h->DPB[0].poc  - h->picture.poc + 512) % 512;
    }
    h->dist[1] = (h->picture.poc - h->DPB[1].poc  + 512) % 512;
    h->scale_den[0] = h->dist[0] ? 512/h->dist[0] : 0;
    h->scale_den[1] = h->dist[1] ? 512/h->dist[1] : 0;
    if(h->pic_type == AV_PICTURE_TYPE_B) {
        h->sym_factor = h->dist[0]*h->scale_den[1];
    } else {
        h->direct_den[0] = h->dist[0] ? 16384/h->dist[0] : 0;
        h->direct_den[1] = h->dist[1] ? 16384/h->dist[1] : 0;
    }

    if(s->low_delay)
        get_ue_golomb(&s->gb); //bbv_check_times
    h->progressive             = get_bits1(&s->gb);
    h->pic_structure = 1;
    if(!h->progressive)
        h->pic_structure = get_bits1(&s->gb);
    if(!h->pic_structure && h->stc == PIC_PB_START_CODE)
        skip_bits1(&s->gb);     //advanced_pred_mode_disable
    skip_bits1(&s->gb);        //top_field_first
    skip_bits1(&s->gb);        //repeat_first_field
    h->qp_fixed                = get_bits1(&s->gb);
    h->qp                      = get_bits(&s->gb,6);
    if(h->pic_type == AV_PICTURE_TYPE_I) {
        if(!h->progressive && !h->pic_structure)
            skip_bits1(&s->gb);//what is this?
        skip_bits(&s->gb,4);   //reserved bits
    } else {
        if(!(h->pic_type == AV_PICTURE_TYPE_B && h->pic_structure == 1))
            h->ref_flag        = get_bits1(&s->gb);
        skip_bits(&s->gb,4);   //reserved bits
        h->skip_mode_flag      = get_bits1(&s->gb);
    }
    h->loop_filter_disable     = get_bits1(&s->gb);
    if(!h->loop_filter_disable && get_bits1(&s->gb)) {
        h->alpha_offset        = get_se_golomb(&s->gb);
        h->beta_offset         = get_se_golomb(&s->gb);
    } else {
        h->alpha_offset = h->beta_offset  = 0;
    }
    if(h->pic_type == AV_PICTURE_TYPE_I) {
        do {
            check_for_slice(h);
            decode_mb_i(h, 0);
        } while(ff_cavs_next_mb(h));
    } else if(h->pic_type == AV_PICTURE_TYPE_P) {
        do {
            if(check_for_slice(h))
                skip_count = -1;
            if(h->skip_mode_flag && (skip_count < 0))
                skip_count = get_ue_golomb(&s->gb);
            if(h->skip_mode_flag && skip_count--) {
                decode_mb_p(h,P_SKIP);
            } else {
                mb_type = get_ue_golomb(&s->gb) + P_SKIP + h->skip_mode_flag;
                if(mb_type > P_8X8)
                    decode_mb_i(h, mb_type - P_8X8 - 1);
                else
                    decode_mb_p(h,mb_type);
            }
        } while(ff_cavs_next_mb(h));
    } else { /* AV_PICTURE_TYPE_B */
        do {
            if(check_for_slice(h))
                skip_count = -1;
            if(h->skip_mode_flag && (skip_count < 0))
                skip_count = get_ue_golomb(&s->gb);
            if(h->skip_mode_flag && skip_count--) {
                decode_mb_b(h,B_SKIP);
            } else {
                mb_type = get_ue_golomb(&s->gb) + B_SKIP + h->skip_mode_flag;
                if(mb_type > B_8X8)
                    decode_mb_i(h, mb_type - B_8X8 - 1);
                else
                    decode_mb_b(h,mb_type);
            }
        } while(ff_cavs_next_mb(h));
    }
    if(h->pic_type != AV_PICTURE_TYPE_B) {
        if(h->DPB[1].f.data[0])
            s->avctx->release_buffer(s->avctx, &h->DPB[1].f);
        h->DPB[1] = h->DPB[0];
        h->DPB[0] = h->picture;
        memset(&h->picture,0,sizeof(Picture));
    }
    return 0;
}

/*****************************************************************************
 *
 * headers and interface
 *
 ****************************************************************************/

static int decode_seq_header(AVSContext *h) {
    MpegEncContext *s = &h->s;
    int frame_rate_code;
    int width, height;

    h->profile =         get_bits(&s->gb,8);
    h->level =           get_bits(&s->gb,8);
    skip_bits1(&s->gb); //progressive sequence
<<<<<<< HEAD
       width =           get_bits(&s->gb,14);
       height =          get_bits(&s->gb,14);
    if ((s->width || s->height) && (s->width != width || s->height != height)) {
        av_log_missing_feature(s, "Width/height changing in CAVS is", 0);
        return -1;
    }
    if (width <= 0 || height <= 0) {
        av_log(s, AV_LOG_ERROR, "Dimensions invalid\n");
        return AVERROR_INVALIDDATA;
    }
    s->width  = width;
    s->height = height;
=======

    width  = get_bits(&s->gb, 14);
    height = get_bits(&s->gb, 14);
    if ((s->width || s->height) && (s->width != width || s->height != height)) {
        av_log_missing_feature(s, "Width/height changing in CAVS is", 0);
        return AVERROR_PATCHWELCOME;
    }
    s->width  = width;
    s->height = height;

>>>>>>> b146d747
    skip_bits(&s->gb,2); //chroma format
    skip_bits(&s->gb,3); //sample_precision
    h->aspect_ratio =    get_bits(&s->gb,4);
    frame_rate_code =    get_bits(&s->gb,4);
    skip_bits(&s->gb,18);//bit_rate_lower
    skip_bits1(&s->gb);  //marker_bit
    skip_bits(&s->gb,12);//bit_rate_upper
    s->low_delay =       get_bits1(&s->gb);
    h->mb_width  = (s->width  + 15) >> 4;
    h->mb_height = (s->height + 15) >> 4;
    h->s.avctx->time_base.den = avpriv_frame_rate_tab[frame_rate_code].num;
    h->s.avctx->time_base.num = avpriv_frame_rate_tab[frame_rate_code].den;
    h->s.avctx->width  = s->width;
    h->s.avctx->height = s->height;
    if(!h->top_qp)
        ff_cavs_init_top_lines(h);
    return 0;
}

static void cavs_flush(AVCodecContext * avctx) {
    AVSContext *h = avctx->priv_data;
    h->got_keyframe = 0;
}

static int cavs_decode_frame(AVCodecContext * avctx,void *data, int *data_size,
                             AVPacket *avpkt) {
    const uint8_t *buf = avpkt->data;
    int buf_size = avpkt->size;
    AVSContext *h = avctx->priv_data;
    MpegEncContext *s = &h->s;
    int input_size;
    const uint8_t *buf_end;
    const uint8_t *buf_ptr;
    AVFrame *picture = data;
    uint32_t stc = -1;

    s->avctx = avctx;

    if (buf_size == 0) {
        if (!s->low_delay && h->DPB[0].f.data[0]) {
            *data_size = sizeof(AVPicture);
            *picture = h->DPB[0].f;
            memset(&h->DPB[0], 0, sizeof(h->DPB[0]));
        }
        return 0;
    }

    buf_ptr = buf;
    buf_end = buf + buf_size;
    for(;;) {
        buf_ptr = avpriv_mpv_find_start_code(buf_ptr,buf_end, &stc);
        if((stc & 0xFFFFFE00) || buf_ptr == buf_end)
            return FFMAX(0, buf_ptr - buf - s->parse_context.last_index);
        input_size = (buf_end - buf_ptr)*8;
        switch(stc) {
        case CAVS_START_CODE:
            init_get_bits(&s->gb, buf_ptr, input_size);
            decode_seq_header(h);
            break;
        case PIC_I_START_CODE:
            if(!h->got_keyframe) {
                if(h->DPB[0].f.data[0])
                    avctx->release_buffer(avctx, &h->DPB[0].f);
                if(h->DPB[1].f.data[0])
                    avctx->release_buffer(avctx, &h->DPB[1].f);
                h->got_keyframe = 1;
            }
        case PIC_PB_START_CODE:
            *data_size = 0;
            if(!h->got_keyframe)
                break;
            if(!h->top_qp)
                break;
            init_get_bits(&s->gb, buf_ptr, input_size);
            h->stc = stc;
            if(decode_pic(h))
                break;
            *data_size = sizeof(AVPicture);
            if(h->pic_type != AV_PICTURE_TYPE_B) {
                if(h->DPB[1].f.data[0]) {
                    *picture = h->DPB[1].f;
                } else {
                    *data_size = 0;
                }
            } else
                *picture = h->picture.f;
            break;
        case EXT_START_CODE:
            //mpeg_decode_extension(avctx,buf_ptr, input_size);
            break;
        case USER_START_CODE:
            //mpeg_decode_user_data(avctx,buf_ptr, input_size);
            break;
        default:
            if (stc <= SLICE_MAX_START_CODE) {
                init_get_bits(&s->gb, buf_ptr, input_size);
                decode_slice_header(h, &s->gb);
            }
            break;
        }
    }
}

AVCodec ff_cavs_decoder = {
    .name           = "cavs",
    .type           = AVMEDIA_TYPE_VIDEO,
    .id             = AV_CODEC_ID_CAVS,
    .priv_data_size = sizeof(AVSContext),
    .init           = ff_cavs_init,
    .close          = ff_cavs_end,
    .decode         = cavs_decode_frame,
    .capabilities   = CODEC_CAP_DR1 | CODEC_CAP_DELAY,
    .flush          = cavs_flush,
    .long_name      = NULL_IF_CONFIG_SMALL("Chinese AVS (Audio Video Standard) (AVS1-P2, JiZhun profile)"),
};<|MERGE_RESOLUTION|>--- conflicted
+++ resolved
@@ -1073,20 +1073,6 @@
     h->profile =         get_bits(&s->gb,8);
     h->level =           get_bits(&s->gb,8);
     skip_bits1(&s->gb); //progressive sequence
-<<<<<<< HEAD
-       width =           get_bits(&s->gb,14);
-       height =          get_bits(&s->gb,14);
-    if ((s->width || s->height) && (s->width != width || s->height != height)) {
-        av_log_missing_feature(s, "Width/height changing in CAVS is", 0);
-        return -1;
-    }
-    if (width <= 0 || height <= 0) {
-        av_log(s, AV_LOG_ERROR, "Dimensions invalid\n");
-        return AVERROR_INVALIDDATA;
-    }
-    s->width  = width;
-    s->height = height;
-=======
 
     width  = get_bits(&s->gb, 14);
     height = get_bits(&s->gb, 14);
@@ -1094,10 +1080,13 @@
         av_log_missing_feature(s, "Width/height changing in CAVS is", 0);
         return AVERROR_PATCHWELCOME;
     }
+    if (width <= 0 || height <= 0) {
+        av_log(s, AV_LOG_ERROR, "Dimensions invalid\n");
+        return AVERROR_INVALIDDATA;
+    }
     s->width  = width;
     s->height = height;
 
->>>>>>> b146d747
     skip_bits(&s->gb,2); //chroma format
     skip_bits(&s->gb,3); //sample_precision
     h->aspect_ratio =    get_bits(&s->gb,4);
