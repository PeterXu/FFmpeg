/*
 * VC-1 and WMV3 decoder
 * Copyright (c) 2011 Mashiat Sarker Shakkhar
 * Copyright (c) 2006-2007 Konstantin Shishkov
 * Partly based on vc9.c (c) 2005 Anonymous, Alex Beregszaszi, Michael Niedermayer
 *
 * This file is part of FFmpeg.
 *
 * FFmpeg is free software; you can redistribute it and/or
 * modify it under the terms of the GNU Lesser General Public
 * License as published by the Free Software Foundation; either
 * version 2.1 of the License, or (at your option) any later version.
 *
 * FFmpeg is distributed in the hope that it will be useful,
 * but WITHOUT ANY WARRANTY; without even the implied warranty of
 * MERCHANTABILITY or FITNESS FOR A PARTICULAR PURPOSE.  See the GNU
 * Lesser General Public License for more details.
 *
 * You should have received a copy of the GNU Lesser General Public
 * License along with FFmpeg; if not, write to the Free Software
 * Foundation, Inc., 51 Franklin Street, Fifth Floor, Boston, MA 02110-1301 USA
 */

/**
 * @file
 * VC-1 and WMV3 decoder
 */

#include "internal.h"
#include "avcodec.h"
#include "error_resilience.h"
#include "mpegvideo.h"
#include "h263.h"
#include "h264chroma.h"
#include "vc1.h"
#include "vc1data.h"
#include "vc1acdata.h"
#include "msmpeg4data.h"
#include "unary.h"
#include "mathops.h"
#include "libavutil/avassert.h"

#undef NDEBUG
#include <assert.h>

#define MB_INTRA_VLC_BITS 9
#define DC_VLC_BITS 9


// offset tables for interlaced picture MVDATA decoding
static const int offset_table1[9] = {  0,  1,  2,  4,  8, 16, 32,  64, 128 };
static const int offset_table2[9] = {  0,  1,  3,  7, 15, 31, 63, 127, 255 };

/***********************************************************************/
/**
 * @name VC-1 Bitplane decoding
 * @see 8.7, p56
 * @{
 */

/**
 * Imode types
 * @{
 */
enum Imode {
    IMODE_RAW,
    IMODE_NORM2,
    IMODE_DIFF2,
    IMODE_NORM6,
    IMODE_DIFF6,
    IMODE_ROWSKIP,
    IMODE_COLSKIP
};
/** @} */ //imode defines

static void init_block_index(VC1Context *v)
{
    MpegEncContext *s = &v->s;
    ff_init_block_index(s);
    if (v->field_mode && !(v->second_field ^ v->tff)) {
        s->dest[0] += s->current_picture_ptr->f.linesize[0];
        s->dest[1] += s->current_picture_ptr->f.linesize[1];
        s->dest[2] += s->current_picture_ptr->f.linesize[2];
    }
}

/** @} */ //Bitplane group

static void vc1_put_signed_blocks_clamped(VC1Context *v)
{
    MpegEncContext *s = &v->s;
    int topleft_mb_pos, top_mb_pos;
    int stride_y, fieldtx = 0;
    int v_dist;

    /* The put pixels loop is always one MB row behind the decoding loop,
     * because we can only put pixels when overlap filtering is done, and
     * for filtering of the bottom edge of a MB, we need the next MB row
     * present as well.
     * Within the row, the put pixels loop is also one MB col behind the
     * decoding loop. The reason for this is again, because for filtering
     * of the right MB edge, we need the next MB present. */
    if (!s->first_slice_line) {
        if (s->mb_x) {
            topleft_mb_pos = (s->mb_y - 1) * s->mb_stride + s->mb_x - 1;
            if (v->fcm == ILACE_FRAME)
                fieldtx = v->fieldtx_plane[topleft_mb_pos];
            stride_y       = s->linesize << fieldtx;
            v_dist         = (16 - fieldtx) >> (fieldtx == 0);
            s->dsp.put_signed_pixels_clamped(v->block[v->topleft_blk_idx][0],
                                             s->dest[0] - 16 * s->linesize - 16,
                                             stride_y);
            s->dsp.put_signed_pixels_clamped(v->block[v->topleft_blk_idx][1],
                                             s->dest[0] - 16 * s->linesize - 8,
                                             stride_y);
            s->dsp.put_signed_pixels_clamped(v->block[v->topleft_blk_idx][2],
                                             s->dest[0] - v_dist * s->linesize - 16,
                                             stride_y);
            s->dsp.put_signed_pixels_clamped(v->block[v->topleft_blk_idx][3],
                                             s->dest[0] - v_dist * s->linesize - 8,
                                             stride_y);
            s->dsp.put_signed_pixels_clamped(v->block[v->topleft_blk_idx][4],
                                             s->dest[1] - 8 * s->uvlinesize - 8,
                                             s->uvlinesize);
            s->dsp.put_signed_pixels_clamped(v->block[v->topleft_blk_idx][5],
                                             s->dest[2] - 8 * s->uvlinesize - 8,
                                             s->uvlinesize);
        }
        if (s->mb_x == s->mb_width - 1) {
            top_mb_pos = (s->mb_y - 1) * s->mb_stride + s->mb_x;
            if (v->fcm == ILACE_FRAME)
                fieldtx = v->fieldtx_plane[top_mb_pos];
            stride_y   = s->linesize << fieldtx;
            v_dist     = fieldtx ? 15 : 8;
            s->dsp.put_signed_pixels_clamped(v->block[v->top_blk_idx][0],
                                             s->dest[0] - 16 * s->linesize,
                                             stride_y);
            s->dsp.put_signed_pixels_clamped(v->block[v->top_blk_idx][1],
                                             s->dest[0] - 16 * s->linesize + 8,
                                             stride_y);
            s->dsp.put_signed_pixels_clamped(v->block[v->top_blk_idx][2],
                                             s->dest[0] - v_dist * s->linesize,
                                             stride_y);
            s->dsp.put_signed_pixels_clamped(v->block[v->top_blk_idx][3],
                                             s->dest[0] - v_dist * s->linesize + 8,
                                             stride_y);
            s->dsp.put_signed_pixels_clamped(v->block[v->top_blk_idx][4],
                                             s->dest[1] - 8 * s->uvlinesize,
                                             s->uvlinesize);
            s->dsp.put_signed_pixels_clamped(v->block[v->top_blk_idx][5],
                                             s->dest[2] - 8 * s->uvlinesize,
                                             s->uvlinesize);
        }
    }

#define inc_blk_idx(idx) do { \
        idx++; \
        if (idx >= v->n_allocated_blks) \
            idx = 0; \
    } while (0)

    inc_blk_idx(v->topleft_blk_idx);
    inc_blk_idx(v->top_blk_idx);
    inc_blk_idx(v->left_blk_idx);
    inc_blk_idx(v->cur_blk_idx);
}

static void vc1_loop_filter_iblk(VC1Context *v, int pq)
{
    MpegEncContext *s = &v->s;
    int j;
    if (!s->first_slice_line) {
        v->vc1dsp.vc1_v_loop_filter16(s->dest[0], s->linesize, pq);
        if (s->mb_x)
            v->vc1dsp.vc1_h_loop_filter16(s->dest[0] - 16 * s->linesize, s->linesize, pq);
        v->vc1dsp.vc1_h_loop_filter16(s->dest[0] - 16 * s->linesize + 8, s->linesize, pq);
        for (j = 0; j < 2; j++) {
            v->vc1dsp.vc1_v_loop_filter8(s->dest[j + 1], s->uvlinesize, pq);
            if (s->mb_x)
                v->vc1dsp.vc1_h_loop_filter8(s->dest[j + 1] - 8 * s->uvlinesize, s->uvlinesize, pq);
        }
    }
    v->vc1dsp.vc1_v_loop_filter16(s->dest[0] + 8 * s->linesize, s->linesize, pq);

    if (s->mb_y == s->end_mb_y - 1) {
        if (s->mb_x) {
            v->vc1dsp.vc1_h_loop_filter16(s->dest[0], s->linesize, pq);
            v->vc1dsp.vc1_h_loop_filter8(s->dest[1], s->uvlinesize, pq);
            v->vc1dsp.vc1_h_loop_filter8(s->dest[2], s->uvlinesize, pq);
        }
        v->vc1dsp.vc1_h_loop_filter16(s->dest[0] + 8, s->linesize, pq);
    }
}

static void vc1_loop_filter_iblk_delayed(VC1Context *v, int pq)
{
    MpegEncContext *s = &v->s;
    int j;

    /* The loopfilter runs 1 row and 1 column behind the overlap filter, which
     * means it runs two rows/cols behind the decoding loop. */
    if (!s->first_slice_line) {
        if (s->mb_x) {
            if (s->mb_y >= s->start_mb_y + 2) {
                v->vc1dsp.vc1_v_loop_filter16(s->dest[0] - 16 * s->linesize - 16, s->linesize, pq);

                if (s->mb_x >= 2)
                    v->vc1dsp.vc1_h_loop_filter16(s->dest[0] - 32 * s->linesize - 16, s->linesize, pq);
                v->vc1dsp.vc1_h_loop_filter16(s->dest[0] - 32 * s->linesize - 8, s->linesize, pq);
                for (j = 0; j < 2; j++) {
                    v->vc1dsp.vc1_v_loop_filter8(s->dest[j + 1] - 8 * s->uvlinesize - 8, s->uvlinesize, pq);
                    if (s->mb_x >= 2) {
                        v->vc1dsp.vc1_h_loop_filter8(s->dest[j + 1] - 16 * s->uvlinesize - 8, s->uvlinesize, pq);
                    }
                }
            }
            v->vc1dsp.vc1_v_loop_filter16(s->dest[0] - 8 * s->linesize - 16, s->linesize, pq);
        }

        if (s->mb_x == s->mb_width - 1) {
            if (s->mb_y >= s->start_mb_y + 2) {
                v->vc1dsp.vc1_v_loop_filter16(s->dest[0] - 16 * s->linesize, s->linesize, pq);

                if (s->mb_x)
                    v->vc1dsp.vc1_h_loop_filter16(s->dest[0] - 32 * s->linesize, s->linesize, pq);
                v->vc1dsp.vc1_h_loop_filter16(s->dest[0] - 32 * s->linesize + 8, s->linesize, pq);
                for (j = 0; j < 2; j++) {
                    v->vc1dsp.vc1_v_loop_filter8(s->dest[j + 1] - 8 * s->uvlinesize, s->uvlinesize, pq);
                    if (s->mb_x >= 2) {
                        v->vc1dsp.vc1_h_loop_filter8(s->dest[j + 1] - 16 * s->uvlinesize, s->uvlinesize, pq);
                    }
                }
            }
            v->vc1dsp.vc1_v_loop_filter16(s->dest[0] - 8 * s->linesize, s->linesize, pq);
        }

        if (s->mb_y == s->end_mb_y) {
            if (s->mb_x) {
                if (s->mb_x >= 2)
                    v->vc1dsp.vc1_h_loop_filter16(s->dest[0] - 16 * s->linesize - 16, s->linesize, pq);
                v->vc1dsp.vc1_h_loop_filter16(s->dest[0] - 16 * s->linesize - 8, s->linesize, pq);
                if (s->mb_x >= 2) {
                    for (j = 0; j < 2; j++) {
                        v->vc1dsp.vc1_h_loop_filter8(s->dest[j + 1] - 8 * s->uvlinesize - 8, s->uvlinesize, pq);
                    }
                }
            }

            if (s->mb_x == s->mb_width - 1) {
                if (s->mb_x)
                    v->vc1dsp.vc1_h_loop_filter16(s->dest[0] - 16 * s->linesize, s->linesize, pq);
                v->vc1dsp.vc1_h_loop_filter16(s->dest[0] - 16 * s->linesize + 8, s->linesize, pq);
                if (s->mb_x) {
                    for (j = 0; j < 2; j++) {
                        v->vc1dsp.vc1_h_loop_filter8(s->dest[j + 1] - 8 * s->uvlinesize, s->uvlinesize, pq);
                    }
                }
            }
        }
    }
}

static void vc1_smooth_overlap_filter_iblk(VC1Context *v)
{
    MpegEncContext *s = &v->s;
    int mb_pos;

    if (v->condover == CONDOVER_NONE)
        return;

    mb_pos = s->mb_x + s->mb_y * s->mb_stride;

    /* Within a MB, the horizontal overlap always runs before the vertical.
     * To accomplish that, we run the H on left and internal borders of the
     * currently decoded MB. Then, we wait for the next overlap iteration
     * to do H overlap on the right edge of this MB, before moving over and
     * running the V overlap. Therefore, the V overlap makes us trail by one
     * MB col and the H overlap filter makes us trail by one MB row. This
     * is reflected in the time at which we run the put_pixels loop. */
    if (v->condover == CONDOVER_ALL || v->pq >= 9 || v->over_flags_plane[mb_pos]) {
        if (s->mb_x && (v->condover == CONDOVER_ALL || v->pq >= 9 ||
                        v->over_flags_plane[mb_pos - 1])) {
            v->vc1dsp.vc1_h_s_overlap(v->block[v->left_blk_idx][1],
                                      v->block[v->cur_blk_idx][0]);
            v->vc1dsp.vc1_h_s_overlap(v->block[v->left_blk_idx][3],
                                      v->block[v->cur_blk_idx][2]);
            if (!(s->flags & CODEC_FLAG_GRAY)) {
                v->vc1dsp.vc1_h_s_overlap(v->block[v->left_blk_idx][4],
                                          v->block[v->cur_blk_idx][4]);
                v->vc1dsp.vc1_h_s_overlap(v->block[v->left_blk_idx][5],
                                          v->block[v->cur_blk_idx][5]);
            }
        }
        v->vc1dsp.vc1_h_s_overlap(v->block[v->cur_blk_idx][0],
                                  v->block[v->cur_blk_idx][1]);
        v->vc1dsp.vc1_h_s_overlap(v->block[v->cur_blk_idx][2],
                                  v->block[v->cur_blk_idx][3]);

        if (s->mb_x == s->mb_width - 1) {
            if (!s->first_slice_line && (v->condover == CONDOVER_ALL || v->pq >= 9 ||
                                         v->over_flags_plane[mb_pos - s->mb_stride])) {
                v->vc1dsp.vc1_v_s_overlap(v->block[v->top_blk_idx][2],
                                          v->block[v->cur_blk_idx][0]);
                v->vc1dsp.vc1_v_s_overlap(v->block[v->top_blk_idx][3],
                                          v->block[v->cur_blk_idx][1]);
                if (!(s->flags & CODEC_FLAG_GRAY)) {
                    v->vc1dsp.vc1_v_s_overlap(v->block[v->top_blk_idx][4],
                                              v->block[v->cur_blk_idx][4]);
                    v->vc1dsp.vc1_v_s_overlap(v->block[v->top_blk_idx][5],
                                              v->block[v->cur_blk_idx][5]);
                }
            }
            v->vc1dsp.vc1_v_s_overlap(v->block[v->cur_blk_idx][0],
                                      v->block[v->cur_blk_idx][2]);
            v->vc1dsp.vc1_v_s_overlap(v->block[v->cur_blk_idx][1],
                                      v->block[v->cur_blk_idx][3]);
        }
    }
    if (s->mb_x && (v->condover == CONDOVER_ALL || v->over_flags_plane[mb_pos - 1])) {
        if (!s->first_slice_line && (v->condover == CONDOVER_ALL || v->pq >= 9 ||
                                     v->over_flags_plane[mb_pos - s->mb_stride - 1])) {
            v->vc1dsp.vc1_v_s_overlap(v->block[v->topleft_blk_idx][2],
                                      v->block[v->left_blk_idx][0]);
            v->vc1dsp.vc1_v_s_overlap(v->block[v->topleft_blk_idx][3],
                                      v->block[v->left_blk_idx][1]);
            if (!(s->flags & CODEC_FLAG_GRAY)) {
                v->vc1dsp.vc1_v_s_overlap(v->block[v->topleft_blk_idx][4],
                                          v->block[v->left_blk_idx][4]);
                v->vc1dsp.vc1_v_s_overlap(v->block[v->topleft_blk_idx][5],
                                          v->block[v->left_blk_idx][5]);
            }
        }
        v->vc1dsp.vc1_v_s_overlap(v->block[v->left_blk_idx][0],
                                  v->block[v->left_blk_idx][2]);
        v->vc1dsp.vc1_v_s_overlap(v->block[v->left_blk_idx][1],
                                  v->block[v->left_blk_idx][3]);
    }
}

/** Do motion compensation over 1 macroblock
 * Mostly adapted hpel_motion and qpel_motion from mpegvideo.c
 */
static void vc1_mc_1mv(VC1Context *v, int dir)
{
    MpegEncContext *s = &v->s;
    H264ChromaContext *h264chroma = &v->h264chroma;
    uint8_t *srcY, *srcU, *srcV;
    int dxy, mx, my, uvmx, uvmy, src_x, src_y, uvsrc_x, uvsrc_y;
    int v_edge_pos = s->v_edge_pos >> v->field_mode;
    int i;
    uint8_t (*luty)[256], (*lutuv)[256];
    int use_ic;

    if ((!v->field_mode ||
         (v->ref_field_type[dir] == 1 && v->cur_field_type == 1)) &&
        !v->s.last_picture.f.data[0])
        return;

    mx = s->mv[dir][0][0];
    my = s->mv[dir][0][1];

    // store motion vectors for further use in B frames
    if (s->pict_type == AV_PICTURE_TYPE_P) {
        for (i = 0; i < 4; i++) {
            s->current_picture.motion_val[1][s->block_index[i] + v->blocks_off][0] = mx;
            s->current_picture.motion_val[1][s->block_index[i] + v->blocks_off][1] = my;
        }
    }

    uvmx = (mx + ((mx & 3) == 3)) >> 1;
    uvmy = (my + ((my & 3) == 3)) >> 1;
    v->luma_mv[s->mb_x][0] = uvmx;
    v->luma_mv[s->mb_x][1] = uvmy;

    if (v->field_mode &&
        v->cur_field_type != v->ref_field_type[dir]) {
        my   = my   - 2 + 4 * v->cur_field_type;
        uvmy = uvmy - 2 + 4 * v->cur_field_type;
    }

    // fastuvmc shall be ignored for interlaced frame picture
    if (v->fastuvmc && (v->fcm != ILACE_FRAME)) {
        uvmx = uvmx + ((uvmx < 0) ? (uvmx & 1) : -(uvmx & 1));
        uvmy = uvmy + ((uvmy < 0) ? (uvmy & 1) : -(uvmy & 1));
    }
    if (!dir) {
        if (v->field_mode && (v->cur_field_type != v->ref_field_type[dir]) && v->second_field) {
            srcY = s->current_picture.f.data[0];
            srcU = s->current_picture.f.data[1];
            srcV = s->current_picture.f.data[2];
            luty  = v->curr_luty;
            lutuv = v->curr_lutuv;
            use_ic = v->curr_use_ic;
        } else {
            srcY = s->last_picture.f.data[0];
            srcU = s->last_picture.f.data[1];
            srcV = s->last_picture.f.data[2];
            luty  = v->last_luty;
            lutuv = v->last_lutuv;
            use_ic = v->last_use_ic;
        }
    } else {
        srcY = s->next_picture.f.data[0];
        srcU = s->next_picture.f.data[1];
        srcV = s->next_picture.f.data[2];
        luty  = v->next_luty;
        lutuv = v->next_lutuv;
        use_ic = v->next_use_ic;
    }

<<<<<<< HEAD
    if(!srcY)
        return;
=======
    if (!srcY || !srcU) {
        av_log(v->s.avctx, AV_LOG_ERROR, "Referenced frame missing.\n");
        return;
    }
>>>>>>> 090cd063

    src_x   = s->mb_x * 16 + (mx   >> 2);
    src_y   = s->mb_y * 16 + (my   >> 2);
    uvsrc_x = s->mb_x *  8 + (uvmx >> 2);
    uvsrc_y = s->mb_y *  8 + (uvmy >> 2);

    if (v->profile != PROFILE_ADVANCED) {
        src_x   = av_clip(  src_x, -16, s->mb_width  * 16);
        src_y   = av_clip(  src_y, -16, s->mb_height * 16);
        uvsrc_x = av_clip(uvsrc_x,  -8, s->mb_width  *  8);
        uvsrc_y = av_clip(uvsrc_y,  -8, s->mb_height *  8);
    } else {
        src_x   = av_clip(  src_x, -17, s->avctx->coded_width);
        src_y   = av_clip(  src_y, -18, s->avctx->coded_height + 1);
        uvsrc_x = av_clip(uvsrc_x,  -8, s->avctx->coded_width  >> 1);
        uvsrc_y = av_clip(uvsrc_y,  -8, s->avctx->coded_height >> 1);
    }

    srcY += src_y   * s->linesize   + src_x;
    srcU += uvsrc_y * s->uvlinesize + uvsrc_x;
    srcV += uvsrc_y * s->uvlinesize + uvsrc_x;

    if (v->field_mode && v->ref_field_type[dir]) {
        srcY += s->current_picture_ptr->f.linesize[0];
        srcU += s->current_picture_ptr->f.linesize[1];
        srcV += s->current_picture_ptr->f.linesize[2];
    }

    /* for grayscale we should not try to read from unknown area */
    if (s->flags & CODEC_FLAG_GRAY) {
        srcU = s->edge_emu_buffer + 18 * s->linesize;
        srcV = s->edge_emu_buffer + 18 * s->linesize;
    }

    if (v->rangeredfrm || use_ic
        || s->h_edge_pos < 22 || v_edge_pos < 22
        || (unsigned)(src_x - s->mspel) > s->h_edge_pos - (mx&3) - 16 - s->mspel * 3
        || (unsigned)(src_y - 1)        > v_edge_pos    - (my&3) - 16 - 3) {
        uint8_t *uvbuf = s->edge_emu_buffer + 19 * s->linesize;

        srcY -= s->mspel * (1 + s->linesize);
        s->vdsp.emulated_edge_mc(s->edge_emu_buffer, srcY, s->linesize,
                                 17 + s->mspel * 2, 17 + s->mspel * 2,
                                 src_x - s->mspel, src_y - s->mspel,
                                 s->h_edge_pos, v_edge_pos);
        srcY = s->edge_emu_buffer;
        s->vdsp.emulated_edge_mc(uvbuf     , srcU, s->uvlinesize, 8 + 1, 8 + 1,
                                 uvsrc_x, uvsrc_y, s->h_edge_pos >> 1, v_edge_pos >> 1);
        s->vdsp.emulated_edge_mc(uvbuf + 16, srcV, s->uvlinesize, 8 + 1, 8 + 1,
                                 uvsrc_x, uvsrc_y, s->h_edge_pos >> 1, v_edge_pos >> 1);
        srcU = uvbuf;
        srcV = uvbuf + 16;
        /* if we deal with range reduction we need to scale source blocks */
        if (v->rangeredfrm) {
            int i, j;
            uint8_t *src, *src2;

            src = srcY;
            for (j = 0; j < 17 + s->mspel * 2; j++) {
                for (i = 0; i < 17 + s->mspel * 2; i++)
                    src[i] = ((src[i] - 128) >> 1) + 128;
                src += s->linesize;
            }
            src  = srcU;
            src2 = srcV;
            for (j = 0; j < 9; j++) {
                for (i = 0; i < 9; i++) {
                    src[i]  = ((src[i]  - 128) >> 1) + 128;
                    src2[i] = ((src2[i] - 128) >> 1) + 128;
                }
                src  += s->uvlinesize;
                src2 += s->uvlinesize;
            }
        }
        /* if we deal with intensity compensation we need to scale source blocks */
        if (use_ic) {
            int i, j;
            uint8_t *src, *src2;

            src = srcY;
            for (j = 0; j < 17 + s->mspel * 2; j++) {
                int f = v->field_mode ? v->ref_field_type[dir] : ((j + src_y - s->mspel) & 1) ;
                for (i = 0; i < 17 + s->mspel * 2; i++)
                    src[i] = luty[f][src[i]];
                src += s->linesize;
            }
            src  = srcU;
            src2 = srcV;
            for (j = 0; j < 9; j++) {
                int f = v->field_mode ? v->ref_field_type[dir] : ((j + uvsrc_y) & 1);
                for (i = 0; i < 9; i++) {
                    src[i]  = lutuv[f][src[i]];
                    src2[i] = lutuv[f][src2[i]];
                }
                src  += s->uvlinesize;
                src2 += s->uvlinesize;
            }
        }
        srcY += s->mspel * (1 + s->linesize);
    }

    if (s->mspel) {
        dxy = ((my & 3) << 2) | (mx & 3);
        v->vc1dsp.put_vc1_mspel_pixels_tab[dxy](s->dest[0]    , srcY    , s->linesize, v->rnd);
        v->vc1dsp.put_vc1_mspel_pixels_tab[dxy](s->dest[0] + 8, srcY + 8, s->linesize, v->rnd);
        srcY += s->linesize * 8;
        v->vc1dsp.put_vc1_mspel_pixels_tab[dxy](s->dest[0] + 8 * s->linesize    , srcY    , s->linesize, v->rnd);
        v->vc1dsp.put_vc1_mspel_pixels_tab[dxy](s->dest[0] + 8 * s->linesize + 8, srcY + 8, s->linesize, v->rnd);
    } else { // hpel mc - always used for luma
        dxy = (my & 2) | ((mx & 2) >> 1);
        if (!v->rnd)
            s->hdsp.put_pixels_tab[0][dxy](s->dest[0], srcY, s->linesize, 16);
        else
            s->hdsp.put_no_rnd_pixels_tab[0][dxy](s->dest[0], srcY, s->linesize, 16);
    }

    if (s->flags & CODEC_FLAG_GRAY) return;
    /* Chroma MC always uses qpel bilinear */
    uvmx = (uvmx & 3) << 1;
    uvmy = (uvmy & 3) << 1;
    if (!v->rnd) {
        h264chroma->put_h264_chroma_pixels_tab[0](s->dest[1], srcU, s->uvlinesize, 8, uvmx, uvmy);
        h264chroma->put_h264_chroma_pixels_tab[0](s->dest[2], srcV, s->uvlinesize, 8, uvmx, uvmy);
    } else {
        v->vc1dsp.put_no_rnd_vc1_chroma_pixels_tab[0](s->dest[1], srcU, s->uvlinesize, 8, uvmx, uvmy);
        v->vc1dsp.put_no_rnd_vc1_chroma_pixels_tab[0](s->dest[2], srcV, s->uvlinesize, 8, uvmx, uvmy);
    }
}

static inline int median4(int a, int b, int c, int d)
{
    if (a < b) {
        if (c < d) return (FFMIN(b, d) + FFMAX(a, c)) / 2;
        else       return (FFMIN(b, c) + FFMAX(a, d)) / 2;
    } else {
        if (c < d) return (FFMIN(a, d) + FFMAX(b, c)) / 2;
        else       return (FFMIN(a, c) + FFMAX(b, d)) / 2;
    }
}

/** Do motion compensation for 4-MV macroblock - luminance block
 */
static void vc1_mc_4mv_luma(VC1Context *v, int n, int dir, int avg)
{
    MpegEncContext *s = &v->s;
    uint8_t *srcY;
    int dxy, mx, my, src_x, src_y;
    int off;
    int fieldmv = (v->fcm == ILACE_FRAME) ? v->blk_mv_type[s->block_index[n]] : 0;
    int v_edge_pos = s->v_edge_pos >> v->field_mode;
    uint8_t (*luty)[256];
    int use_ic;

    if ((!v->field_mode ||
         (v->ref_field_type[dir] == 1 && v->cur_field_type == 1)) &&
        !v->s.last_picture.f.data[0])
        return;

    mx = s->mv[dir][n][0];
    my = s->mv[dir][n][1];

    if (!dir) {
        if (v->field_mode && (v->cur_field_type != v->ref_field_type[dir]) && v->second_field) {
            srcY = s->current_picture.f.data[0];
            luty = v->curr_luty;
            use_ic = v->curr_use_ic;
        } else {
            srcY = s->last_picture.f.data[0];
            luty = v->last_luty;
            use_ic = v->last_use_ic;
        }
    } else {
        srcY = s->next_picture.f.data[0];
        luty = v->next_luty;
        use_ic = v->next_use_ic;
    }

<<<<<<< HEAD
    if(!srcY)
        return;
=======
    if (!srcY) {
        av_log(v->s.avctx, AV_LOG_ERROR, "Referenced frame missing.\n");
        return;
    }
>>>>>>> 090cd063

    if (v->field_mode) {
        if (v->cur_field_type != v->ref_field_type[dir])
            my = my - 2 + 4 * v->cur_field_type;
    }

    if (s->pict_type == AV_PICTURE_TYPE_P && n == 3 && v->field_mode) {
        int same_count = 0, opp_count = 0, k;
        int chosen_mv[2][4][2], f;
        int tx, ty;
        for (k = 0; k < 4; k++) {
            f = v->mv_f[0][s->block_index[k] + v->blocks_off];
            chosen_mv[f][f ? opp_count : same_count][0] = s->mv[0][k][0];
            chosen_mv[f][f ? opp_count : same_count][1] = s->mv[0][k][1];
            opp_count  += f;
            same_count += 1 - f;
        }
        f = opp_count > same_count;
        switch (f ? opp_count : same_count) {
        case 4:
            tx = median4(chosen_mv[f][0][0], chosen_mv[f][1][0],
                         chosen_mv[f][2][0], chosen_mv[f][3][0]);
            ty = median4(chosen_mv[f][0][1], chosen_mv[f][1][1],
                         chosen_mv[f][2][1], chosen_mv[f][3][1]);
            break;
        case 3:
            tx = mid_pred(chosen_mv[f][0][0], chosen_mv[f][1][0], chosen_mv[f][2][0]);
            ty = mid_pred(chosen_mv[f][0][1], chosen_mv[f][1][1], chosen_mv[f][2][1]);
            break;
        case 2:
            tx = (chosen_mv[f][0][0] + chosen_mv[f][1][0]) / 2;
            ty = (chosen_mv[f][0][1] + chosen_mv[f][1][1]) / 2;
            break;
        default:
            av_assert0(0);
        }
        s->current_picture.motion_val[1][s->block_index[0] + v->blocks_off][0] = tx;
        s->current_picture.motion_val[1][s->block_index[0] + v->blocks_off][1] = ty;
        for (k = 0; k < 4; k++)
            v->mv_f[1][s->block_index[k] + v->blocks_off] = f;
    }

    if (v->fcm == ILACE_FRAME) {  // not sure if needed for other types of picture
        int qx, qy;
        int width  = s->avctx->coded_width;
        int height = s->avctx->coded_height >> 1;
        if (s->pict_type == AV_PICTURE_TYPE_P) {
            s->current_picture.motion_val[1][s->block_index[n] + v->blocks_off][0] = mx;
            s->current_picture.motion_val[1][s->block_index[n] + v->blocks_off][1] = my;
        }
        qx = (s->mb_x * 16) + (mx >> 2);
        qy = (s->mb_y *  8) + (my >> 3);

        if (qx < -17)
            mx -= 4 * (qx + 17);
        else if (qx > width)
            mx -= 4 * (qx - width);
        if (qy < -18)
            my -= 8 * (qy + 18);
        else if (qy > height + 1)
            my -= 8 * (qy - height - 1);
    }

    if ((v->fcm == ILACE_FRAME) && fieldmv)
        off = ((n > 1) ? s->linesize : 0) + (n & 1) * 8;
    else
        off = s->linesize * 4 * (n & 2) + (n & 1) * 8;

    src_x = s->mb_x * 16 + (n & 1) * 8 + (mx >> 2);
    if (!fieldmv)
        src_y = s->mb_y * 16 + (n & 2) * 4 + (my >> 2);
    else
        src_y = s->mb_y * 16 + ((n > 1) ? 1 : 0) + (my >> 2);

    if (v->profile != PROFILE_ADVANCED) {
        src_x = av_clip(src_x, -16, s->mb_width  * 16);
        src_y = av_clip(src_y, -16, s->mb_height * 16);
    } else {
        src_x = av_clip(src_x, -17, s->avctx->coded_width);
        if (v->fcm == ILACE_FRAME) {
            if (src_y & 1)
                src_y = av_clip(src_y, -17, s->avctx->coded_height + 1);
            else
                src_y = av_clip(src_y, -18, s->avctx->coded_height);
        } else {
            src_y = av_clip(src_y, -18, s->avctx->coded_height + 1);
        }
    }

    srcY += src_y * s->linesize + src_x;
    if (v->field_mode && v->ref_field_type[dir])
        srcY += s->current_picture_ptr->f.linesize[0];

    if (fieldmv && !(src_y & 1))
        v_edge_pos--;
    if (fieldmv && (src_y & 1) && src_y < 4)
        src_y--;
    if (v->rangeredfrm || use_ic
        || s->h_edge_pos < 13 || v_edge_pos < 23
        || (unsigned)(src_x - s->mspel) > s->h_edge_pos - (mx & 3) - 8 - s->mspel * 2
        || (unsigned)(src_y - (s->mspel << fieldmv)) > v_edge_pos - (my & 3) - ((8 + s->mspel * 2) << fieldmv)) {
        srcY -= s->mspel * (1 + (s->linesize << fieldmv));
        /* check emulate edge stride and offset */
        s->vdsp.emulated_edge_mc(s->edge_emu_buffer, srcY, s->linesize,
                                 9 + s->mspel * 2, (9 + s->mspel * 2) << fieldmv,
                                 src_x - s->mspel, src_y - (s->mspel << fieldmv),
                                 s->h_edge_pos, v_edge_pos);
        srcY = s->edge_emu_buffer;
        /* if we deal with range reduction we need to scale source blocks */
        if (v->rangeredfrm) {
            int i, j;
            uint8_t *src;

            src = srcY;
            for (j = 0; j < 9 + s->mspel * 2; j++) {
                for (i = 0; i < 9 + s->mspel * 2; i++)
                    src[i] = ((src[i] - 128) >> 1) + 128;
                src += s->linesize << fieldmv;
            }
        }
        /* if we deal with intensity compensation we need to scale source blocks */
        if (use_ic) {
            int i, j;
            uint8_t *src;

            src = srcY;
            for (j = 0; j < 9 + s->mspel * 2; j++) {
                int f = v->field_mode ? v->ref_field_type[dir] : (((j<<fieldmv)+src_y - (s->mspel << fieldmv)) & 1);
                for (i = 0; i < 9 + s->mspel * 2; i++)
                    src[i] = luty[f][src[i]];
                src += s->linesize << fieldmv;
            }
        }
        srcY += s->mspel * (1 + (s->linesize << fieldmv));
    }

    if (s->mspel) {
        dxy = ((my & 3) << 2) | (mx & 3);
        if (avg)
            v->vc1dsp.avg_vc1_mspel_pixels_tab[dxy](s->dest[0] + off, srcY, s->linesize << fieldmv, v->rnd);
        else
            v->vc1dsp.put_vc1_mspel_pixels_tab[dxy](s->dest[0] + off, srcY, s->linesize << fieldmv, v->rnd);
    } else { // hpel mc - always used for luma
        dxy = (my & 2) | ((mx & 2) >> 1);
        if (!v->rnd)
            s->hdsp.put_pixels_tab[1][dxy](s->dest[0] + off, srcY, s->linesize, 8);
        else
            s->hdsp.put_no_rnd_pixels_tab[1][dxy](s->dest[0] + off, srcY, s->linesize, 8);
    }
}

static av_always_inline int get_chroma_mv(int *mvx, int *mvy, int *a, int flag, int *tx, int *ty)
{
    int idx, i;
    static const int count[16] = { 0, 1, 1, 2, 1, 2, 2, 3, 1, 2, 2, 3, 2, 3, 3, 4};

    idx =  ((a[3] != flag) << 3)
         | ((a[2] != flag) << 2)
         | ((a[1] != flag) << 1)
         |  (a[0] != flag);
    if (!idx) {
        *tx = median4(mvx[0], mvx[1], mvx[2], mvx[3]);
        *ty = median4(mvy[0], mvy[1], mvy[2], mvy[3]);
        return 4;
    } else if (count[idx] == 1) {
        switch (idx) {
        case 0x1:
            *tx = mid_pred(mvx[1], mvx[2], mvx[3]);
            *ty = mid_pred(mvy[1], mvy[2], mvy[3]);
            return 3;
        case 0x2:
            *tx = mid_pred(mvx[0], mvx[2], mvx[3]);
            *ty = mid_pred(mvy[0], mvy[2], mvy[3]);
            return 3;
        case 0x4:
            *tx = mid_pred(mvx[0], mvx[1], mvx[3]);
            *ty = mid_pred(mvy[0], mvy[1], mvy[3]);
            return 3;
        case 0x8:
            *tx = mid_pred(mvx[0], mvx[1], mvx[2]);
            *ty = mid_pred(mvy[0], mvy[1], mvy[2]);
            return 3;
        }
    } else if (count[idx] == 2) {
        int t1 = 0, t2 = 0;
        for (i = 0; i < 3; i++)
            if (!a[i]) {
                t1 = i;
                break;
            }
        for (i = t1 + 1; i < 4; i++)
            if (!a[i]) {
                t2 = i;
                break;
            }
        *tx = (mvx[t1] + mvx[t2]) / 2;
        *ty = (mvy[t1] + mvy[t2]) / 2;
        return 2;
    } else {
        return 0;
    }
    return -1;
}

/** Do motion compensation for 4-MV macroblock - both chroma blocks
 */
static void vc1_mc_4mv_chroma(VC1Context *v, int dir)
{
    MpegEncContext *s = &v->s;
    H264ChromaContext *h264chroma = &v->h264chroma;
    uint8_t *srcU, *srcV;
    int uvmx, uvmy, uvsrc_x, uvsrc_y;
    int k, tx = 0, ty = 0;
    int mvx[4], mvy[4], intra[4], mv_f[4];
    int valid_count;
    int chroma_ref_type = v->cur_field_type;
    int v_edge_pos = s->v_edge_pos >> v->field_mode;
    uint8_t (*lutuv)[256];
    int use_ic;

    if (!v->field_mode && !v->s.last_picture.f.data[0])
        return;
    if (s->flags & CODEC_FLAG_GRAY)
        return;

    for (k = 0; k < 4; k++) {
        mvx[k] = s->mv[dir][k][0];
        mvy[k] = s->mv[dir][k][1];
        intra[k] = v->mb_type[0][s->block_index[k]];
        if (v->field_mode)
            mv_f[k] = v->mv_f[dir][s->block_index[k] + v->blocks_off];
    }

    /* calculate chroma MV vector from four luma MVs */
    if (!v->field_mode || (v->field_mode && !v->numref)) {
        valid_count = get_chroma_mv(mvx, mvy, intra, 0, &tx, &ty);
        chroma_ref_type = v->reffield;
        if (!valid_count) {
            s->current_picture.motion_val[1][s->block_index[0] + v->blocks_off][0] = 0;
            s->current_picture.motion_val[1][s->block_index[0] + v->blocks_off][1] = 0;
            v->luma_mv[s->mb_x][0] = v->luma_mv[s->mb_x][1] = 0;
            return; //no need to do MC for intra blocks
        }
    } else {
        int dominant = 0;
        if (mv_f[0] + mv_f[1] + mv_f[2] + mv_f[3] > 2)
            dominant = 1;
        valid_count = get_chroma_mv(mvx, mvy, mv_f, dominant, &tx, &ty);
        if (dominant)
            chroma_ref_type = !v->cur_field_type;
    }
    if (v->field_mode && chroma_ref_type == 1 && v->cur_field_type == 1 && !v->s.last_picture.f.data[0])
        return;
    s->current_picture.motion_val[1][s->block_index[0] + v->blocks_off][0] = tx;
    s->current_picture.motion_val[1][s->block_index[0] + v->blocks_off][1] = ty;
    uvmx = (tx + ((tx & 3) == 3)) >> 1;
    uvmy = (ty + ((ty & 3) == 3)) >> 1;

    v->luma_mv[s->mb_x][0] = uvmx;
    v->luma_mv[s->mb_x][1] = uvmy;

    if (v->fastuvmc) {
        uvmx = uvmx + ((uvmx < 0) ? (uvmx & 1) : -(uvmx & 1));
        uvmy = uvmy + ((uvmy < 0) ? (uvmy & 1) : -(uvmy & 1));
    }
    // Field conversion bias
    if (v->cur_field_type != chroma_ref_type)
        uvmy += 2 - 4 * chroma_ref_type;

    uvsrc_x = s->mb_x * 8 + (uvmx >> 2);
    uvsrc_y = s->mb_y * 8 + (uvmy >> 2);

    if (v->profile != PROFILE_ADVANCED) {
        uvsrc_x = av_clip(uvsrc_x, -8, s->mb_width  * 8);
        uvsrc_y = av_clip(uvsrc_y, -8, s->mb_height * 8);
    } else {
        uvsrc_x = av_clip(uvsrc_x, -8, s->avctx->coded_width  >> 1);
        uvsrc_y = av_clip(uvsrc_y, -8, s->avctx->coded_height >> 1);
    }

    if (!dir) {
        if (v->field_mode && (v->cur_field_type != chroma_ref_type) && v->second_field) {
            srcU = s->current_picture.f.data[1];
            srcV = s->current_picture.f.data[2];
            lutuv = v->curr_lutuv;
            use_ic = v->curr_use_ic;
        } else {
            srcU = s->last_picture.f.data[1];
            srcV = s->last_picture.f.data[2];
            lutuv = v->last_lutuv;
            use_ic = v->last_use_ic;
        }
    } else {
        srcU = s->next_picture.f.data[1];
        srcV = s->next_picture.f.data[2];
        lutuv = v->next_lutuv;
        use_ic = v->next_use_ic;
    }

<<<<<<< HEAD
    if(!srcU)
        return;
=======
    if (!srcU) {
        av_log(v->s.avctx, AV_LOG_ERROR, "Referenced frame missing.\n");
        return;
    }
>>>>>>> 090cd063

    srcU += uvsrc_y * s->uvlinesize + uvsrc_x;
    srcV += uvsrc_y * s->uvlinesize + uvsrc_x;

    if (v->field_mode) {
        if (chroma_ref_type) {
            srcU += s->current_picture_ptr->f.linesize[1];
            srcV += s->current_picture_ptr->f.linesize[2];
        }
    }

    if (v->rangeredfrm || use_ic
        || s->h_edge_pos < 18 || v_edge_pos < 18
        || (unsigned)uvsrc_x > (s->h_edge_pos >> 1) - 9
        || (unsigned)uvsrc_y > (v_edge_pos    >> 1) - 9) {
        s->vdsp.emulated_edge_mc(s->edge_emu_buffer     , srcU, s->uvlinesize,
                                 8 + 1, 8 + 1, uvsrc_x, uvsrc_y,
                                 s->h_edge_pos >> 1, v_edge_pos >> 1);
        s->vdsp.emulated_edge_mc(s->edge_emu_buffer + 16, srcV, s->uvlinesize,
                                 8 + 1, 8 + 1, uvsrc_x, uvsrc_y,
                                 s->h_edge_pos >> 1, v_edge_pos >> 1);
        srcU = s->edge_emu_buffer;
        srcV = s->edge_emu_buffer + 16;

        /* if we deal with range reduction we need to scale source blocks */
        if (v->rangeredfrm) {
            int i, j;
            uint8_t *src, *src2;

            src  = srcU;
            src2 = srcV;
            for (j = 0; j < 9; j++) {
                for (i = 0; i < 9; i++) {
                    src[i]  = ((src[i]  - 128) >> 1) + 128;
                    src2[i] = ((src2[i] - 128) >> 1) + 128;
                }
                src  += s->uvlinesize;
                src2 += s->uvlinesize;
            }
        }
        /* if we deal with intensity compensation we need to scale source blocks */
        if (use_ic) {
            int i, j;
            uint8_t *src, *src2;

            src  = srcU;
            src2 = srcV;
            for (j = 0; j < 9; j++) {
                int f = v->field_mode ? chroma_ref_type : ((j + uvsrc_y) & 1);
                for (i = 0; i < 9; i++) {
                    src[i]  = lutuv[f][src[i]];
                    src2[i] = lutuv[f][src2[i]];
                }
                src  += s->uvlinesize;
                src2 += s->uvlinesize;
            }
        }
    }

    /* Chroma MC always uses qpel bilinear */
    uvmx = (uvmx & 3) << 1;
    uvmy = (uvmy & 3) << 1;
    if (!v->rnd) {
        h264chroma->put_h264_chroma_pixels_tab[0](s->dest[1], srcU, s->uvlinesize, 8, uvmx, uvmy);
        h264chroma->put_h264_chroma_pixels_tab[0](s->dest[2], srcV, s->uvlinesize, 8, uvmx, uvmy);
    } else {
        v->vc1dsp.put_no_rnd_vc1_chroma_pixels_tab[0](s->dest[1], srcU, s->uvlinesize, 8, uvmx, uvmy);
        v->vc1dsp.put_no_rnd_vc1_chroma_pixels_tab[0](s->dest[2], srcV, s->uvlinesize, 8, uvmx, uvmy);
    }
}

/** Do motion compensation for 4-MV interlaced frame chroma macroblock (both U and V)
 */
static void vc1_mc_4mv_chroma4(VC1Context *v, int dir, int dir2, int avg)
{
    MpegEncContext *s = &v->s;
    H264ChromaContext *h264chroma = &v->h264chroma;
    uint8_t *srcU, *srcV;
    int uvsrc_x, uvsrc_y;
    int uvmx_field[4], uvmy_field[4];
    int i, off, tx, ty;
    int fieldmv = v->blk_mv_type[s->block_index[0]];
    static const int s_rndtblfield[16] = { 0, 0, 1, 2, 4, 4, 5, 6, 2, 2, 3, 8, 6, 6, 7, 12 };
    int v_dist = fieldmv ? 1 : 4; // vertical offset for lower sub-blocks
    int v_edge_pos = s->v_edge_pos >> 1;
    int use_ic;
    uint8_t (*lutuv)[256];

    if (s->flags & CODEC_FLAG_GRAY)
        return;

    for (i = 0; i < 4; i++) {
        int d = i < 2 ? dir: dir2;
        tx = s->mv[d][i][0];
        uvmx_field[i] = (tx + ((tx & 3) == 3)) >> 1;
        ty = s->mv[d][i][1];
        if (fieldmv)
            uvmy_field[i] = (ty >> 4) * 8 + s_rndtblfield[ty & 0xF];
        else
            uvmy_field[i] = (ty + ((ty & 3) == 3)) >> 1;
    }

    for (i = 0; i < 4; i++) {
        off = (i & 1) * 4 + ((i & 2) ? v_dist * s->uvlinesize : 0);
        uvsrc_x = s->mb_x * 8 +  (i & 1) * 4           + (uvmx_field[i] >> 2);
        uvsrc_y = s->mb_y * 8 + ((i & 2) ? v_dist : 0) + (uvmy_field[i] >> 2);
        // FIXME: implement proper pull-back (see vc1cropmv.c, vc1CROPMV_ChromaPullBack())
        uvsrc_x = av_clip(uvsrc_x, -8, s->avctx->coded_width  >> 1);
        uvsrc_y = av_clip(uvsrc_y, -8, s->avctx->coded_height >> 1);
        if (i < 2 ? dir : dir2) {
            srcU = s->next_picture.f.data[1];
            srcV = s->next_picture.f.data[2];
            lutuv  = v->next_lutuv;
            use_ic = v->next_use_ic;
        } else {
            srcU = s->last_picture.f.data[1];
            srcV = s->last_picture.f.data[2];
            lutuv  = v->last_lutuv;
            use_ic = v->last_use_ic;
        }
        if (!srcU)
            return;
        srcU += uvsrc_y * s->uvlinesize + uvsrc_x;
        srcV += uvsrc_y * s->uvlinesize + uvsrc_x;
        uvmx_field[i] = (uvmx_field[i] & 3) << 1;
        uvmy_field[i] = (uvmy_field[i] & 3) << 1;

        if (fieldmv && !(uvsrc_y & 1))
            v_edge_pos = (s->v_edge_pos >> 1) - 1;

        if (fieldmv && (uvsrc_y & 1) && uvsrc_y < 2)
            uvsrc_y--;
        if (use_ic
            || s->h_edge_pos < 10 || v_edge_pos < (5 << fieldmv)
            || (unsigned)uvsrc_x > (s->h_edge_pos >> 1) - 5
            || (unsigned)uvsrc_y > v_edge_pos - (5 << fieldmv)) {
            s->vdsp.emulated_edge_mc(s->edge_emu_buffer, srcU, s->uvlinesize,
                                     5, (5 << fieldmv), uvsrc_x, uvsrc_y,
                                     s->h_edge_pos >> 1, v_edge_pos);
            s->vdsp.emulated_edge_mc(s->edge_emu_buffer + 16, srcV, s->uvlinesize,
                                     5, (5 << fieldmv), uvsrc_x, uvsrc_y,
                                     s->h_edge_pos >> 1, v_edge_pos);
            srcU = s->edge_emu_buffer;
            srcV = s->edge_emu_buffer + 16;

            /* if we deal with intensity compensation we need to scale source blocks */
            if (use_ic) {
                int i, j;
                uint8_t *src, *src2;

                src  = srcU;
                src2 = srcV;
                for (j = 0; j < 5; j++) {
                    int f = (uvsrc_y + (j << fieldmv)) & 1;
                    for (i = 0; i < 5; i++) {
                        src[i]  = lutuv[f][src[i]];
                        src2[i] = lutuv[f][src2[i]];
                    }
                    src  += s->uvlinesize << fieldmv;
                    src2 += s->uvlinesize << fieldmv;
                }
            }
        }
        if (avg) {
            if (!v->rnd) {
                h264chroma->avg_h264_chroma_pixels_tab[1](s->dest[1] + off, srcU, s->uvlinesize << fieldmv, 4, uvmx_field[i], uvmy_field[i]);
                h264chroma->avg_h264_chroma_pixels_tab[1](s->dest[2] + off, srcV, s->uvlinesize << fieldmv, 4, uvmx_field[i], uvmy_field[i]);
            } else {
                v->vc1dsp.avg_no_rnd_vc1_chroma_pixels_tab[1](s->dest[1] + off, srcU, s->uvlinesize << fieldmv, 4, uvmx_field[i], uvmy_field[i]);
                v->vc1dsp.avg_no_rnd_vc1_chroma_pixels_tab[1](s->dest[2] + off, srcV, s->uvlinesize << fieldmv, 4, uvmx_field[i], uvmy_field[i]);
            }
        } else {
            if (!v->rnd) {
                h264chroma->put_h264_chroma_pixels_tab[1](s->dest[1] + off, srcU, s->uvlinesize << fieldmv, 4, uvmx_field[i], uvmy_field[i]);
                h264chroma->put_h264_chroma_pixels_tab[1](s->dest[2] + off, srcV, s->uvlinesize << fieldmv, 4, uvmx_field[i], uvmy_field[i]);
            } else {
                v->vc1dsp.put_no_rnd_vc1_chroma_pixels_tab[1](s->dest[1] + off, srcU, s->uvlinesize << fieldmv, 4, uvmx_field[i], uvmy_field[i]);
                v->vc1dsp.put_no_rnd_vc1_chroma_pixels_tab[1](s->dest[2] + off, srcV, s->uvlinesize << fieldmv, 4, uvmx_field[i], uvmy_field[i]);
            }
        }
    }
}

/***********************************************************************/
/**
 * @name VC-1 Block-level functions
 * @see 7.1.4, p91 and 8.1.1.7, p(1)04
 * @{
 */

/**
 * @def GET_MQUANT
 * @brief Get macroblock-level quantizer scale
 */
#define GET_MQUANT()                                           \
    if (v->dquantfrm) {                                        \
        int edges = 0;                                         \
        if (v->dqprofile == DQPROFILE_ALL_MBS) {               \
            if (v->dqbilevel) {                                \
                mquant = (get_bits1(gb)) ? v->altpq : v->pq;   \
            } else {                                           \
                mqdiff = get_bits(gb, 3);                      \
                if (mqdiff != 7)                               \
                    mquant = v->pq + mqdiff;                   \
                else                                           \
                    mquant = get_bits(gb, 5);                  \
            }                                                  \
        }                                                      \
        if (v->dqprofile == DQPROFILE_SINGLE_EDGE)             \
            edges = 1 << v->dqsbedge;                          \
        else if (v->dqprofile == DQPROFILE_DOUBLE_EDGES)       \
            edges = (3 << v->dqsbedge) % 15;                   \
        else if (v->dqprofile == DQPROFILE_FOUR_EDGES)         \
            edges = 15;                                        \
        if ((edges&1) && !s->mb_x)                             \
            mquant = v->altpq;                                 \
        if ((edges&2) && s->first_slice_line)                  \
            mquant = v->altpq;                                 \
        if ((edges&4) && s->mb_x == (s->mb_width - 1))         \
            mquant = v->altpq;                                 \
        if ((edges&8) && s->mb_y == (s->mb_height - 1))        \
            mquant = v->altpq;                                 \
        if (!mquant || mquant > 31) {                          \
            av_log(v->s.avctx, AV_LOG_ERROR,                   \
                   "Overriding invalid mquant %d\n", mquant);  \
            mquant = 1;                                        \
        }                                                      \
    }

/**
 * @def GET_MVDATA(_dmv_x, _dmv_y)
 * @brief Get MV differentials
 * @see MVDATA decoding from 8.3.5.2, p(1)20
 * @param _dmv_x Horizontal differential for decoded MV
 * @param _dmv_y Vertical differential for decoded MV
 */
#define GET_MVDATA(_dmv_x, _dmv_y)                                      \
    index = 1 + get_vlc2(gb, ff_vc1_mv_diff_vlc[s->mv_table_index].table, \
                         VC1_MV_DIFF_VLC_BITS, 2);                      \
    if (index > 36) {                                                   \
        mb_has_coeffs = 1;                                              \
        index -= 37;                                                    \
    } else                                                              \
        mb_has_coeffs = 0;                                              \
    s->mb_intra = 0;                                                    \
    if (!index) {                                                       \
        _dmv_x = _dmv_y = 0;                                            \
    } else if (index == 35) {                                           \
        _dmv_x = get_bits(gb, v->k_x - 1 + s->quarter_sample);          \
        _dmv_y = get_bits(gb, v->k_y - 1 + s->quarter_sample);          \
    } else if (index == 36) {                                           \
        _dmv_x = 0;                                                     \
        _dmv_y = 0;                                                     \
        s->mb_intra = 1;                                                \
    } else {                                                            \
        index1 = index % 6;                                             \
        if (!s->quarter_sample && index1 == 5) val = 1;                 \
        else                                   val = 0;                 \
        if (size_table[index1] - val > 0)                               \
            val = get_bits(gb, size_table[index1] - val);               \
        else                                   val = 0;                 \
        sign = 0 - (val&1);                                             \
        _dmv_x = (sign ^ ((val>>1) + offset_table[index1])) - sign;     \
                                                                        \
        index1 = index / 6;                                             \
        if (!s->quarter_sample && index1 == 5) val = 1;                 \
        else                                   val = 0;                 \
        if (size_table[index1] - val > 0)                               \
            val = get_bits(gb, size_table[index1] - val);               \
        else                                   val = 0;                 \
        sign = 0 - (val & 1);                                           \
        _dmv_y = (sign ^ ((val >> 1) + offset_table[index1])) - sign;   \
    }

static av_always_inline void get_mvdata_interlaced(VC1Context *v, int *dmv_x,
                                                   int *dmv_y, int *pred_flag)
{
    int index, index1;
    int extend_x = 0, extend_y = 0;
    GetBitContext *gb = &v->s.gb;
    int bits, esc;
    int val, sign;
    const int* offs_tab;

    if (v->numref) {
        bits = VC1_2REF_MVDATA_VLC_BITS;
        esc  = 125;
    } else {
        bits = VC1_1REF_MVDATA_VLC_BITS;
        esc  = 71;
    }
    switch (v->dmvrange) {
    case 1:
        extend_x = 1;
        break;
    case 2:
        extend_y = 1;
        break;
    case 3:
        extend_x = extend_y = 1;
        break;
    }
    index = get_vlc2(gb, v->imv_vlc->table, bits, 3);
    if (index == esc) {
        *dmv_x = get_bits(gb, v->k_x);
        *dmv_y = get_bits(gb, v->k_y);
        if (v->numref) {
            if (pred_flag) {
                *pred_flag = *dmv_y & 1;
                *dmv_y     = (*dmv_y + *pred_flag) >> 1;
            } else {
                *dmv_y     = (*dmv_y + (*dmv_y & 1)) >> 1;
            }
        }
    }
    else {
        av_assert0(index < esc);
        if (extend_x)
            offs_tab = offset_table2;
        else
            offs_tab = offset_table1;
        index1 = (index + 1) % 9;
        if (index1 != 0) {
            val    = get_bits(gb, index1 + extend_x);
            sign   = 0 -(val & 1);
            *dmv_x = (sign ^ ((val >> 1) + offs_tab[index1])) - sign;
        } else
            *dmv_x = 0;
        if (extend_y)
            offs_tab = offset_table2;
        else
            offs_tab = offset_table1;
        index1 = (index + 1) / 9;
        if (index1 > v->numref) {
            val    = get_bits(gb, (index1 + (extend_y << v->numref)) >> v->numref);
            sign   = 0 - (val & 1);
            *dmv_y = (sign ^ ((val >> 1) + offs_tab[index1 >> v->numref])) - sign;
        } else
            *dmv_y = 0;
        if (v->numref && pred_flag)
            *pred_flag = index1 & 1;
    }
}

static av_always_inline int scaleforsame_x(VC1Context *v, int n /* MV */, int dir)
{
    int scaledvalue, refdist;
    int scalesame1, scalesame2;
    int scalezone1_x, zone1offset_x;
    int table_index = dir ^ v->second_field;

    if (v->s.pict_type != AV_PICTURE_TYPE_B)
        refdist = v->refdist;
    else
        refdist = dir ? v->brfd : v->frfd;
    if (refdist > 3)
        refdist = 3;
    scalesame1    = ff_vc1_field_mvpred_scales[table_index][1][refdist];
    scalesame2    = ff_vc1_field_mvpred_scales[table_index][2][refdist];
    scalezone1_x  = ff_vc1_field_mvpred_scales[table_index][3][refdist];
    zone1offset_x = ff_vc1_field_mvpred_scales[table_index][5][refdist];

    if (FFABS(n) > 255)
        scaledvalue = n;
    else {
        if (FFABS(n) < scalezone1_x)
            scaledvalue = (n * scalesame1) >> 8;
        else {
            if (n < 0)
                scaledvalue = ((n * scalesame2) >> 8) - zone1offset_x;
            else
                scaledvalue = ((n * scalesame2) >> 8) + zone1offset_x;
        }
    }
    return av_clip(scaledvalue, -v->range_x, v->range_x - 1);
}

static av_always_inline int scaleforsame_y(VC1Context *v, int i, int n /* MV */, int dir)
{
    int scaledvalue, refdist;
    int scalesame1, scalesame2;
    int scalezone1_y, zone1offset_y;
    int table_index = dir ^ v->second_field;

    if (v->s.pict_type != AV_PICTURE_TYPE_B)
        refdist = v->refdist;
    else
        refdist = dir ? v->brfd : v->frfd;
    if (refdist > 3)
        refdist = 3;
    scalesame1    = ff_vc1_field_mvpred_scales[table_index][1][refdist];
    scalesame2    = ff_vc1_field_mvpred_scales[table_index][2][refdist];
    scalezone1_y  = ff_vc1_field_mvpred_scales[table_index][4][refdist];
    zone1offset_y = ff_vc1_field_mvpred_scales[table_index][6][refdist];

    if (FFABS(n) > 63)
        scaledvalue = n;
    else {
        if (FFABS(n) < scalezone1_y)
            scaledvalue = (n * scalesame1) >> 8;
        else {
            if (n < 0)
                scaledvalue = ((n * scalesame2) >> 8) - zone1offset_y;
            else
                scaledvalue = ((n * scalesame2) >> 8) + zone1offset_y;
        }
    }

    if (v->cur_field_type && !v->ref_field_type[dir])
        return av_clip(scaledvalue, -v->range_y / 2 + 1, v->range_y / 2);
    else
        return av_clip(scaledvalue, -v->range_y / 2, v->range_y / 2 - 1);
}

static av_always_inline int scaleforopp_x(VC1Context *v, int n /* MV */)
{
    int scalezone1_x, zone1offset_x;
    int scaleopp1, scaleopp2, brfd;
    int scaledvalue;

    brfd = FFMIN(v->brfd, 3);
    scalezone1_x  = ff_vc1_b_field_mvpred_scales[3][brfd];
    zone1offset_x = ff_vc1_b_field_mvpred_scales[5][brfd];
    scaleopp1     = ff_vc1_b_field_mvpred_scales[1][brfd];
    scaleopp2     = ff_vc1_b_field_mvpred_scales[2][brfd];

    if (FFABS(n) > 255)
        scaledvalue = n;
    else {
        if (FFABS(n) < scalezone1_x)
            scaledvalue = (n * scaleopp1) >> 8;
        else {
            if (n < 0)
                scaledvalue = ((n * scaleopp2) >> 8) - zone1offset_x;
            else
                scaledvalue = ((n * scaleopp2) >> 8) + zone1offset_x;
        }
    }
    return av_clip(scaledvalue, -v->range_x, v->range_x - 1);
}

static av_always_inline int scaleforopp_y(VC1Context *v, int n /* MV */, int dir)
{
    int scalezone1_y, zone1offset_y;
    int scaleopp1, scaleopp2, brfd;
    int scaledvalue;

    brfd = FFMIN(v->brfd, 3);
    scalezone1_y  = ff_vc1_b_field_mvpred_scales[4][brfd];
    zone1offset_y = ff_vc1_b_field_mvpred_scales[6][brfd];
    scaleopp1     = ff_vc1_b_field_mvpred_scales[1][brfd];
    scaleopp2     = ff_vc1_b_field_mvpred_scales[2][brfd];

    if (FFABS(n) > 63)
        scaledvalue = n;
    else {
        if (FFABS(n) < scalezone1_y)
            scaledvalue = (n * scaleopp1) >> 8;
        else {
            if (n < 0)
                scaledvalue = ((n * scaleopp2) >> 8) - zone1offset_y;
            else
                scaledvalue = ((n * scaleopp2) >> 8) + zone1offset_y;
        }
    }
    if (v->cur_field_type && !v->ref_field_type[dir]) {
        return av_clip(scaledvalue, -v->range_y / 2 + 1, v->range_y / 2);
    } else {
        return av_clip(scaledvalue, -v->range_y / 2, v->range_y / 2 - 1);
    }
}

static av_always_inline int scaleforsame(VC1Context *v, int i, int n /* MV */,
                                         int dim, int dir)
{
    int brfd, scalesame;
    int hpel = 1 - v->s.quarter_sample;

    n >>= hpel;
    if (v->s.pict_type != AV_PICTURE_TYPE_B || v->second_field || !dir) {
        if (dim)
            n = scaleforsame_y(v, i, n, dir) << hpel;
        else
            n = scaleforsame_x(v, n, dir) << hpel;
        return n;
    }
    brfd      = FFMIN(v->brfd, 3);
    scalesame = ff_vc1_b_field_mvpred_scales[0][brfd];

    n = (n * scalesame >> 8) << hpel;
    return n;
}

static av_always_inline int scaleforopp(VC1Context *v, int n /* MV */,
                                        int dim, int dir)
{
    int refdist, scaleopp;
    int hpel = 1 - v->s.quarter_sample;

    n >>= hpel;
    if (v->s.pict_type == AV_PICTURE_TYPE_B && !v->second_field && dir == 1) {
        if (dim)
            n = scaleforopp_y(v, n, dir) << hpel;
        else
            n = scaleforopp_x(v, n) << hpel;
        return n;
    }
    if (v->s.pict_type != AV_PICTURE_TYPE_B)
        refdist = FFMIN(v->refdist, 3);
    else
        refdist = dir ? v->brfd : v->frfd;
    scaleopp = ff_vc1_field_mvpred_scales[dir ^ v->second_field][0][refdist];

    n = (n * scaleopp >> 8) << hpel;
    return n;
}

/** Predict and set motion vector
 */
static inline void vc1_pred_mv(VC1Context *v, int n, int dmv_x, int dmv_y,
                               int mv1, int r_x, int r_y, uint8_t* is_intra,
                               int pred_flag, int dir)
{
    MpegEncContext *s = &v->s;
    int xy, wrap, off = 0;
    int16_t *A, *B, *C;
    int px, py;
    int sum;
    int mixedmv_pic, num_samefield = 0, num_oppfield = 0;
    int opposite, a_f, b_f, c_f;
    int16_t field_predA[2];
    int16_t field_predB[2];
    int16_t field_predC[2];
    int a_valid, b_valid, c_valid;
    int hybridmv_thresh, y_bias = 0;

    if (v->mv_mode == MV_PMODE_MIXED_MV ||
        ((v->mv_mode == MV_PMODE_INTENSITY_COMP) && (v->mv_mode2 == MV_PMODE_MIXED_MV)))
        mixedmv_pic = 1;
    else
        mixedmv_pic = 0;
    /* scale MV difference to be quad-pel */
    dmv_x <<= 1 - s->quarter_sample;
    dmv_y <<= 1 - s->quarter_sample;

    wrap = s->b8_stride;
    xy   = s->block_index[n];

    if (s->mb_intra) {
        s->mv[0][n][0] = s->current_picture.motion_val[0][xy + v->blocks_off][0] = 0;
        s->mv[0][n][1] = s->current_picture.motion_val[0][xy + v->blocks_off][1] = 0;
        s->current_picture.motion_val[1][xy + v->blocks_off][0] = 0;
        s->current_picture.motion_val[1][xy + v->blocks_off][1] = 0;
        if (mv1) { /* duplicate motion data for 1-MV block */
            s->current_picture.motion_val[0][xy + 1 + v->blocks_off][0]        = 0;
            s->current_picture.motion_val[0][xy + 1 + v->blocks_off][1]        = 0;
            s->current_picture.motion_val[0][xy + wrap + v->blocks_off][0]     = 0;
            s->current_picture.motion_val[0][xy + wrap + v->blocks_off][1]     = 0;
            s->current_picture.motion_val[0][xy + wrap + 1 + v->blocks_off][0] = 0;
            s->current_picture.motion_val[0][xy + wrap + 1 + v->blocks_off][1] = 0;
            v->luma_mv[s->mb_x][0] = v->luma_mv[s->mb_x][1] = 0;
            s->current_picture.motion_val[1][xy + 1 + v->blocks_off][0]        = 0;
            s->current_picture.motion_val[1][xy + 1 + v->blocks_off][1]        = 0;
            s->current_picture.motion_val[1][xy + wrap][0]                     = 0;
            s->current_picture.motion_val[1][xy + wrap + v->blocks_off][1]     = 0;
            s->current_picture.motion_val[1][xy + wrap + 1 + v->blocks_off][0] = 0;
            s->current_picture.motion_val[1][xy + wrap + 1 + v->blocks_off][1] = 0;
        }
        return;
    }

    C = s->current_picture.motion_val[dir][xy -    1 + v->blocks_off];
    A = s->current_picture.motion_val[dir][xy - wrap + v->blocks_off];
    if (mv1) {
        if (v->field_mode && mixedmv_pic)
            off = (s->mb_x == (s->mb_width - 1)) ? -2 : 2;
        else
            off = (s->mb_x == (s->mb_width - 1)) ? -1 : 2;
    } else {
        //in 4-MV mode different blocks have different B predictor position
        switch (n) {
        case 0:
            off = (s->mb_x > 0) ? -1 : 1;
            break;
        case 1:
            off = (s->mb_x == (s->mb_width - 1)) ? -1 : 1;
            break;
        case 2:
            off = 1;
            break;
        case 3:
            off = -1;
        }
    }
    B = s->current_picture.motion_val[dir][xy - wrap + off + v->blocks_off];

    a_valid = !s->first_slice_line || (n == 2 || n == 3);
    b_valid = a_valid && (s->mb_width > 1);
    c_valid = s->mb_x || (n == 1 || n == 3);
    if (v->field_mode) {
        a_valid = a_valid && !is_intra[xy - wrap];
        b_valid = b_valid && !is_intra[xy - wrap + off];
        c_valid = c_valid && !is_intra[xy - 1];
    }

    if (a_valid) {
        a_f = v->mv_f[dir][xy - wrap + v->blocks_off];
        num_oppfield  += a_f;
        num_samefield += 1 - a_f;
        field_predA[0] = A[0];
        field_predA[1] = A[1];
    } else {
        field_predA[0] = field_predA[1] = 0;
        a_f = 0;
    }
    if (b_valid) {
        b_f = v->mv_f[dir][xy - wrap + off + v->blocks_off];
        num_oppfield  += b_f;
        num_samefield += 1 - b_f;
        field_predB[0] = B[0];
        field_predB[1] = B[1];
    } else {
        field_predB[0] = field_predB[1] = 0;
        b_f = 0;
    }
    if (c_valid) {
        c_f = v->mv_f[dir][xy - 1 + v->blocks_off];
        num_oppfield  += c_f;
        num_samefield += 1 - c_f;
        field_predC[0] = C[0];
        field_predC[1] = C[1];
    } else {
        field_predC[0] = field_predC[1] = 0;
        c_f = 0;
    }

    if (v->field_mode) {
        if (!v->numref)
            // REFFIELD determines if the last field or the second-last field is
            // to be used as reference
            opposite = 1 - v->reffield;
        else {
            if (num_samefield <= num_oppfield)
                opposite = 1 - pred_flag;
            else
                opposite = pred_flag;
        }
    } else
        opposite = 0;
    if (opposite) {
        if (a_valid && !a_f) {
            field_predA[0] = scaleforopp(v, field_predA[0], 0, dir);
            field_predA[1] = scaleforopp(v, field_predA[1], 1, dir);
        }
        if (b_valid && !b_f) {
            field_predB[0] = scaleforopp(v, field_predB[0], 0, dir);
            field_predB[1] = scaleforopp(v, field_predB[1], 1, dir);
        }
        if (c_valid && !c_f) {
            field_predC[0] = scaleforopp(v, field_predC[0], 0, dir);
            field_predC[1] = scaleforopp(v, field_predC[1], 1, dir);
        }
        v->mv_f[dir][xy + v->blocks_off] = 1;
        v->ref_field_type[dir] = !v->cur_field_type;
    } else {
        if (a_valid && a_f) {
            field_predA[0] = scaleforsame(v, n, field_predA[0], 0, dir);
            field_predA[1] = scaleforsame(v, n, field_predA[1], 1, dir);
        }
        if (b_valid && b_f) {
            field_predB[0] = scaleforsame(v, n, field_predB[0], 0, dir);
            field_predB[1] = scaleforsame(v, n, field_predB[1], 1, dir);
        }
        if (c_valid && c_f) {
            field_predC[0] = scaleforsame(v, n, field_predC[0], 0, dir);
            field_predC[1] = scaleforsame(v, n, field_predC[1], 1, dir);
        }
        v->mv_f[dir][xy + v->blocks_off] = 0;
        v->ref_field_type[dir] = v->cur_field_type;
    }

    if (a_valid) {
        px = field_predA[0];
        py = field_predA[1];
    } else if (c_valid) {
        px = field_predC[0];
        py = field_predC[1];
    } else if (b_valid) {
        px = field_predB[0];
        py = field_predB[1];
    } else {
        px = 0;
        py = 0;
    }

    if (num_samefield + num_oppfield > 1) {
        px = mid_pred(field_predA[0], field_predB[0], field_predC[0]);
        py = mid_pred(field_predA[1], field_predB[1], field_predC[1]);
    }

    /* Pullback MV as specified in 8.3.5.3.4 */
    if (!v->field_mode) {
        int qx, qy, X, Y;
        qx = (s->mb_x << 6) + ((n == 1 || n == 3) ? 32 : 0);
        qy = (s->mb_y << 6) + ((n == 2 || n == 3) ? 32 : 0);
        X  = (s->mb_width  << 6) - 4;
        Y  = (s->mb_height << 6) - 4;
        if (mv1) {
            if (qx + px < -60) px = -60 - qx;
            if (qy + py < -60) py = -60 - qy;
        } else {
            if (qx + px < -28) px = -28 - qx;
            if (qy + py < -28) py = -28 - qy;
        }
        if (qx + px > X) px = X - qx;
        if (qy + py > Y) py = Y - qy;
    }

    if (!v->field_mode || s->pict_type != AV_PICTURE_TYPE_B) {
        /* Calculate hybrid prediction as specified in 8.3.5.3.5 (also 10.3.5.4.3.5) */
        hybridmv_thresh = 32;
        if (a_valid && c_valid) {
            if (is_intra[xy - wrap])
                sum = FFABS(px) + FFABS(py);
            else
                sum = FFABS(px - field_predA[0]) + FFABS(py - field_predA[1]);
            if (sum > hybridmv_thresh) {
                if (get_bits1(&s->gb)) {     // read HYBRIDPRED bit
                    px = field_predA[0];
                    py = field_predA[1];
                } else {
                    px = field_predC[0];
                    py = field_predC[1];
                }
            } else {
                if (is_intra[xy - 1])
                    sum = FFABS(px) + FFABS(py);
                else
                    sum = FFABS(px - field_predC[0]) + FFABS(py - field_predC[1]);
                if (sum > hybridmv_thresh) {
                    if (get_bits1(&s->gb)) {
                        px = field_predA[0];
                        py = field_predA[1];
                    } else {
                        px = field_predC[0];
                        py = field_predC[1];
                    }
                }
            }
        }
    }

    if (v->field_mode && v->numref)
        r_y >>= 1;
    if (v->field_mode && v->cur_field_type && v->ref_field_type[dir] == 0)
        y_bias = 1;
    /* store MV using signed modulus of MV range defined in 4.11 */
    s->mv[dir][n][0] = s->current_picture.motion_val[dir][xy + v->blocks_off][0] = ((px + dmv_x + r_x) & ((r_x << 1) - 1)) - r_x;
    s->mv[dir][n][1] = s->current_picture.motion_val[dir][xy + v->blocks_off][1] = ((py + dmv_y + r_y - y_bias) & ((r_y << 1) - 1)) - r_y + y_bias;
    if (mv1) { /* duplicate motion data for 1-MV block */
        s->current_picture.motion_val[dir][xy +    1 +     v->blocks_off][0] = s->current_picture.motion_val[dir][xy + v->blocks_off][0];
        s->current_picture.motion_val[dir][xy +    1 +     v->blocks_off][1] = s->current_picture.motion_val[dir][xy + v->blocks_off][1];
        s->current_picture.motion_val[dir][xy + wrap +     v->blocks_off][0] = s->current_picture.motion_val[dir][xy + v->blocks_off][0];
        s->current_picture.motion_val[dir][xy + wrap +     v->blocks_off][1] = s->current_picture.motion_val[dir][xy + v->blocks_off][1];
        s->current_picture.motion_val[dir][xy + wrap + 1 + v->blocks_off][0] = s->current_picture.motion_val[dir][xy + v->blocks_off][0];
        s->current_picture.motion_val[dir][xy + wrap + 1 + v->blocks_off][1] = s->current_picture.motion_val[dir][xy + v->blocks_off][1];
        v->mv_f[dir][xy +    1 + v->blocks_off] = v->mv_f[dir][xy +            v->blocks_off];
        v->mv_f[dir][xy + wrap + v->blocks_off] = v->mv_f[dir][xy + wrap + 1 + v->blocks_off] = v->mv_f[dir][xy + v->blocks_off];
    }
}

/** Predict and set motion vector for interlaced frame picture MBs
 */
static inline void vc1_pred_mv_intfr(VC1Context *v, int n, int dmv_x, int dmv_y,
                                     int mvn, int r_x, int r_y, uint8_t* is_intra, int dir)
{
    MpegEncContext *s = &v->s;
    int xy, wrap, off = 0;
    int A[2], B[2], C[2];
    int px = 0, py = 0;
    int a_valid = 0, b_valid = 0, c_valid = 0;
    int field_a, field_b, field_c; // 0: same, 1: opposit
    int total_valid, num_samefield, num_oppfield;
    int pos_c, pos_b, n_adj;

    wrap = s->b8_stride;
    xy = s->block_index[n];

    if (s->mb_intra) {
        s->mv[0][n][0] = s->current_picture.motion_val[0][xy][0] = 0;
        s->mv[0][n][1] = s->current_picture.motion_val[0][xy][1] = 0;
        s->current_picture.motion_val[1][xy][0] = 0;
        s->current_picture.motion_val[1][xy][1] = 0;
        if (mvn == 1) { /* duplicate motion data for 1-MV block */
            s->current_picture.motion_val[0][xy + 1][0]        = 0;
            s->current_picture.motion_val[0][xy + 1][1]        = 0;
            s->current_picture.motion_val[0][xy + wrap][0]     = 0;
            s->current_picture.motion_val[0][xy + wrap][1]     = 0;
            s->current_picture.motion_val[0][xy + wrap + 1][0] = 0;
            s->current_picture.motion_val[0][xy + wrap + 1][1] = 0;
            v->luma_mv[s->mb_x][0] = v->luma_mv[s->mb_x][1] = 0;
            s->current_picture.motion_val[1][xy + 1][0]        = 0;
            s->current_picture.motion_val[1][xy + 1][1]        = 0;
            s->current_picture.motion_val[1][xy + wrap][0]     = 0;
            s->current_picture.motion_val[1][xy + wrap][1]     = 0;
            s->current_picture.motion_val[1][xy + wrap + 1][0] = 0;
            s->current_picture.motion_val[1][xy + wrap + 1][1] = 0;
        }
        return;
    }

    off = ((n == 0) || (n == 1)) ? 1 : -1;
    /* predict A */
    if (s->mb_x || (n == 1) || (n == 3)) {
        if ((v->blk_mv_type[xy]) // current block (MB) has a field MV
            || (!v->blk_mv_type[xy] && !v->blk_mv_type[xy - 1])) { // or both have frame MV
            A[0] = s->current_picture.motion_val[dir][xy - 1][0];
            A[1] = s->current_picture.motion_val[dir][xy - 1][1];
            a_valid = 1;
        } else { // current block has frame mv and cand. has field MV (so average)
            A[0] = (s->current_picture.motion_val[dir][xy - 1][0]
                    + s->current_picture.motion_val[dir][xy - 1 + off * wrap][0] + 1) >> 1;
            A[1] = (s->current_picture.motion_val[dir][xy - 1][1]
                    + s->current_picture.motion_val[dir][xy - 1 + off * wrap][1] + 1) >> 1;
            a_valid = 1;
        }
        if (!(n & 1) && v->is_intra[s->mb_x - 1]) {
            a_valid = 0;
            A[0] = A[1] = 0;
        }
    } else
        A[0] = A[1] = 0;
    /* Predict B and C */
    B[0] = B[1] = C[0] = C[1] = 0;
    if (n == 0 || n == 1 || v->blk_mv_type[xy]) {
        if (!s->first_slice_line) {
            if (!v->is_intra[s->mb_x - s->mb_stride]) {
                b_valid = 1;
                n_adj   = n | 2;
                pos_b   = s->block_index[n_adj] - 2 * wrap;
                if (v->blk_mv_type[pos_b] && v->blk_mv_type[xy]) {
                    n_adj = (n & 2) | (n & 1);
                }
                B[0] = s->current_picture.motion_val[dir][s->block_index[n_adj] - 2 * wrap][0];
                B[1] = s->current_picture.motion_val[dir][s->block_index[n_adj] - 2 * wrap][1];
                if (v->blk_mv_type[pos_b] && !v->blk_mv_type[xy]) {
                    B[0] = (B[0] + s->current_picture.motion_val[dir][s->block_index[n_adj ^ 2] - 2 * wrap][0] + 1) >> 1;
                    B[1] = (B[1] + s->current_picture.motion_val[dir][s->block_index[n_adj ^ 2] - 2 * wrap][1] + 1) >> 1;
                }
            }
            if (s->mb_width > 1) {
                if (!v->is_intra[s->mb_x - s->mb_stride + 1]) {
                    c_valid = 1;
                    n_adj   = 2;
                    pos_c   = s->block_index[2] - 2 * wrap + 2;
                    if (v->blk_mv_type[pos_c] && v->blk_mv_type[xy]) {
                        n_adj = n & 2;
                    }
                    C[0] = s->current_picture.motion_val[dir][s->block_index[n_adj] - 2 * wrap + 2][0];
                    C[1] = s->current_picture.motion_val[dir][s->block_index[n_adj] - 2 * wrap + 2][1];
                    if (v->blk_mv_type[pos_c] && !v->blk_mv_type[xy]) {
                        C[0] = (1 + C[0] + (s->current_picture.motion_val[dir][s->block_index[n_adj ^ 2] - 2 * wrap + 2][0])) >> 1;
                        C[1] = (1 + C[1] + (s->current_picture.motion_val[dir][s->block_index[n_adj ^ 2] - 2 * wrap + 2][1])) >> 1;
                    }
                    if (s->mb_x == s->mb_width - 1) {
                        if (!v->is_intra[s->mb_x - s->mb_stride - 1]) {
                            c_valid = 1;
                            n_adj   = 3;
                            pos_c   = s->block_index[3] - 2 * wrap - 2;
                            if (v->blk_mv_type[pos_c] && v->blk_mv_type[xy]) {
                                n_adj = n | 1;
                            }
                            C[0] = s->current_picture.motion_val[dir][s->block_index[n_adj] - 2 * wrap - 2][0];
                            C[1] = s->current_picture.motion_val[dir][s->block_index[n_adj] - 2 * wrap - 2][1];
                            if (v->blk_mv_type[pos_c] && !v->blk_mv_type[xy]) {
                                C[0] = (1 + C[0] + s->current_picture.motion_val[dir][s->block_index[1] - 2 * wrap - 2][0]) >> 1;
                                C[1] = (1 + C[1] + s->current_picture.motion_val[dir][s->block_index[1] - 2 * wrap - 2][1]) >> 1;
                            }
                        } else
                            c_valid = 0;
                    }
                }
            }
        }
    } else {
        pos_b   = s->block_index[1];
        b_valid = 1;
        B[0]    = s->current_picture.motion_val[dir][pos_b][0];
        B[1]    = s->current_picture.motion_val[dir][pos_b][1];
        pos_c   = s->block_index[0];
        c_valid = 1;
        C[0]    = s->current_picture.motion_val[dir][pos_c][0];
        C[1]    = s->current_picture.motion_val[dir][pos_c][1];
    }

    total_valid = a_valid + b_valid + c_valid;
    // check if predictor A is out of bounds
    if (!s->mb_x && !(n == 1 || n == 3)) {
        A[0] = A[1] = 0;
    }
    // check if predictor B is out of bounds
    if ((s->first_slice_line && v->blk_mv_type[xy]) || (s->first_slice_line && !(n & 2))) {
        B[0] = B[1] = C[0] = C[1] = 0;
    }
    if (!v->blk_mv_type[xy]) {
        if (s->mb_width == 1) {
            px = B[0];
            py = B[1];
        } else {
            if (total_valid >= 2) {
                px = mid_pred(A[0], B[0], C[0]);
                py = mid_pred(A[1], B[1], C[1]);
            } else if (total_valid) {
                if      (a_valid) { px = A[0]; py = A[1]; }
                else if (b_valid) { px = B[0]; py = B[1]; }
                else if (c_valid) { px = C[0]; py = C[1]; }
                else av_assert2(0);
            }
        }
    } else {
        if (a_valid)
            field_a = (A[1] & 4) ? 1 : 0;
        else
            field_a = 0;
        if (b_valid)
            field_b = (B[1] & 4) ? 1 : 0;
        else
            field_b = 0;
        if (c_valid)
            field_c = (C[1] & 4) ? 1 : 0;
        else
            field_c = 0;

        num_oppfield  = field_a + field_b + field_c;
        num_samefield = total_valid - num_oppfield;
        if (total_valid == 3) {
            if ((num_samefield == 3) || (num_oppfield == 3)) {
                px = mid_pred(A[0], B[0], C[0]);
                py = mid_pred(A[1], B[1], C[1]);
            } else if (num_samefield >= num_oppfield) {
                /* take one MV from same field set depending on priority
                the check for B may not be necessary */
                px = !field_a ? A[0] : B[0];
                py = !field_a ? A[1] : B[1];
            } else {
                px =  field_a ? A[0] : B[0];
                py =  field_a ? A[1] : B[1];
            }
        } else if (total_valid == 2) {
            if (num_samefield >= num_oppfield) {
                if (!field_a && a_valid) {
                    px = A[0];
                    py = A[1];
                } else if (!field_b && b_valid) {
                    px = B[0];
                    py = B[1];
                } else /*if (c_valid)*/ {
                    av_assert1(c_valid);
                    px = C[0];
                    py = C[1];
                } /*else px = py = 0;*/
            } else {
                if (field_a && a_valid) {
                    px = A[0];
                    py = A[1];
                } else /*if (field_b && b_valid)*/ {
                    av_assert1(field_b && b_valid);
                    px = B[0];
                    py = B[1];
                } /*else if (c_valid) {
                    px = C[0];
                    py = C[1];
                }*/
            }
        } else if (total_valid == 1) {
            px = (a_valid) ? A[0] : ((b_valid) ? B[0] : C[0]);
            py = (a_valid) ? A[1] : ((b_valid) ? B[1] : C[1]);
        }
    }

    /* store MV using signed modulus of MV range defined in 4.11 */
    s->mv[dir][n][0] = s->current_picture.motion_val[dir][xy][0] = ((px + dmv_x + r_x) & ((r_x << 1) - 1)) - r_x;
    s->mv[dir][n][1] = s->current_picture.motion_val[dir][xy][1] = ((py + dmv_y + r_y) & ((r_y << 1) - 1)) - r_y;
    if (mvn == 1) { /* duplicate motion data for 1-MV block */
        s->current_picture.motion_val[dir][xy +    1    ][0] = s->current_picture.motion_val[dir][xy][0];
        s->current_picture.motion_val[dir][xy +    1    ][1] = s->current_picture.motion_val[dir][xy][1];
        s->current_picture.motion_val[dir][xy + wrap    ][0] = s->current_picture.motion_val[dir][xy][0];
        s->current_picture.motion_val[dir][xy + wrap    ][1] = s->current_picture.motion_val[dir][xy][1];
        s->current_picture.motion_val[dir][xy + wrap + 1][0] = s->current_picture.motion_val[dir][xy][0];
        s->current_picture.motion_val[dir][xy + wrap + 1][1] = s->current_picture.motion_val[dir][xy][1];
    } else if (mvn == 2) { /* duplicate motion data for 2-Field MV block */
        s->current_picture.motion_val[dir][xy + 1][0] = s->current_picture.motion_val[dir][xy][0];
        s->current_picture.motion_val[dir][xy + 1][1] = s->current_picture.motion_val[dir][xy][1];
        s->mv[dir][n + 1][0] = s->mv[dir][n][0];
        s->mv[dir][n + 1][1] = s->mv[dir][n][1];
    }
}

/** Motion compensation for direct or interpolated blocks in B-frames
 */
static void vc1_interp_mc(VC1Context *v)
{
    MpegEncContext *s = &v->s;
    H264ChromaContext *h264chroma = &v->h264chroma;
    uint8_t *srcY, *srcU, *srcV;
    int dxy, mx, my, uvmx, uvmy, src_x, src_y, uvsrc_x, uvsrc_y;
    int off, off_uv;
    int v_edge_pos = s->v_edge_pos >> v->field_mode;
    int use_ic = v->next_use_ic;

    if (!v->field_mode && !v->s.next_picture.f.data[0])
        return;

    mx   = s->mv[1][0][0];
    my   = s->mv[1][0][1];
    uvmx = (mx + ((mx & 3) == 3)) >> 1;
    uvmy = (my + ((my & 3) == 3)) >> 1;
    if (v->field_mode) {
        if (v->cur_field_type != v->ref_field_type[1])
            my   = my   - 2 + 4 * v->cur_field_type;
            uvmy = uvmy - 2 + 4 * v->cur_field_type;
    }
    if (v->fastuvmc) {
        uvmx = uvmx + ((uvmx < 0) ? -(uvmx & 1) : (uvmx & 1));
        uvmy = uvmy + ((uvmy < 0) ? -(uvmy & 1) : (uvmy & 1));
    }
    srcY = s->next_picture.f.data[0];
    srcU = s->next_picture.f.data[1];
    srcV = s->next_picture.f.data[2];

    src_x   = s->mb_x * 16 + (mx   >> 2);
    src_y   = s->mb_y * 16 + (my   >> 2);
    uvsrc_x = s->mb_x *  8 + (uvmx >> 2);
    uvsrc_y = s->mb_y *  8 + (uvmy >> 2);

    if (v->profile != PROFILE_ADVANCED) {
        src_x   = av_clip(  src_x, -16, s->mb_width  * 16);
        src_y   = av_clip(  src_y, -16, s->mb_height * 16);
        uvsrc_x = av_clip(uvsrc_x,  -8, s->mb_width  *  8);
        uvsrc_y = av_clip(uvsrc_y,  -8, s->mb_height *  8);
    } else {
        src_x   = av_clip(  src_x, -17, s->avctx->coded_width);
        src_y   = av_clip(  src_y, -18, s->avctx->coded_height + 1);
        uvsrc_x = av_clip(uvsrc_x,  -8, s->avctx->coded_width  >> 1);
        uvsrc_y = av_clip(uvsrc_y,  -8, s->avctx->coded_height >> 1);
    }

    srcY += src_y   * s->linesize   + src_x;
    srcU += uvsrc_y * s->uvlinesize + uvsrc_x;
    srcV += uvsrc_y * s->uvlinesize + uvsrc_x;

    if (v->field_mode && v->ref_field_type[1]) {
        srcY += s->current_picture_ptr->f.linesize[0];
        srcU += s->current_picture_ptr->f.linesize[1];
        srcV += s->current_picture_ptr->f.linesize[2];
    }

    /* for grayscale we should not try to read from unknown area */
    if (s->flags & CODEC_FLAG_GRAY) {
        srcU = s->edge_emu_buffer + 18 * s->linesize;
        srcV = s->edge_emu_buffer + 18 * s->linesize;
    }

    if (v->rangeredfrm || s->h_edge_pos < 22 || v_edge_pos < 22 || use_ic
        || (unsigned)(src_x - 1) > s->h_edge_pos - (mx & 3) - 16 - 3
        || (unsigned)(src_y - 1) > v_edge_pos    - (my & 3) - 16 - 3) {
        uint8_t *uvbuf = s->edge_emu_buffer + 19 * s->linesize;

        srcY -= s->mspel * (1 + s->linesize);
        s->vdsp.emulated_edge_mc(s->edge_emu_buffer, srcY, s->linesize,
                                 17 + s->mspel * 2, 17 + s->mspel * 2,
                                 src_x - s->mspel, src_y - s->mspel,
                                 s->h_edge_pos, v_edge_pos);
        srcY = s->edge_emu_buffer;
        s->vdsp.emulated_edge_mc(uvbuf     , srcU, s->uvlinesize, 8 + 1, 8 + 1,
                                 uvsrc_x, uvsrc_y, s->h_edge_pos >> 1, v_edge_pos >> 1);
        s->vdsp.emulated_edge_mc(uvbuf + 16, srcV, s->uvlinesize, 8 + 1, 8 + 1,
                                 uvsrc_x, uvsrc_y, s->h_edge_pos >> 1, v_edge_pos >> 1);
        srcU = uvbuf;
        srcV = uvbuf + 16;
        /* if we deal with range reduction we need to scale source blocks */
        if (v->rangeredfrm) {
            int i, j;
            uint8_t *src, *src2;

            src = srcY;
            for (j = 0; j < 17 + s->mspel * 2; j++) {
                for (i = 0; i < 17 + s->mspel * 2; i++)
                    src[i] = ((src[i] - 128) >> 1) + 128;
                src += s->linesize;
            }
            src = srcU;
            src2 = srcV;
            for (j = 0; j < 9; j++) {
                for (i = 0; i < 9; i++) {
                    src[i]  = ((src[i]  - 128) >> 1) + 128;
                    src2[i] = ((src2[i] - 128) >> 1) + 128;
                }
                src  += s->uvlinesize;
                src2 += s->uvlinesize;
            }
        }

        if (use_ic) {
            uint8_t (*luty )[256] = v->next_luty;
            uint8_t (*lutuv)[256] = v->next_lutuv;
            int i, j;
            uint8_t *src, *src2;

            src = srcY;
            for (j = 0; j < 17 + s->mspel * 2; j++) {
                int f = v->field_mode ? v->ref_field_type[1] : ((j+src_y - s->mspel) & 1);
                for (i = 0; i < 17 + s->mspel * 2; i++)
                    src[i] = luty[f][src[i]];
                src += s->linesize;
            }
            src  = srcU;
            src2 = srcV;
            for (j = 0; j < 9; j++) {
                int f = v->field_mode ? v->ref_field_type[1] : ((j+uvsrc_y) & 1);
                for (i = 0; i < 9; i++) {
                    src[i]  = lutuv[f][src[i]];
                    src2[i] = lutuv[f][src2[i]];
                }
                src  += s->uvlinesize;
                src2 += s->uvlinesize;
            }
        }
        srcY += s->mspel * (1 + s->linesize);
    }

    off    = 0;
    off_uv = 0;

    if (s->mspel) {
        dxy = ((my & 3) << 2) | (mx & 3);
        v->vc1dsp.avg_vc1_mspel_pixels_tab[dxy](s->dest[0] + off    , srcY    , s->linesize, v->rnd);
        v->vc1dsp.avg_vc1_mspel_pixels_tab[dxy](s->dest[0] + off + 8, srcY + 8, s->linesize, v->rnd);
        srcY += s->linesize * 8;
        v->vc1dsp.avg_vc1_mspel_pixels_tab[dxy](s->dest[0] + off + 8 * s->linesize    , srcY    , s->linesize, v->rnd);
        v->vc1dsp.avg_vc1_mspel_pixels_tab[dxy](s->dest[0] + off + 8 * s->linesize + 8, srcY + 8, s->linesize, v->rnd);
    } else { // hpel mc
        dxy = (my & 2) | ((mx & 2) >> 1);

        if (!v->rnd)
            s->hdsp.avg_pixels_tab[0][dxy](s->dest[0] + off, srcY, s->linesize, 16);
        else
            s->hdsp.avg_no_rnd_pixels_tab[dxy](s->dest[0] + off, srcY, s->linesize, 16);
    }

    if (s->flags & CODEC_FLAG_GRAY) return;
    /* Chroma MC always uses qpel blilinear */
    uvmx = (uvmx & 3) << 1;
    uvmy = (uvmy & 3) << 1;
    if (!v->rnd) {
        h264chroma->avg_h264_chroma_pixels_tab[0](s->dest[1] + off_uv, srcU, s->uvlinesize, 8, uvmx, uvmy);
        h264chroma->avg_h264_chroma_pixels_tab[0](s->dest[2] + off_uv, srcV, s->uvlinesize, 8, uvmx, uvmy);
    } else {
        v->vc1dsp.avg_no_rnd_vc1_chroma_pixels_tab[0](s->dest[1] + off_uv, srcU, s->uvlinesize, 8, uvmx, uvmy);
        v->vc1dsp.avg_no_rnd_vc1_chroma_pixels_tab[0](s->dest[2] + off_uv, srcV, s->uvlinesize, 8, uvmx, uvmy);
    }
}

static av_always_inline int scale_mv(int value, int bfrac, int inv, int qs)
{
    int n = bfrac;

#if B_FRACTION_DEN==256
    if (inv)
        n -= 256;
    if (!qs)
        return 2 * ((value * n + 255) >> 9);
    return (value * n + 128) >> 8;
#else
    if (inv)
        n -= B_FRACTION_DEN;
    if (!qs)
        return 2 * ((value * n + B_FRACTION_DEN - 1) / (2 * B_FRACTION_DEN));
    return (value * n + B_FRACTION_DEN/2) / B_FRACTION_DEN;
#endif
}

/** Reconstruct motion vector for B-frame and do motion compensation
 */
static inline void vc1_b_mc(VC1Context *v, int dmv_x[2], int dmv_y[2],
                            int direct, int mode)
{
    if (direct) {
        vc1_mc_1mv(v, 0);
        vc1_interp_mc(v);
        return;
    }
    if (mode == BMV_TYPE_INTERPOLATED) {
        vc1_mc_1mv(v, 0);
        vc1_interp_mc(v);
        return;
    }

    vc1_mc_1mv(v, (mode == BMV_TYPE_BACKWARD));
}

static inline void vc1_pred_b_mv(VC1Context *v, int dmv_x[2], int dmv_y[2],
                                 int direct, int mvtype)
{
    MpegEncContext *s = &v->s;
    int xy, wrap, off = 0;
    int16_t *A, *B, *C;
    int px, py;
    int sum;
    int r_x, r_y;
    const uint8_t *is_intra = v->mb_type[0];

    r_x = v->range_x;
    r_y = v->range_y;
    /* scale MV difference to be quad-pel */
    dmv_x[0] <<= 1 - s->quarter_sample;
    dmv_y[0] <<= 1 - s->quarter_sample;
    dmv_x[1] <<= 1 - s->quarter_sample;
    dmv_y[1] <<= 1 - s->quarter_sample;

    wrap = s->b8_stride;
    xy = s->block_index[0];

    if (s->mb_intra) {
        s->current_picture.motion_val[0][xy + v->blocks_off][0] =
        s->current_picture.motion_val[0][xy + v->blocks_off][1] =
        s->current_picture.motion_val[1][xy + v->blocks_off][0] =
        s->current_picture.motion_val[1][xy + v->blocks_off][1] = 0;
        return;
    }
    if (!v->field_mode) {
        s->mv[0][0][0] = scale_mv(s->next_picture.motion_val[1][xy][0], v->bfraction, 0, s->quarter_sample);
        s->mv[0][0][1] = scale_mv(s->next_picture.motion_val[1][xy][1], v->bfraction, 0, s->quarter_sample);
        s->mv[1][0][0] = scale_mv(s->next_picture.motion_val[1][xy][0], v->bfraction, 1, s->quarter_sample);
        s->mv[1][0][1] = scale_mv(s->next_picture.motion_val[1][xy][1], v->bfraction, 1, s->quarter_sample);

        /* Pullback predicted motion vectors as specified in 8.4.5.4 */
        s->mv[0][0][0] = av_clip(s->mv[0][0][0], -60 - (s->mb_x << 6), (s->mb_width  << 6) - 4 - (s->mb_x << 6));
        s->mv[0][0][1] = av_clip(s->mv[0][0][1], -60 - (s->mb_y << 6), (s->mb_height << 6) - 4 - (s->mb_y << 6));
        s->mv[1][0][0] = av_clip(s->mv[1][0][0], -60 - (s->mb_x << 6), (s->mb_width  << 6) - 4 - (s->mb_x << 6));
        s->mv[1][0][1] = av_clip(s->mv[1][0][1], -60 - (s->mb_y << 6), (s->mb_height << 6) - 4 - (s->mb_y << 6));
    }
    if (direct) {
        s->current_picture.motion_val[0][xy + v->blocks_off][0] = s->mv[0][0][0];
        s->current_picture.motion_val[0][xy + v->blocks_off][1] = s->mv[0][0][1];
        s->current_picture.motion_val[1][xy + v->blocks_off][0] = s->mv[1][0][0];
        s->current_picture.motion_val[1][xy + v->blocks_off][1] = s->mv[1][0][1];
        return;
    }

    if ((mvtype == BMV_TYPE_FORWARD) || (mvtype == BMV_TYPE_INTERPOLATED)) {
        C   = s->current_picture.motion_val[0][xy - 2];
        A   = s->current_picture.motion_val[0][xy - wrap * 2];
        off = (s->mb_x == (s->mb_width - 1)) ? -2 : 2;
        B   = s->current_picture.motion_val[0][xy - wrap * 2 + off];

        if (!s->mb_x) C[0] = C[1] = 0;
        if (!s->first_slice_line) { // predictor A is not out of bounds
            if (s->mb_width == 1) {
                px = A[0];
                py = A[1];
            } else {
                px = mid_pred(A[0], B[0], C[0]);
                py = mid_pred(A[1], B[1], C[1]);
            }
        } else if (s->mb_x) { // predictor C is not out of bounds
            px = C[0];
            py = C[1];
        } else {
            px = py = 0;
        }
        /* Pullback MV as specified in 8.3.5.3.4 */
        {
            int qx, qy, X, Y;
            if (v->profile < PROFILE_ADVANCED) {
                qx = (s->mb_x << 5);
                qy = (s->mb_y << 5);
                X  = (s->mb_width  << 5) - 4;
                Y  = (s->mb_height << 5) - 4;
                if (qx + px < -28) px = -28 - qx;
                if (qy + py < -28) py = -28 - qy;
                if (qx + px > X) px = X - qx;
                if (qy + py > Y) py = Y - qy;
            } else {
                qx = (s->mb_x << 6);
                qy = (s->mb_y << 6);
                X  = (s->mb_width  << 6) - 4;
                Y  = (s->mb_height << 6) - 4;
                if (qx + px < -60) px = -60 - qx;
                if (qy + py < -60) py = -60 - qy;
                if (qx + px > X) px = X - qx;
                if (qy + py > Y) py = Y - qy;
            }
        }
        /* Calculate hybrid prediction as specified in 8.3.5.3.5 */
        if (0 && !s->first_slice_line && s->mb_x) {
            if (is_intra[xy - wrap])
                sum = FFABS(px) + FFABS(py);
            else
                sum = FFABS(px - A[0]) + FFABS(py - A[1]);
            if (sum > 32) {
                if (get_bits1(&s->gb)) {
                    px = A[0];
                    py = A[1];
                } else {
                    px = C[0];
                    py = C[1];
                }
            } else {
                if (is_intra[xy - 2])
                    sum = FFABS(px) + FFABS(py);
                else
                    sum = FFABS(px - C[0]) + FFABS(py - C[1]);
                if (sum > 32) {
                    if (get_bits1(&s->gb)) {
                        px = A[0];
                        py = A[1];
                    } else {
                        px = C[0];
                        py = C[1];
                    }
                }
            }
        }
        /* store MV using signed modulus of MV range defined in 4.11 */
        s->mv[0][0][0] = ((px + dmv_x[0] + r_x) & ((r_x << 1) - 1)) - r_x;
        s->mv[0][0][1] = ((py + dmv_y[0] + r_y) & ((r_y << 1) - 1)) - r_y;
    }
    if ((mvtype == BMV_TYPE_BACKWARD) || (mvtype == BMV_TYPE_INTERPOLATED)) {
        C   = s->current_picture.motion_val[1][xy - 2];
        A   = s->current_picture.motion_val[1][xy - wrap * 2];
        off = (s->mb_x == (s->mb_width - 1)) ? -2 : 2;
        B   = s->current_picture.motion_val[1][xy - wrap * 2 + off];

        if (!s->mb_x)
            C[0] = C[1] = 0;
        if (!s->first_slice_line) { // predictor A is not out of bounds
            if (s->mb_width == 1) {
                px = A[0];
                py = A[1];
            } else {
                px = mid_pred(A[0], B[0], C[0]);
                py = mid_pred(A[1], B[1], C[1]);
            }
        } else if (s->mb_x) { // predictor C is not out of bounds
            px = C[0];
            py = C[1];
        } else {
            px = py = 0;
        }
        /* Pullback MV as specified in 8.3.5.3.4 */
        {
            int qx, qy, X, Y;
            if (v->profile < PROFILE_ADVANCED) {
                qx = (s->mb_x << 5);
                qy = (s->mb_y << 5);
                X  = (s->mb_width  << 5) - 4;
                Y  = (s->mb_height << 5) - 4;
                if (qx + px < -28) px = -28 - qx;
                if (qy + py < -28) py = -28 - qy;
                if (qx + px > X) px = X - qx;
                if (qy + py > Y) py = Y - qy;
            } else {
                qx = (s->mb_x << 6);
                qy = (s->mb_y << 6);
                X  = (s->mb_width  << 6) - 4;
                Y  = (s->mb_height << 6) - 4;
                if (qx + px < -60) px = -60 - qx;
                if (qy + py < -60) py = -60 - qy;
                if (qx + px > X) px = X - qx;
                if (qy + py > Y) py = Y - qy;
            }
        }
        /* Calculate hybrid prediction as specified in 8.3.5.3.5 */
        if (0 && !s->first_slice_line && s->mb_x) {
            if (is_intra[xy - wrap])
                sum = FFABS(px) + FFABS(py);
            else
                sum = FFABS(px - A[0]) + FFABS(py - A[1]);
            if (sum > 32) {
                if (get_bits1(&s->gb)) {
                    px = A[0];
                    py = A[1];
                } else {
                    px = C[0];
                    py = C[1];
                }
            } else {
                if (is_intra[xy - 2])
                    sum = FFABS(px) + FFABS(py);
                else
                    sum = FFABS(px - C[0]) + FFABS(py - C[1]);
                if (sum > 32) {
                    if (get_bits1(&s->gb)) {
                        px = A[0];
                        py = A[1];
                    } else {
                        px = C[0];
                        py = C[1];
                    }
                }
            }
        }
        /* store MV using signed modulus of MV range defined in 4.11 */

        s->mv[1][0][0] = ((px + dmv_x[1] + r_x) & ((r_x << 1) - 1)) - r_x;
        s->mv[1][0][1] = ((py + dmv_y[1] + r_y) & ((r_y << 1) - 1)) - r_y;
    }
    s->current_picture.motion_val[0][xy][0] = s->mv[0][0][0];
    s->current_picture.motion_val[0][xy][1] = s->mv[0][0][1];
    s->current_picture.motion_val[1][xy][0] = s->mv[1][0][0];
    s->current_picture.motion_val[1][xy][1] = s->mv[1][0][1];
}

static inline void vc1_pred_b_mv_intfi(VC1Context *v, int n, int *dmv_x, int *dmv_y, int mv1, int *pred_flag)
{
    int dir = (v->bmvtype == BMV_TYPE_BACKWARD) ? 1 : 0;
    MpegEncContext *s = &v->s;
    int mb_pos = s->mb_x + s->mb_y * s->mb_stride;

    if (v->bmvtype == BMV_TYPE_DIRECT) {
        int total_opp, k, f;
        if (s->next_picture.mb_type[mb_pos + v->mb_off] != MB_TYPE_INTRA) {
            s->mv[0][0][0] = scale_mv(s->next_picture.motion_val[1][s->block_index[0] + v->blocks_off][0],
                                      v->bfraction, 0, s->quarter_sample);
            s->mv[0][0][1] = scale_mv(s->next_picture.motion_val[1][s->block_index[0] + v->blocks_off][1],
                                      v->bfraction, 0, s->quarter_sample);
            s->mv[1][0][0] = scale_mv(s->next_picture.motion_val[1][s->block_index[0] + v->blocks_off][0],
                                      v->bfraction, 1, s->quarter_sample);
            s->mv[1][0][1] = scale_mv(s->next_picture.motion_val[1][s->block_index[0] + v->blocks_off][1],
                                      v->bfraction, 1, s->quarter_sample);

            total_opp = v->mv_f_next[0][s->block_index[0] + v->blocks_off]
                      + v->mv_f_next[0][s->block_index[1] + v->blocks_off]
                      + v->mv_f_next[0][s->block_index[2] + v->blocks_off]
                      + v->mv_f_next[0][s->block_index[3] + v->blocks_off];
            f = (total_opp > 2) ? 1 : 0;
        } else {
            s->mv[0][0][0] = s->mv[0][0][1] = 0;
            s->mv[1][0][0] = s->mv[1][0][1] = 0;
            f = 0;
        }
        v->ref_field_type[0] = v->ref_field_type[1] = v->cur_field_type ^ f;
        for (k = 0; k < 4; k++) {
            s->current_picture.motion_val[0][s->block_index[k] + v->blocks_off][0] = s->mv[0][0][0];
            s->current_picture.motion_val[0][s->block_index[k] + v->blocks_off][1] = s->mv[0][0][1];
            s->current_picture.motion_val[1][s->block_index[k] + v->blocks_off][0] = s->mv[1][0][0];
            s->current_picture.motion_val[1][s->block_index[k] + v->blocks_off][1] = s->mv[1][0][1];
            v->mv_f[0][s->block_index[k] + v->blocks_off] = f;
            v->mv_f[1][s->block_index[k] + v->blocks_off] = f;
        }
        return;
    }
    if (v->bmvtype == BMV_TYPE_INTERPOLATED) {
        vc1_pred_mv(v, 0, dmv_x[0], dmv_y[0],   1, v->range_x, v->range_y, v->mb_type[0], pred_flag[0], 0);
        vc1_pred_mv(v, 0, dmv_x[1], dmv_y[1],   1, v->range_x, v->range_y, v->mb_type[0], pred_flag[1], 1);
        return;
    }
    if (dir) { // backward
        vc1_pred_mv(v, n, dmv_x[1], dmv_y[1], mv1, v->range_x, v->range_y, v->mb_type[0], pred_flag[1], 1);
        if (n == 3 || mv1) {
            vc1_pred_mv(v, 0, dmv_x[0], dmv_y[0],   1, v->range_x, v->range_y, v->mb_type[0], 0, 0);
        }
    } else { // forward
        vc1_pred_mv(v, n, dmv_x[0], dmv_y[0], mv1, v->range_x, v->range_y, v->mb_type[0], pred_flag[0], 0);
        if (n == 3 || mv1) {
            vc1_pred_mv(v, 0, dmv_x[1], dmv_y[1],   1, v->range_x, v->range_y, v->mb_type[0], 0, 1);
        }
    }
}

/** Get predicted DC value for I-frames only
 * prediction dir: left=0, top=1
 * @param s MpegEncContext
 * @param overlap flag indicating that overlap filtering is used
 * @param pq integer part of picture quantizer
 * @param[in] n block index in the current MB
 * @param dc_val_ptr Pointer to DC predictor
 * @param dir_ptr Prediction direction for use in AC prediction
 */
static inline int vc1_i_pred_dc(MpegEncContext *s, int overlap, int pq, int n,
                                int16_t **dc_val_ptr, int *dir_ptr)
{
    int a, b, c, wrap, pred, scale;
    int16_t *dc_val;
    static const uint16_t dcpred[32] = {
        -1, 1024,  512,  341,  256,  205,  171,  146,  128,
             114,  102,   93,   85,   79,   73,   68,   64,
              60,   57,   54,   51,   49,   47,   45,   43,
              41,   39,   38,   37,   35,   34,   33
    };

    /* find prediction - wmv3_dc_scale always used here in fact */
    if (n < 4) scale = s->y_dc_scale;
    else       scale = s->c_dc_scale;

    wrap   = s->block_wrap[n];
    dc_val = s->dc_val[0] + s->block_index[n];

    /* B A
     * C X
     */
    c = dc_val[ - 1];
    b = dc_val[ - 1 - wrap];
    a = dc_val[ - wrap];

    if (pq < 9 || !overlap) {
        /* Set outer values */
        if (s->first_slice_line && (n != 2 && n != 3))
            b = a = dcpred[scale];
        if (s->mb_x == 0 && (n != 1 && n != 3))
            b = c = dcpred[scale];
    } else {
        /* Set outer values */
        if (s->first_slice_line && (n != 2 && n != 3))
            b = a = 0;
        if (s->mb_x == 0 && (n != 1 && n != 3))
            b = c = 0;
    }

    if (abs(a - b) <= abs(b - c)) {
        pred     = c;
        *dir_ptr = 1; // left
    } else {
        pred     = a;
        *dir_ptr = 0; // top
    }

    /* update predictor */
    *dc_val_ptr = &dc_val[0];
    return pred;
}


/** Get predicted DC value
 * prediction dir: left=0, top=1
 * @param s MpegEncContext
 * @param overlap flag indicating that overlap filtering is used
 * @param pq integer part of picture quantizer
 * @param[in] n block index in the current MB
 * @param a_avail flag indicating top block availability
 * @param c_avail flag indicating left block availability
 * @param dc_val_ptr Pointer to DC predictor
 * @param dir_ptr Prediction direction for use in AC prediction
 */
static inline int vc1_pred_dc(MpegEncContext *s, int overlap, int pq, int n,
                              int a_avail, int c_avail,
                              int16_t **dc_val_ptr, int *dir_ptr)
{
    int a, b, c, wrap, pred;
    int16_t *dc_val;
    int mb_pos = s->mb_x + s->mb_y * s->mb_stride;
    int q1, q2 = 0;
    int dqscale_index;

    wrap = s->block_wrap[n];
    dc_val = s->dc_val[0] + s->block_index[n];

    /* B A
     * C X
     */
    c = dc_val[ - 1];
    b = dc_val[ - 1 - wrap];
    a = dc_val[ - wrap];
    /* scale predictors if needed */
    q1 = s->current_picture.qscale_table[mb_pos];
    dqscale_index = s->y_dc_scale_table[q1] - 1;
    if (dqscale_index < 0)
        return 0;
    if (c_avail && (n != 1 && n != 3)) {
        q2 = s->current_picture.qscale_table[mb_pos - 1];
        if (q2 && q2 != q1)
            c = (c * s->y_dc_scale_table[q2] * ff_vc1_dqscale[dqscale_index] + 0x20000) >> 18;
    }
    if (a_avail && (n != 2 && n != 3)) {
        q2 = s->current_picture.qscale_table[mb_pos - s->mb_stride];
        if (q2 && q2 != q1)
            a = (a * s->y_dc_scale_table[q2] * ff_vc1_dqscale[dqscale_index] + 0x20000) >> 18;
    }
    if (a_avail && c_avail && (n != 3)) {
        int off = mb_pos;
        if (n != 1)
            off--;
        if (n != 2)
            off -= s->mb_stride;
        q2 = s->current_picture.qscale_table[off];
        if (q2 && q2 != q1)
            b = (b * s->y_dc_scale_table[q2] * ff_vc1_dqscale[dqscale_index] + 0x20000) >> 18;
    }

    if (a_avail && c_avail) {
        if (abs(a - b) <= abs(b - c)) {
            pred     = c;
            *dir_ptr = 1; // left
        } else {
            pred     = a;
            *dir_ptr = 0; // top
        }
    } else if (a_avail) {
        pred     = a;
        *dir_ptr = 0; // top
    } else if (c_avail) {
        pred     = c;
        *dir_ptr = 1; // left
    } else {
        pred     = 0;
        *dir_ptr = 1; // left
    }

    /* update predictor */
    *dc_val_ptr = &dc_val[0];
    return pred;
}

/** @} */ // Block group

/**
 * @name VC1 Macroblock-level functions in Simple/Main Profiles
 * @see 7.1.4, p91 and 8.1.1.7, p(1)04
 * @{
 */

static inline int vc1_coded_block_pred(MpegEncContext * s, int n,
                                       uint8_t **coded_block_ptr)
{
    int xy, wrap, pred, a, b, c;

    xy   = s->block_index[n];
    wrap = s->b8_stride;

    /* B C
     * A X
     */
    a = s->coded_block[xy - 1       ];
    b = s->coded_block[xy - 1 - wrap];
    c = s->coded_block[xy     - wrap];

    if (b == c) {
        pred = a;
    } else {
        pred = c;
    }

    /* store value */
    *coded_block_ptr = &s->coded_block[xy];

    return pred;
}

/**
 * Decode one AC coefficient
 * @param v The VC1 context
 * @param last Last coefficient
 * @param skip How much zero coefficients to skip
 * @param value Decoded AC coefficient value
 * @param codingset set of VLC to decode data
 * @see 8.1.3.4
 */
static void vc1_decode_ac_coeff(VC1Context *v, int *last, int *skip,
                                int *value, int codingset)
{
    GetBitContext *gb = &v->s.gb;
    int index, escape, run = 0, level = 0, lst = 0;

    index = get_vlc2(gb, ff_vc1_ac_coeff_table[codingset].table, AC_VLC_BITS, 3);
    if (index != ff_vc1_ac_sizes[codingset] - 1) {
        run   = vc1_index_decode_table[codingset][index][0];
        level = vc1_index_decode_table[codingset][index][1];
        lst   = index >= vc1_last_decode_table[codingset] || get_bits_left(gb) < 0;
        if (get_bits1(gb))
            level = -level;
    } else {
        escape = decode210(gb);
        if (escape != 2) {
            index = get_vlc2(gb, ff_vc1_ac_coeff_table[codingset].table, AC_VLC_BITS, 3);
            run   = vc1_index_decode_table[codingset][index][0];
            level = vc1_index_decode_table[codingset][index][1];
            lst   = index >= vc1_last_decode_table[codingset];
            if (escape == 0) {
                if (lst)
                    level += vc1_last_delta_level_table[codingset][run];
                else
                    level += vc1_delta_level_table[codingset][run];
            } else {
                if (lst)
                    run += vc1_last_delta_run_table[codingset][level] + 1;
                else
                    run += vc1_delta_run_table[codingset][level] + 1;
            }
            if (get_bits1(gb))
                level = -level;
        } else {
            int sign;
            lst = get_bits1(gb);
            if (v->s.esc3_level_length == 0) {
                if (v->pq < 8 || v->dquantfrm) { // table 59
                    v->s.esc3_level_length = get_bits(gb, 3);
                    if (!v->s.esc3_level_length)
                        v->s.esc3_level_length = get_bits(gb, 2) + 8;
                } else { // table 60
                    v->s.esc3_level_length = get_unary(gb, 1, 6) + 2;
                }
                v->s.esc3_run_length = 3 + get_bits(gb, 2);
            }
            run   = get_bits(gb, v->s.esc3_run_length);
            sign  = get_bits1(gb);
            level = get_bits(gb, v->s.esc3_level_length);
            if (sign)
                level = -level;
        }
    }

    *last  = lst;
    *skip  = run;
    *value = level;
}

/** Decode intra block in intra frames - should be faster than decode_intra_block
 * @param v VC1Context
 * @param block block to decode
 * @param[in] n subblock index
 * @param coded are AC coeffs present or not
 * @param codingset set of VLC to decode data
 */
static int vc1_decode_i_block(VC1Context *v, int16_t block[64], int n,
                              int coded, int codingset)
{
    GetBitContext *gb = &v->s.gb;
    MpegEncContext *s = &v->s;
    int dc_pred_dir = 0; /* Direction of the DC prediction used */
    int i;
    int16_t *dc_val;
    int16_t *ac_val, *ac_val2;
    int dcdiff;

    /* Get DC differential */
    if (n < 4) {
        dcdiff = get_vlc2(&s->gb, ff_msmp4_dc_luma_vlc[s->dc_table_index].table, DC_VLC_BITS, 3);
    } else {
        dcdiff = get_vlc2(&s->gb, ff_msmp4_dc_chroma_vlc[s->dc_table_index].table, DC_VLC_BITS, 3);
    }
    if (dcdiff < 0) {
        av_log(s->avctx, AV_LOG_ERROR, "Illegal DC VLC\n");
        return -1;
    }
    if (dcdiff) {
        if (dcdiff == 119 /* ESC index value */) {
            /* TODO: Optimize */
            if (v->pq == 1)      dcdiff = get_bits(gb, 10);
            else if (v->pq == 2) dcdiff = get_bits(gb, 9);
            else                 dcdiff = get_bits(gb, 8);
        } else {
            if (v->pq == 1)
                dcdiff = (dcdiff << 2) + get_bits(gb, 2) - 3;
            else if (v->pq == 2)
                dcdiff = (dcdiff << 1) + get_bits1(gb)   - 1;
        }
        if (get_bits1(gb))
            dcdiff = -dcdiff;
    }

    /* Prediction */
    dcdiff += vc1_i_pred_dc(&v->s, v->overlap, v->pq, n, &dc_val, &dc_pred_dir);
    *dc_val = dcdiff;

    /* Store the quantized DC coeff, used for prediction */
    if (n < 4) {
        block[0] = dcdiff * s->y_dc_scale;
    } else {
        block[0] = dcdiff * s->c_dc_scale;
    }
    /* Skip ? */
    if (!coded) {
        goto not_coded;
    }

    // AC Decoding
    i = 1;

    {
        int last = 0, skip, value;
        const uint8_t *zz_table;
        int scale;
        int k;

        scale = v->pq * 2 + v->halfpq;

        if (v->s.ac_pred) {
            if (!dc_pred_dir)
                zz_table = v->zz_8x8[2];
            else
                zz_table = v->zz_8x8[3];
        } else
            zz_table = v->zz_8x8[1];

        ac_val  = s->ac_val[0][0] + s->block_index[n] * 16;
        ac_val2 = ac_val;
        if (dc_pred_dir) // left
            ac_val -= 16;
        else // top
            ac_val -= 16 * s->block_wrap[n];

        while (!last) {
            vc1_decode_ac_coeff(v, &last, &skip, &value, codingset);
            i += skip;
            if (i > 63)
                break;
            block[zz_table[i++]] = value;
        }

        /* apply AC prediction if needed */
        if (s->ac_pred) {
            if (dc_pred_dir) { // left
                for (k = 1; k < 8; k++)
                    block[k << v->left_blk_sh] += ac_val[k];
            } else { // top
                for (k = 1; k < 8; k++)
                    block[k << v->top_blk_sh] += ac_val[k + 8];
            }
        }
        /* save AC coeffs for further prediction */
        for (k = 1; k < 8; k++) {
            ac_val2[k]     = block[k << v->left_blk_sh];
            ac_val2[k + 8] = block[k << v->top_blk_sh];
        }

        /* scale AC coeffs */
        for (k = 1; k < 64; k++)
            if (block[k]) {
                block[k] *= scale;
                if (!v->pquantizer)
                    block[k] += (block[k] < 0) ? -v->pq : v->pq;
            }

        if (s->ac_pred) i = 63;
    }

not_coded:
    if (!coded) {
        int k, scale;
        ac_val  = s->ac_val[0][0] + s->block_index[n] * 16;
        ac_val2 = ac_val;

        i = 0;
        scale = v->pq * 2 + v->halfpq;
        memset(ac_val2, 0, 16 * 2);
        if (dc_pred_dir) { // left
            ac_val -= 16;
            if (s->ac_pred)
                memcpy(ac_val2, ac_val, 8 * 2);
        } else { // top
            ac_val -= 16 * s->block_wrap[n];
            if (s->ac_pred)
                memcpy(ac_val2 + 8, ac_val + 8, 8 * 2);
        }

        /* apply AC prediction if needed */
        if (s->ac_pred) {
            if (dc_pred_dir) { //left
                for (k = 1; k < 8; k++) {
                    block[k << v->left_blk_sh] = ac_val[k] * scale;
                    if (!v->pquantizer && block[k << v->left_blk_sh])
                        block[k << v->left_blk_sh] += (block[k << v->left_blk_sh] < 0) ? -v->pq : v->pq;
                }
            } else { // top
                for (k = 1; k < 8; k++) {
                    block[k << v->top_blk_sh] = ac_val[k + 8] * scale;
                    if (!v->pquantizer && block[k << v->top_blk_sh])
                        block[k << v->top_blk_sh] += (block[k << v->top_blk_sh] < 0) ? -v->pq : v->pq;
                }
            }
            i = 63;
        }
    }
    s->block_last_index[n] = i;

    return 0;
}

/** Decode intra block in intra frames - should be faster than decode_intra_block
 * @param v VC1Context
 * @param block block to decode
 * @param[in] n subblock number
 * @param coded are AC coeffs present or not
 * @param codingset set of VLC to decode data
 * @param mquant quantizer value for this macroblock
 */
static int vc1_decode_i_block_adv(VC1Context *v, int16_t block[64], int n,
                                  int coded, int codingset, int mquant)
{
    GetBitContext *gb = &v->s.gb;
    MpegEncContext *s = &v->s;
    int dc_pred_dir = 0; /* Direction of the DC prediction used */
    int i;
    int16_t *dc_val = NULL;
    int16_t *ac_val, *ac_val2;
    int dcdiff;
    int a_avail = v->a_avail, c_avail = v->c_avail;
    int use_pred = s->ac_pred;
    int scale;
    int q1, q2 = 0;
    int mb_pos = s->mb_x + s->mb_y * s->mb_stride;

    /* Get DC differential */
    if (n < 4) {
        dcdiff = get_vlc2(&s->gb, ff_msmp4_dc_luma_vlc[s->dc_table_index].table, DC_VLC_BITS, 3);
    } else {
        dcdiff = get_vlc2(&s->gb, ff_msmp4_dc_chroma_vlc[s->dc_table_index].table, DC_VLC_BITS, 3);
    }
    if (dcdiff < 0) {
        av_log(s->avctx, AV_LOG_ERROR, "Illegal DC VLC\n");
        return -1;
    }
    if (dcdiff) {
        if (dcdiff == 119 /* ESC index value */) {
            /* TODO: Optimize */
            if (mquant == 1)      dcdiff = get_bits(gb, 10);
            else if (mquant == 2) dcdiff = get_bits(gb, 9);
            else                  dcdiff = get_bits(gb, 8);
        } else {
            if (mquant == 1)
                dcdiff = (dcdiff << 2) + get_bits(gb, 2) - 3;
            else if (mquant == 2)
                dcdiff = (dcdiff << 1) + get_bits1(gb)   - 1;
        }
        if (get_bits1(gb))
            dcdiff = -dcdiff;
    }

    /* Prediction */
    dcdiff += vc1_pred_dc(&v->s, v->overlap, mquant, n, v->a_avail, v->c_avail, &dc_val, &dc_pred_dir);
    *dc_val = dcdiff;

    /* Store the quantized DC coeff, used for prediction */
    if (n < 4) {
        block[0] = dcdiff * s->y_dc_scale;
    } else {
        block[0] = dcdiff * s->c_dc_scale;
    }

    //AC Decoding
    i = 1;

    /* check if AC is needed at all */
    if (!a_avail && !c_avail)
        use_pred = 0;
    ac_val  = s->ac_val[0][0] + s->block_index[n] * 16;
    ac_val2 = ac_val;

    scale = mquant * 2 + ((mquant == v->pq) ? v->halfpq : 0);

    if (dc_pred_dir) // left
        ac_val -= 16;
    else // top
        ac_val -= 16 * s->block_wrap[n];

    q1 = s->current_picture.qscale_table[mb_pos];
    if ( dc_pred_dir && c_avail && mb_pos)
        q2 = s->current_picture.qscale_table[mb_pos - 1];
    if (!dc_pred_dir && a_avail && mb_pos >= s->mb_stride)
        q2 = s->current_picture.qscale_table[mb_pos - s->mb_stride];
    if ( dc_pred_dir && n == 1)
        q2 = q1;
    if (!dc_pred_dir && n == 2)
        q2 = q1;
    if (n == 3)
        q2 = q1;

    if (coded) {
        int last = 0, skip, value;
        const uint8_t *zz_table;
        int k;

        if (v->s.ac_pred) {
            if (!use_pred && v->fcm == ILACE_FRAME) {
                zz_table = v->zzi_8x8;
            } else {
                if (!dc_pred_dir) // top
                    zz_table = v->zz_8x8[2];
                else // left
                    zz_table = v->zz_8x8[3];
            }
        } else {
            if (v->fcm != ILACE_FRAME)
                zz_table = v->zz_8x8[1];
            else
                zz_table = v->zzi_8x8;
        }

        while (!last) {
            vc1_decode_ac_coeff(v, &last, &skip, &value, codingset);
            i += skip;
            if (i > 63)
                break;
            block[zz_table[i++]] = value;
        }

        /* apply AC prediction if needed */
        if (use_pred) {
            /* scale predictors if needed*/
            if (q2 && q1 != q2) {
                q1 = q1 * 2 + ((q1 == v->pq) ? v->halfpq : 0) - 1;
                q2 = q2 * 2 + ((q2 == v->pq) ? v->halfpq : 0) - 1;

                if (q1 < 1)
                    return AVERROR_INVALIDDATA;
                if (dc_pred_dir) { // left
                    for (k = 1; k < 8; k++)
                        block[k << v->left_blk_sh] += (ac_val[k] * q2 * ff_vc1_dqscale[q1 - 1] + 0x20000) >> 18;
                } else { // top
                    for (k = 1; k < 8; k++)
                        block[k << v->top_blk_sh] += (ac_val[k + 8] * q2 * ff_vc1_dqscale[q1 - 1] + 0x20000) >> 18;
                }
            } else {
                if (dc_pred_dir) { //left
                    for (k = 1; k < 8; k++)
                        block[k << v->left_blk_sh] += ac_val[k];
                } else { //top
                    for (k = 1; k < 8; k++)
                        block[k << v->top_blk_sh] += ac_val[k + 8];
                }
            }
        }
        /* save AC coeffs for further prediction */
        for (k = 1; k < 8; k++) {
            ac_val2[k    ] = block[k << v->left_blk_sh];
            ac_val2[k + 8] = block[k << v->top_blk_sh];
        }

        /* scale AC coeffs */
        for (k = 1; k < 64; k++)
            if (block[k]) {
                block[k] *= scale;
                if (!v->pquantizer)
                    block[k] += (block[k] < 0) ? -mquant : mquant;
            }

        if (use_pred) i = 63;
    } else { // no AC coeffs
        int k;

        memset(ac_val2, 0, 16 * 2);
        if (dc_pred_dir) { // left
            if (use_pred) {
                memcpy(ac_val2, ac_val, 8 * 2);
                if (q2 && q1 != q2) {
                    q1 = q1 * 2 + ((q1 == v->pq) ? v->halfpq : 0) - 1;
                    q2 = q2 * 2 + ((q2 == v->pq) ? v->halfpq : 0) - 1;
                    if (q1 < 1)
                        return AVERROR_INVALIDDATA;
                    for (k = 1; k < 8; k++)
                        ac_val2[k] = (ac_val2[k] * q2 * ff_vc1_dqscale[q1 - 1] + 0x20000) >> 18;
                }
            }
        } else { // top
            if (use_pred) {
                memcpy(ac_val2 + 8, ac_val + 8, 8 * 2);
                if (q2 && q1 != q2) {
                    q1 = q1 * 2 + ((q1 == v->pq) ? v->halfpq : 0) - 1;
                    q2 = q2 * 2 + ((q2 == v->pq) ? v->halfpq : 0) - 1;
                    if (q1 < 1)
                        return AVERROR_INVALIDDATA;
                    for (k = 1; k < 8; k++)
                        ac_val2[k + 8] = (ac_val2[k + 8] * q2 * ff_vc1_dqscale[q1 - 1] + 0x20000) >> 18;
                }
            }
        }

        /* apply AC prediction if needed */
        if (use_pred) {
            if (dc_pred_dir) { // left
                for (k = 1; k < 8; k++) {
                    block[k << v->left_blk_sh] = ac_val2[k] * scale;
                    if (!v->pquantizer && block[k << v->left_blk_sh])
                        block[k << v->left_blk_sh] += (block[k << v->left_blk_sh] < 0) ? -mquant : mquant;
                }
            } else { // top
                for (k = 1; k < 8; k++) {
                    block[k << v->top_blk_sh] = ac_val2[k + 8] * scale;
                    if (!v->pquantizer && block[k << v->top_blk_sh])
                        block[k << v->top_blk_sh] += (block[k << v->top_blk_sh] < 0) ? -mquant : mquant;
                }
            }
            i = 63;
        }
    }
    s->block_last_index[n] = i;

    return 0;
}

/** Decode intra block in inter frames - more generic version than vc1_decode_i_block
 * @param v VC1Context
 * @param block block to decode
 * @param[in] n subblock index
 * @param coded are AC coeffs present or not
 * @param mquant block quantizer
 * @param codingset set of VLC to decode data
 */
static int vc1_decode_intra_block(VC1Context *v, int16_t block[64], int n,
                                  int coded, int mquant, int codingset)
{
    GetBitContext *gb = &v->s.gb;
    MpegEncContext *s = &v->s;
    int dc_pred_dir = 0; /* Direction of the DC prediction used */
    int i;
    int16_t *dc_val = NULL;
    int16_t *ac_val, *ac_val2;
    int dcdiff;
    int mb_pos = s->mb_x + s->mb_y * s->mb_stride;
    int a_avail = v->a_avail, c_avail = v->c_avail;
    int use_pred = s->ac_pred;
    int scale;
    int q1, q2 = 0;

    s->dsp.clear_block(block);

    /* XXX: Guard against dumb values of mquant */
    mquant = (mquant < 1) ? 0 : ((mquant > 31) ? 31 : mquant);

    /* Set DC scale - y and c use the same */
    s->y_dc_scale = s->y_dc_scale_table[mquant];
    s->c_dc_scale = s->c_dc_scale_table[mquant];

    /* Get DC differential */
    if (n < 4) {
        dcdiff = get_vlc2(&s->gb, ff_msmp4_dc_luma_vlc[s->dc_table_index].table, DC_VLC_BITS, 3);
    } else {
        dcdiff = get_vlc2(&s->gb, ff_msmp4_dc_chroma_vlc[s->dc_table_index].table, DC_VLC_BITS, 3);
    }
    if (dcdiff < 0) {
        av_log(s->avctx, AV_LOG_ERROR, "Illegal DC VLC\n");
        return -1;
    }
    if (dcdiff) {
        if (dcdiff == 119 /* ESC index value */) {
            /* TODO: Optimize */
            if (mquant == 1)      dcdiff = get_bits(gb, 10);
            else if (mquant == 2) dcdiff = get_bits(gb, 9);
            else                  dcdiff = get_bits(gb, 8);
        } else {
            if (mquant == 1)
                dcdiff = (dcdiff << 2) + get_bits(gb, 2) - 3;
            else if (mquant == 2)
                dcdiff = (dcdiff << 1) + get_bits1(gb)   - 1;
        }
        if (get_bits1(gb))
            dcdiff = -dcdiff;
    }

    /* Prediction */
    dcdiff += vc1_pred_dc(&v->s, v->overlap, mquant, n, a_avail, c_avail, &dc_val, &dc_pred_dir);
    *dc_val = dcdiff;

    /* Store the quantized DC coeff, used for prediction */

    if (n < 4) {
        block[0] = dcdiff * s->y_dc_scale;
    } else {
        block[0] = dcdiff * s->c_dc_scale;
    }

    //AC Decoding
    i = 1;

    /* check if AC is needed at all and adjust direction if needed */
    if (!a_avail) dc_pred_dir = 1;
    if (!c_avail) dc_pred_dir = 0;
    if (!a_avail && !c_avail) use_pred = 0;
    ac_val = s->ac_val[0][0] + s->block_index[n] * 16;
    ac_val2 = ac_val;

    scale = mquant * 2 + v->halfpq;

    if (dc_pred_dir) //left
        ac_val -= 16;
    else //top
        ac_val -= 16 * s->block_wrap[n];

    q1 = s->current_picture.qscale_table[mb_pos];
    if (dc_pred_dir && c_avail && mb_pos)
        q2 = s->current_picture.qscale_table[mb_pos - 1];
    if (!dc_pred_dir && a_avail && mb_pos >= s->mb_stride)
        q2 = s->current_picture.qscale_table[mb_pos - s->mb_stride];
    if ( dc_pred_dir && n == 1)
        q2 = q1;
    if (!dc_pred_dir && n == 2)
        q2 = q1;
    if (n == 3) q2 = q1;

    if (coded) {
        int last = 0, skip, value;
        int k;

        while (!last) {
            vc1_decode_ac_coeff(v, &last, &skip, &value, codingset);
            i += skip;
            if (i > 63)
                break;
            if (v->fcm == PROGRESSIVE)
                block[v->zz_8x8[0][i++]] = value;
            else {
                if (use_pred && (v->fcm == ILACE_FRAME)) {
                    if (!dc_pred_dir) // top
                        block[v->zz_8x8[2][i++]] = value;
                    else // left
                        block[v->zz_8x8[3][i++]] = value;
                } else {
                    block[v->zzi_8x8[i++]] = value;
                }
            }
        }

        /* apply AC prediction if needed */
        if (use_pred) {
            /* scale predictors if needed*/
            if (q2 && q1 != q2) {
                q1 = q1 * 2 + ((q1 == v->pq) ? v->halfpq : 0) - 1;
                q2 = q2 * 2 + ((q2 == v->pq) ? v->halfpq : 0) - 1;

                if (q1 < 1)
                    return AVERROR_INVALIDDATA;
                if (dc_pred_dir) { // left
                    for (k = 1; k < 8; k++)
                        block[k << v->left_blk_sh] += (ac_val[k] * q2 * ff_vc1_dqscale[q1 - 1] + 0x20000) >> 18;
                } else { //top
                    for (k = 1; k < 8; k++)
                        block[k << v->top_blk_sh] += (ac_val[k + 8] * q2 * ff_vc1_dqscale[q1 - 1] + 0x20000) >> 18;
                }
            } else {
                if (dc_pred_dir) { // left
                    for (k = 1; k < 8; k++)
                        block[k << v->left_blk_sh] += ac_val[k];
                } else { // top
                    for (k = 1; k < 8; k++)
                        block[k << v->top_blk_sh] += ac_val[k + 8];
                }
            }
        }
        /* save AC coeffs for further prediction */
        for (k = 1; k < 8; k++) {
            ac_val2[k    ] = block[k << v->left_blk_sh];
            ac_val2[k + 8] = block[k << v->top_blk_sh];
        }

        /* scale AC coeffs */
        for (k = 1; k < 64; k++)
            if (block[k]) {
                block[k] *= scale;
                if (!v->pquantizer)
                    block[k] += (block[k] < 0) ? -mquant : mquant;
            }

        if (use_pred) i = 63;
    } else { // no AC coeffs
        int k;

        memset(ac_val2, 0, 16 * 2);
        if (dc_pred_dir) { // left
            if (use_pred) {
                memcpy(ac_val2, ac_val, 8 * 2);
                if (q2 && q1 != q2) {
                    q1 = q1 * 2 + ((q1 == v->pq) ? v->halfpq : 0) - 1;
                    q2 = q2 * 2 + ((q2 == v->pq) ? v->halfpq : 0) - 1;
                    if (q1 < 1)
                        return AVERROR_INVALIDDATA;
                    for (k = 1; k < 8; k++)
                        ac_val2[k] = (ac_val2[k] * q2 * ff_vc1_dqscale[q1 - 1] + 0x20000) >> 18;
                }
            }
        } else { // top
            if (use_pred) {
                memcpy(ac_val2 + 8, ac_val + 8, 8 * 2);
                if (q2 && q1 != q2) {
                    q1 = q1 * 2 + ((q1 == v->pq) ? v->halfpq : 0) - 1;
                    q2 = q2 * 2 + ((q2 == v->pq) ? v->halfpq : 0) - 1;
                    if (q1 < 1)
                        return AVERROR_INVALIDDATA;
                    for (k = 1; k < 8; k++)
                        ac_val2[k + 8] = (ac_val2[k + 8] * q2 * ff_vc1_dqscale[q1 - 1] + 0x20000) >> 18;
                }
            }
        }

        /* apply AC prediction if needed */
        if (use_pred) {
            if (dc_pred_dir) { // left
                for (k = 1; k < 8; k++) {
                    block[k << v->left_blk_sh] = ac_val2[k] * scale;
                    if (!v->pquantizer && block[k << v->left_blk_sh])
                        block[k << v->left_blk_sh] += (block[k << v->left_blk_sh] < 0) ? -mquant : mquant;
                }
            } else { // top
                for (k = 1; k < 8; k++) {
                    block[k << v->top_blk_sh] = ac_val2[k + 8] * scale;
                    if (!v->pquantizer && block[k << v->top_blk_sh])
                        block[k << v->top_blk_sh] += (block[k << v->top_blk_sh] < 0) ? -mquant : mquant;
                }
            }
            i = 63;
        }
    }
    s->block_last_index[n] = i;

    return 0;
}

/** Decode P block
 */
static int vc1_decode_p_block(VC1Context *v, int16_t block[64], int n,
                              int mquant, int ttmb, int first_block,
                              uint8_t *dst, int linesize, int skip_block,
                              int *ttmb_out)
{
    MpegEncContext *s = &v->s;
    GetBitContext *gb = &s->gb;
    int i, j;
    int subblkpat = 0;
    int scale, off, idx, last, skip, value;
    int ttblk = ttmb & 7;
    int pat = 0;

    s->dsp.clear_block(block);

    if (ttmb == -1) {
        ttblk = ff_vc1_ttblk_to_tt[v->tt_index][get_vlc2(gb, ff_vc1_ttblk_vlc[v->tt_index].table, VC1_TTBLK_VLC_BITS, 1)];
    }
    if (ttblk == TT_4X4) {
        subblkpat = ~(get_vlc2(gb, ff_vc1_subblkpat_vlc[v->tt_index].table, VC1_SUBBLKPAT_VLC_BITS, 1) + 1);
    }
    if ((ttblk != TT_8X8 && ttblk != TT_4X4)
        && ((v->ttmbf || (ttmb != -1 && (ttmb & 8) && !first_block))
            || (!v->res_rtm_flag && !first_block))) {
        subblkpat = decode012(gb);
        if (subblkpat)
            subblkpat ^= 3; // swap decoded pattern bits
        if (ttblk == TT_8X4_TOP || ttblk == TT_8X4_BOTTOM)
            ttblk = TT_8X4;
        if (ttblk == TT_4X8_RIGHT || ttblk == TT_4X8_LEFT)
            ttblk = TT_4X8;
    }
    scale = 2 * mquant + ((v->pq == mquant) ? v->halfpq : 0);

    // convert transforms like 8X4_TOP to generic TT and SUBBLKPAT
    if (ttblk == TT_8X4_TOP || ttblk == TT_8X4_BOTTOM) {
        subblkpat = 2 - (ttblk == TT_8X4_TOP);
        ttblk     = TT_8X4;
    }
    if (ttblk == TT_4X8_RIGHT || ttblk == TT_4X8_LEFT) {
        subblkpat = 2 - (ttblk == TT_4X8_LEFT);
        ttblk     = TT_4X8;
    }
    switch (ttblk) {
    case TT_8X8:
        pat  = 0xF;
        i    = 0;
        last = 0;
        while (!last) {
            vc1_decode_ac_coeff(v, &last, &skip, &value, v->codingset2);
            i += skip;
            if (i > 63)
                break;
            if (!v->fcm)
                idx = v->zz_8x8[0][i++];
            else
                idx = v->zzi_8x8[i++];
            block[idx] = value * scale;
            if (!v->pquantizer)
                block[idx] += (block[idx] < 0) ? -mquant : mquant;
        }
        if (!skip_block) {
            if (i == 1)
                v->vc1dsp.vc1_inv_trans_8x8_dc(dst, linesize, block);
            else {
                v->vc1dsp.vc1_inv_trans_8x8(block);
                s->dsp.add_pixels_clamped(block, dst, linesize);
            }
        }
        break;
    case TT_4X4:
        pat = ~subblkpat & 0xF;
        for (j = 0; j < 4; j++) {
            last = subblkpat & (1 << (3 - j));
            i    = 0;
            off  = (j & 1) * 4 + (j & 2) * 16;
            while (!last) {
                vc1_decode_ac_coeff(v, &last, &skip, &value, v->codingset2);
                i += skip;
                if (i > 15)
                    break;
                if (!v->fcm)
                    idx = ff_vc1_simple_progressive_4x4_zz[i++];
                else
                    idx = ff_vc1_adv_interlaced_4x4_zz[i++];
                block[idx + off] = value * scale;
                if (!v->pquantizer)
                    block[idx + off] += (block[idx + off] < 0) ? -mquant : mquant;
            }
            if (!(subblkpat & (1 << (3 - j))) && !skip_block) {
                if (i == 1)
                    v->vc1dsp.vc1_inv_trans_4x4_dc(dst + (j & 1) * 4 + (j & 2) * 2 * linesize, linesize, block + off);
                else
                    v->vc1dsp.vc1_inv_trans_4x4(dst + (j & 1) * 4 + (j & 2) *  2 * linesize, linesize, block + off);
            }
        }
        break;
    case TT_8X4:
        pat = ~((subblkpat & 2) * 6 + (subblkpat & 1) * 3) & 0xF;
        for (j = 0; j < 2; j++) {
            last = subblkpat & (1 << (1 - j));
            i    = 0;
            off  = j * 32;
            while (!last) {
                vc1_decode_ac_coeff(v, &last, &skip, &value, v->codingset2);
                i += skip;
                if (i > 31)
                    break;
                if (!v->fcm)
                    idx = v->zz_8x4[i++] + off;
                else
                    idx = ff_vc1_adv_interlaced_8x4_zz[i++] + off;
                block[idx] = value * scale;
                if (!v->pquantizer)
                    block[idx] += (block[idx] < 0) ? -mquant : mquant;
            }
            if (!(subblkpat & (1 << (1 - j))) && !skip_block) {
                if (i == 1)
                    v->vc1dsp.vc1_inv_trans_8x4_dc(dst + j * 4 * linesize, linesize, block + off);
                else
                    v->vc1dsp.vc1_inv_trans_8x4(dst + j * 4 * linesize, linesize, block + off);
            }
        }
        break;
    case TT_4X8:
        pat = ~(subblkpat * 5) & 0xF;
        for (j = 0; j < 2; j++) {
            last = subblkpat & (1 << (1 - j));
            i    = 0;
            off  = j * 4;
            while (!last) {
                vc1_decode_ac_coeff(v, &last, &skip, &value, v->codingset2);
                i += skip;
                if (i > 31)
                    break;
                if (!v->fcm)
                    idx = v->zz_4x8[i++] + off;
                else
                    idx = ff_vc1_adv_interlaced_4x8_zz[i++] + off;
                block[idx] = value * scale;
                if (!v->pquantizer)
                    block[idx] += (block[idx] < 0) ? -mquant : mquant;
            }
            if (!(subblkpat & (1 << (1 - j))) && !skip_block) {
                if (i == 1)
                    v->vc1dsp.vc1_inv_trans_4x8_dc(dst + j * 4, linesize, block + off);
                else
                    v->vc1dsp.vc1_inv_trans_4x8(dst + j*4, linesize, block + off);
            }
        }
        break;
    }
    if (ttmb_out)
        *ttmb_out |= ttblk << (n * 4);
    return pat;
}

/** @} */ // Macroblock group

static const int size_table  [6] = { 0, 2, 3, 4,  5,  8 };
static const int offset_table[6] = { 0, 1, 3, 7, 15, 31 };

static av_always_inline void vc1_apply_p_v_loop_filter(VC1Context *v, int block_num)
{
    MpegEncContext *s  = &v->s;
    int mb_cbp         = v->cbp[s->mb_x - s->mb_stride],
        block_cbp      = mb_cbp      >> (block_num * 4), bottom_cbp,
        mb_is_intra    = v->is_intra[s->mb_x - s->mb_stride],
        block_is_intra = mb_is_intra >> (block_num * 4), bottom_is_intra;
    int idx, linesize  = block_num > 3 ? s->uvlinesize : s->linesize, ttblk;
    uint8_t *dst;

    if (block_num > 3) {
        dst      = s->dest[block_num - 3];
    } else {
        dst      = s->dest[0] + (block_num & 1) * 8 + ((block_num & 2) * 4 - 8) * linesize;
    }
    if (s->mb_y != s->end_mb_y || block_num < 2) {
        int16_t (*mv)[2];
        int mv_stride;

        if (block_num > 3) {
            bottom_cbp      = v->cbp[s->mb_x]      >> (block_num * 4);
            bottom_is_intra = v->is_intra[s->mb_x] >> (block_num * 4);
            mv              = &v->luma_mv[s->mb_x - s->mb_stride];
            mv_stride       = s->mb_stride;
        } else {
            bottom_cbp      = (block_num < 2) ? (mb_cbp               >> ((block_num + 2) * 4))
                                              : (v->cbp[s->mb_x]      >> ((block_num - 2) * 4));
            bottom_is_intra = (block_num < 2) ? (mb_is_intra          >> ((block_num + 2) * 4))
                                              : (v->is_intra[s->mb_x] >> ((block_num - 2) * 4));
            mv_stride       = s->b8_stride;
            mv              = &s->current_picture.motion_val[0][s->block_index[block_num] - 2 * mv_stride];
        }

        if (bottom_is_intra & 1 || block_is_intra & 1 ||
            mv[0][0] != mv[mv_stride][0] || mv[0][1] != mv[mv_stride][1]) {
            v->vc1dsp.vc1_v_loop_filter8(dst, linesize, v->pq);
        } else {
            idx = ((bottom_cbp >> 2) | block_cbp) & 3;
            if (idx == 3) {
                v->vc1dsp.vc1_v_loop_filter8(dst, linesize, v->pq);
            } else if (idx) {
                if (idx == 1)
                    v->vc1dsp.vc1_v_loop_filter4(dst + 4, linesize, v->pq);
                else
                    v->vc1dsp.vc1_v_loop_filter4(dst,     linesize, v->pq);
            }
        }
    }

    dst -= 4 * linesize;
    ttblk = (v->ttblk[s->mb_x - s->mb_stride] >> (block_num * 4)) & 0xF;
    if (ttblk == TT_4X4 || ttblk == TT_8X4) {
        idx = (block_cbp | (block_cbp >> 2)) & 3;
        if (idx == 3) {
            v->vc1dsp.vc1_v_loop_filter8(dst, linesize, v->pq);
        } else if (idx) {
            if (idx == 1)
                v->vc1dsp.vc1_v_loop_filter4(dst + 4, linesize, v->pq);
            else
                v->vc1dsp.vc1_v_loop_filter4(dst,     linesize, v->pq);
        }
    }
}

static av_always_inline void vc1_apply_p_h_loop_filter(VC1Context *v, int block_num)
{
    MpegEncContext *s  = &v->s;
    int mb_cbp         = v->cbp[s->mb_x - 1 - s->mb_stride],
        block_cbp      = mb_cbp      >> (block_num * 4), right_cbp,
        mb_is_intra    = v->is_intra[s->mb_x - 1 - s->mb_stride],
        block_is_intra = mb_is_intra >> (block_num * 4), right_is_intra;
    int idx, linesize  = block_num > 3 ? s->uvlinesize : s->linesize, ttblk;
    uint8_t *dst;

    if (block_num > 3) {
        dst = s->dest[block_num - 3] - 8 * linesize;
    } else {
        dst = s->dest[0] + (block_num & 1) * 8 + ((block_num & 2) * 4 - 16) * linesize - 8;
    }

    if (s->mb_x != s->mb_width || !(block_num & 5)) {
        int16_t (*mv)[2];

        if (block_num > 3) {
            right_cbp      = v->cbp[s->mb_x - s->mb_stride] >> (block_num * 4);
            right_is_intra = v->is_intra[s->mb_x - s->mb_stride] >> (block_num * 4);
            mv             = &v->luma_mv[s->mb_x - s->mb_stride - 1];
        } else {
            right_cbp      = (block_num & 1) ? (v->cbp[s->mb_x - s->mb_stride]      >> ((block_num - 1) * 4))
                                             : (mb_cbp                              >> ((block_num + 1) * 4));
            right_is_intra = (block_num & 1) ? (v->is_intra[s->mb_x - s->mb_stride] >> ((block_num - 1) * 4))
                                             : (mb_is_intra                         >> ((block_num + 1) * 4));
            mv             = &s->current_picture.motion_val[0][s->block_index[block_num] - s->b8_stride * 2 - 2];
        }
        if (block_is_intra & 1 || right_is_intra & 1 || mv[0][0] != mv[1][0] || mv[0][1] != mv[1][1]) {
            v->vc1dsp.vc1_h_loop_filter8(dst, linesize, v->pq);
        } else {
            idx = ((right_cbp >> 1) | block_cbp) & 5; // FIXME check
            if (idx == 5) {
                v->vc1dsp.vc1_h_loop_filter8(dst, linesize, v->pq);
            } else if (idx) {
                if (idx == 1)
                    v->vc1dsp.vc1_h_loop_filter4(dst + 4 * linesize, linesize, v->pq);
                else
                    v->vc1dsp.vc1_h_loop_filter4(dst,                linesize, v->pq);
            }
        }
    }

    dst -= 4;
    ttblk = (v->ttblk[s->mb_x - s->mb_stride - 1] >> (block_num * 4)) & 0xf;
    if (ttblk == TT_4X4 || ttblk == TT_4X8) {
        idx = (block_cbp | (block_cbp >> 1)) & 5;
        if (idx == 5) {
            v->vc1dsp.vc1_h_loop_filter8(dst, linesize, v->pq);
        } else if (idx) {
            if (idx == 1)
                v->vc1dsp.vc1_h_loop_filter4(dst + linesize * 4, linesize, v->pq);
            else
                v->vc1dsp.vc1_h_loop_filter4(dst,                linesize, v->pq);
        }
    }
}

static void vc1_apply_p_loop_filter(VC1Context *v)
{
    MpegEncContext *s = &v->s;
    int i;

    for (i = 0; i < 6; i++) {
        vc1_apply_p_v_loop_filter(v, i);
    }

    /* V always precedes H, therefore we run H one MB before V;
     * at the end of a row, we catch up to complete the row */
    if (s->mb_x) {
        for (i = 0; i < 6; i++) {
            vc1_apply_p_h_loop_filter(v, i);
        }
        if (s->mb_x == s->mb_width - 1) {
            s->mb_x++;
            ff_update_block_index(s);
            for (i = 0; i < 6; i++) {
                vc1_apply_p_h_loop_filter(v, i);
            }
        }
    }
}

/** Decode one P-frame MB
 */
static int vc1_decode_p_mb(VC1Context *v)
{
    MpegEncContext *s = &v->s;
    GetBitContext *gb = &s->gb;
    int i, j;
    int mb_pos = s->mb_x + s->mb_y * s->mb_stride;
    int cbp; /* cbp decoding stuff */
    int mqdiff, mquant; /* MB quantization */
    int ttmb = v->ttfrm; /* MB Transform type */

    int mb_has_coeffs = 1; /* last_flag */
    int dmv_x, dmv_y; /* Differential MV components */
    int index, index1; /* LUT indexes */
    int val, sign; /* temp values */
    int first_block = 1;
    int dst_idx, off;
    int skipped, fourmv;
    int block_cbp = 0, pat, block_tt = 0, block_intra = 0;

    mquant = v->pq; /* lossy initialization */

    if (v->mv_type_is_raw)
        fourmv = get_bits1(gb);
    else
        fourmv = v->mv_type_mb_plane[mb_pos];
    if (v->skip_is_raw)
        skipped = get_bits1(gb);
    else
        skipped = v->s.mbskip_table[mb_pos];

    if (!fourmv) { /* 1MV mode */
        if (!skipped) {
            GET_MVDATA(dmv_x, dmv_y);

            if (s->mb_intra) {
                s->current_picture.motion_val[1][s->block_index[0]][0] = 0;
                s->current_picture.motion_val[1][s->block_index[0]][1] = 0;
            }
            s->current_picture.mb_type[mb_pos] = s->mb_intra ? MB_TYPE_INTRA : MB_TYPE_16x16;
            vc1_pred_mv(v, 0, dmv_x, dmv_y, 1, v->range_x, v->range_y, v->mb_type[0], 0, 0);

            /* FIXME Set DC val for inter block ? */
            if (s->mb_intra && !mb_has_coeffs) {
                GET_MQUANT();
                s->ac_pred = get_bits1(gb);
                cbp        = 0;
            } else if (mb_has_coeffs) {
                if (s->mb_intra)
                    s->ac_pred = get_bits1(gb);
                cbp = get_vlc2(&v->s.gb, v->cbpcy_vlc->table, VC1_CBPCY_P_VLC_BITS, 2);
                GET_MQUANT();
            } else {
                mquant = v->pq;
                cbp    = 0;
            }
            s->current_picture.qscale_table[mb_pos] = mquant;

            if (!v->ttmbf && !s->mb_intra && mb_has_coeffs)
                ttmb = get_vlc2(gb, ff_vc1_ttmb_vlc[v->tt_index].table,
                                VC1_TTMB_VLC_BITS, 2);
            if (!s->mb_intra) vc1_mc_1mv(v, 0);
            dst_idx = 0;
            for (i = 0; i < 6; i++) {
                s->dc_val[0][s->block_index[i]] = 0;
                dst_idx += i >> 2;
                val = ((cbp >> (5 - i)) & 1);
                off = (i & 4) ? 0 : ((i & 1) * 8 + (i & 2) * 4 * s->linesize);
                v->mb_type[0][s->block_index[i]] = s->mb_intra;
                if (s->mb_intra) {
                    /* check if prediction blocks A and C are available */
                    v->a_avail = v->c_avail = 0;
                    if (i == 2 || i == 3 || !s->first_slice_line)
                        v->a_avail = v->mb_type[0][s->block_index[i] - s->block_wrap[i]];
                    if (i == 1 || i == 3 || s->mb_x)
                        v->c_avail = v->mb_type[0][s->block_index[i] - 1];

                    vc1_decode_intra_block(v, s->block[i], i, val, mquant,
                                           (i & 4) ? v->codingset2 : v->codingset);
                    if ((i>3) && (s->flags & CODEC_FLAG_GRAY))
                        continue;
                    v->vc1dsp.vc1_inv_trans_8x8(s->block[i]);
                    if (v->rangeredfrm)
                        for (j = 0; j < 64; j++)
                            s->block[i][j] <<= 1;
                    s->dsp.put_signed_pixels_clamped(s->block[i], s->dest[dst_idx] + off, i & 4 ? s->uvlinesize : s->linesize);
                    if (v->pq >= 9 && v->overlap) {
                        if (v->c_avail)
                            v->vc1dsp.vc1_h_overlap(s->dest[dst_idx] + off, i & 4 ? s->uvlinesize : s->linesize);
                        if (v->a_avail)
                            v->vc1dsp.vc1_v_overlap(s->dest[dst_idx] + off, i & 4 ? s->uvlinesize : s->linesize);
                    }
                    block_cbp   |= 0xF << (i << 2);
                    block_intra |= 1 << i;
                } else if (val) {
                    pat = vc1_decode_p_block(v, s->block[i], i, mquant, ttmb, first_block,
                                             s->dest[dst_idx] + off, (i & 4) ? s->uvlinesize : s->linesize,
                                             (i & 4) && (s->flags & CODEC_FLAG_GRAY), &block_tt);
                    block_cbp |= pat << (i << 2);
                    if (!v->ttmbf && ttmb < 8)
                        ttmb = -1;
                    first_block = 0;
                }
            }
        } else { // skipped
            s->mb_intra = 0;
            for (i = 0; i < 6; i++) {
                v->mb_type[0][s->block_index[i]] = 0;
                s->dc_val[0][s->block_index[i]]  = 0;
            }
            s->current_picture.mb_type[mb_pos]      = MB_TYPE_SKIP;
            s->current_picture.qscale_table[mb_pos] = 0;
            vc1_pred_mv(v, 0, 0, 0, 1, v->range_x, v->range_y, v->mb_type[0], 0, 0);
            vc1_mc_1mv(v, 0);
        }
    } else { // 4MV mode
        if (!skipped /* unskipped MB */) {
            int intra_count = 0, coded_inter = 0;
            int is_intra[6], is_coded[6];
            /* Get CBPCY */
            cbp = get_vlc2(&v->s.gb, v->cbpcy_vlc->table, VC1_CBPCY_P_VLC_BITS, 2);
            for (i = 0; i < 6; i++) {
                val = ((cbp >> (5 - i)) & 1);
                s->dc_val[0][s->block_index[i]] = 0;
                s->mb_intra                     = 0;
                if (i < 4) {
                    dmv_x = dmv_y = 0;
                    s->mb_intra   = 0;
                    mb_has_coeffs = 0;
                    if (val) {
                        GET_MVDATA(dmv_x, dmv_y);
                    }
                    vc1_pred_mv(v, i, dmv_x, dmv_y, 0, v->range_x, v->range_y, v->mb_type[0], 0, 0);
                    if (!s->mb_intra)
                        vc1_mc_4mv_luma(v, i, 0, 0);
                    intra_count += s->mb_intra;
                    is_intra[i]  = s->mb_intra;
                    is_coded[i]  = mb_has_coeffs;
                }
                if (i & 4) {
                    is_intra[i] = (intra_count >= 3);
                    is_coded[i] = val;
                }
                if (i == 4)
                    vc1_mc_4mv_chroma(v, 0);
                v->mb_type[0][s->block_index[i]] = is_intra[i];
                if (!coded_inter)
                    coded_inter = !is_intra[i] & is_coded[i];
            }
            // if there are no coded blocks then don't do anything more
            dst_idx = 0;
            if (!intra_count && !coded_inter)
                goto end;
            GET_MQUANT();
            s->current_picture.qscale_table[mb_pos] = mquant;
            /* test if block is intra and has pred */
            {
                int intrapred = 0;
                for (i = 0; i < 6; i++)
                    if (is_intra[i]) {
                        if (((!s->first_slice_line || (i == 2 || i == 3)) && v->mb_type[0][s->block_index[i] - s->block_wrap[i]])
                            || ((s->mb_x || (i == 1 || i == 3)) && v->mb_type[0][s->block_index[i] - 1])) {
                            intrapred = 1;
                            break;
                        }
                    }
                if (intrapred)
                    s->ac_pred = get_bits1(gb);
                else
                    s->ac_pred = 0;
            }
            if (!v->ttmbf && coded_inter)
                ttmb = get_vlc2(gb, ff_vc1_ttmb_vlc[v->tt_index].table, VC1_TTMB_VLC_BITS, 2);
            for (i = 0; i < 6; i++) {
                dst_idx    += i >> 2;
                off         = (i & 4) ? 0 : ((i & 1) * 8 + (i & 2) * 4 * s->linesize);
                s->mb_intra = is_intra[i];
                if (is_intra[i]) {
                    /* check if prediction blocks A and C are available */
                    v->a_avail = v->c_avail = 0;
                    if (i == 2 || i == 3 || !s->first_slice_line)
                        v->a_avail = v->mb_type[0][s->block_index[i] - s->block_wrap[i]];
                    if (i == 1 || i == 3 || s->mb_x)
                        v->c_avail = v->mb_type[0][s->block_index[i] - 1];

                    vc1_decode_intra_block(v, s->block[i], i, is_coded[i], mquant,
                                           (i & 4) ? v->codingset2 : v->codingset);
                    if ((i>3) && (s->flags & CODEC_FLAG_GRAY))
                        continue;
                    v->vc1dsp.vc1_inv_trans_8x8(s->block[i]);
                    if (v->rangeredfrm)
                        for (j = 0; j < 64; j++)
                            s->block[i][j] <<= 1;
                    s->dsp.put_signed_pixels_clamped(s->block[i], s->dest[dst_idx] + off,
                                                     (i & 4) ? s->uvlinesize : s->linesize);
                    if (v->pq >= 9 && v->overlap) {
                        if (v->c_avail)
                            v->vc1dsp.vc1_h_overlap(s->dest[dst_idx] + off, i & 4 ? s->uvlinesize : s->linesize);
                        if (v->a_avail)
                            v->vc1dsp.vc1_v_overlap(s->dest[dst_idx] + off, i & 4 ? s->uvlinesize : s->linesize);
                    }
                    block_cbp   |= 0xF << (i << 2);
                    block_intra |= 1 << i;
                } else if (is_coded[i]) {
                    pat = vc1_decode_p_block(v, s->block[i], i, mquant, ttmb,
                                             first_block, s->dest[dst_idx] + off,
                                             (i & 4) ? s->uvlinesize : s->linesize,
                                             (i & 4) && (s->flags & CODEC_FLAG_GRAY),
                                             &block_tt);
                    block_cbp |= pat << (i << 2);
                    if (!v->ttmbf && ttmb < 8)
                        ttmb = -1;
                    first_block = 0;
                }
            }
        } else { // skipped MB
            s->mb_intra                               = 0;
            s->current_picture.qscale_table[mb_pos] = 0;
            for (i = 0; i < 6; i++) {
                v->mb_type[0][s->block_index[i]] = 0;
                s->dc_val[0][s->block_index[i]]  = 0;
            }
            for (i = 0; i < 4; i++) {
                vc1_pred_mv(v, i, 0, 0, 0, v->range_x, v->range_y, v->mb_type[0], 0, 0);
                vc1_mc_4mv_luma(v, i, 0, 0);
            }
            vc1_mc_4mv_chroma(v, 0);
            s->current_picture.qscale_table[mb_pos] = 0;
        }
    }
end:
    v->cbp[s->mb_x]      = block_cbp;
    v->ttblk[s->mb_x]    = block_tt;
    v->is_intra[s->mb_x] = block_intra;

    return 0;
}

/* Decode one macroblock in an interlaced frame p picture */

static int vc1_decode_p_mb_intfr(VC1Context *v)
{
    MpegEncContext *s = &v->s;
    GetBitContext *gb = &s->gb;
    int i;
    int mb_pos = s->mb_x + s->mb_y * s->mb_stride;
    int cbp = 0; /* cbp decoding stuff */
    int mqdiff, mquant; /* MB quantization */
    int ttmb = v->ttfrm; /* MB Transform type */

    int mb_has_coeffs = 1; /* last_flag */
    int dmv_x, dmv_y; /* Differential MV components */
    int val; /* temp value */
    int first_block = 1;
    int dst_idx, off;
    int skipped, fourmv = 0, twomv = 0;
    int block_cbp = 0, pat, block_tt = 0;
    int idx_mbmode = 0, mvbp;
    int stride_y, fieldtx;

    mquant = v->pq; /* Lossy initialization */

    if (v->skip_is_raw)
        skipped = get_bits1(gb);
    else
        skipped = v->s.mbskip_table[mb_pos];
    if (!skipped) {
        if (v->fourmvswitch)
            idx_mbmode = get_vlc2(gb, v->mbmode_vlc->table, VC1_INTFR_4MV_MBMODE_VLC_BITS, 2); // try getting this done
        else
            idx_mbmode = get_vlc2(gb, v->mbmode_vlc->table, VC1_INTFR_NON4MV_MBMODE_VLC_BITS, 2); // in a single line
        switch (ff_vc1_mbmode_intfrp[v->fourmvswitch][idx_mbmode][0]) {
        /* store the motion vector type in a flag (useful later) */
        case MV_PMODE_INTFR_4MV:
            fourmv = 1;
            v->blk_mv_type[s->block_index[0]] = 0;
            v->blk_mv_type[s->block_index[1]] = 0;
            v->blk_mv_type[s->block_index[2]] = 0;
            v->blk_mv_type[s->block_index[3]] = 0;
            break;
        case MV_PMODE_INTFR_4MV_FIELD:
            fourmv = 1;
            v->blk_mv_type[s->block_index[0]] = 1;
            v->blk_mv_type[s->block_index[1]] = 1;
            v->blk_mv_type[s->block_index[2]] = 1;
            v->blk_mv_type[s->block_index[3]] = 1;
            break;
        case MV_PMODE_INTFR_2MV_FIELD:
            twomv = 1;
            v->blk_mv_type[s->block_index[0]] = 1;
            v->blk_mv_type[s->block_index[1]] = 1;
            v->blk_mv_type[s->block_index[2]] = 1;
            v->blk_mv_type[s->block_index[3]] = 1;
            break;
        case MV_PMODE_INTFR_1MV:
            v->blk_mv_type[s->block_index[0]] = 0;
            v->blk_mv_type[s->block_index[1]] = 0;
            v->blk_mv_type[s->block_index[2]] = 0;
            v->blk_mv_type[s->block_index[3]] = 0;
            break;
        }
        if (ff_vc1_mbmode_intfrp[v->fourmvswitch][idx_mbmode][0] == MV_PMODE_INTFR_INTRA) { // intra MB
            for (i = 0; i < 4; i++) {
                s->current_picture.motion_val[1][s->block_index[i]][0] = 0;
                s->current_picture.motion_val[1][s->block_index[i]][1] = 0;
            }
            s->current_picture.mb_type[mb_pos]                     = MB_TYPE_INTRA;
            s->mb_intra = v->is_intra[s->mb_x] = 1;
            for (i = 0; i < 6; i++)
                v->mb_type[0][s->block_index[i]] = 1;
            fieldtx = v->fieldtx_plane[mb_pos] = get_bits1(gb);
            mb_has_coeffs = get_bits1(gb);
            if (mb_has_coeffs)
                cbp = 1 + get_vlc2(&v->s.gb, v->cbpcy_vlc->table, VC1_CBPCY_P_VLC_BITS, 2);
            v->s.ac_pred = v->acpred_plane[mb_pos] = get_bits1(gb);
            GET_MQUANT();
            s->current_picture.qscale_table[mb_pos] = mquant;
            /* Set DC scale - y and c use the same (not sure if necessary here) */
            s->y_dc_scale = s->y_dc_scale_table[mquant];
            s->c_dc_scale = s->c_dc_scale_table[mquant];
            dst_idx = 0;
            for (i = 0; i < 6; i++) {
                s->dc_val[0][s->block_index[i]] = 0;
                dst_idx += i >> 2;
                val = ((cbp >> (5 - i)) & 1);
                v->mb_type[0][s->block_index[i]] = s->mb_intra;
                v->a_avail = v->c_avail = 0;
                if (i == 2 || i == 3 || !s->first_slice_line)
                    v->a_avail = v->mb_type[0][s->block_index[i] - s->block_wrap[i]];
                if (i == 1 || i == 3 || s->mb_x)
                    v->c_avail = v->mb_type[0][s->block_index[i] - 1];

                vc1_decode_intra_block(v, s->block[i], i, val, mquant,
                                       (i & 4) ? v->codingset2 : v->codingset);
                if ((i>3) && (s->flags & CODEC_FLAG_GRAY)) continue;
                v->vc1dsp.vc1_inv_trans_8x8(s->block[i]);
                if (i < 4) {
                    stride_y = s->linesize << fieldtx;
                    off = (fieldtx) ? ((i & 1) * 8) + ((i & 2) >> 1) * s->linesize : (i & 1) * 8 + 4 * (i & 2) * s->linesize;
                } else {
                    stride_y = s->uvlinesize;
                    off = 0;
                }
                s->dsp.put_signed_pixels_clamped(s->block[i], s->dest[dst_idx] + off, stride_y);
                //TODO: loop filter
            }

        } else { // inter MB
            mb_has_coeffs = ff_vc1_mbmode_intfrp[v->fourmvswitch][idx_mbmode][3];
            if (mb_has_coeffs)
                cbp = 1 + get_vlc2(&v->s.gb, v->cbpcy_vlc->table, VC1_CBPCY_P_VLC_BITS, 2);
            if (ff_vc1_mbmode_intfrp[v->fourmvswitch][idx_mbmode][0] == MV_PMODE_INTFR_2MV_FIELD) {
                v->twomvbp = get_vlc2(gb, v->twomvbp_vlc->table, VC1_2MV_BLOCK_PATTERN_VLC_BITS, 1);
            } else {
                if ((ff_vc1_mbmode_intfrp[v->fourmvswitch][idx_mbmode][0] == MV_PMODE_INTFR_4MV)
                    || (ff_vc1_mbmode_intfrp[v->fourmvswitch][idx_mbmode][0] == MV_PMODE_INTFR_4MV_FIELD)) {
                    v->fourmvbp = get_vlc2(gb, v->fourmvbp_vlc->table, VC1_4MV_BLOCK_PATTERN_VLC_BITS, 1);
                }
            }
            s->mb_intra = v->is_intra[s->mb_x] = 0;
            for (i = 0; i < 6; i++)
                v->mb_type[0][s->block_index[i]] = 0;
            fieldtx = v->fieldtx_plane[mb_pos] = ff_vc1_mbmode_intfrp[v->fourmvswitch][idx_mbmode][1];
            /* for all motion vector read MVDATA and motion compensate each block */
            dst_idx = 0;
            if (fourmv) {
                mvbp = v->fourmvbp;
                for (i = 0; i < 6; i++) {
                    if (i < 4) {
                        dmv_x = dmv_y = 0;
                        val   = ((mvbp >> (3 - i)) & 1);
                        if (val) {
                            get_mvdata_interlaced(v, &dmv_x, &dmv_y, 0);
                        }
                        vc1_pred_mv_intfr(v, i, dmv_x, dmv_y, 0, v->range_x, v->range_y, v->mb_type[0], 0);
                        vc1_mc_4mv_luma(v, i, 0, 0);
                    } else if (i == 4) {
                        vc1_mc_4mv_chroma4(v, 0, 0, 0);
                    }
                }
            } else if (twomv) {
                mvbp  = v->twomvbp;
                dmv_x = dmv_y = 0;
                if (mvbp & 2) {
                    get_mvdata_interlaced(v, &dmv_x, &dmv_y, 0);
                }
                vc1_pred_mv_intfr(v, 0, dmv_x, dmv_y, 2, v->range_x, v->range_y, v->mb_type[0], 0);
                vc1_mc_4mv_luma(v, 0, 0, 0);
                vc1_mc_4mv_luma(v, 1, 0, 0);
                dmv_x = dmv_y = 0;
                if (mvbp & 1) {
                    get_mvdata_interlaced(v, &dmv_x, &dmv_y, 0);
                }
                vc1_pred_mv_intfr(v, 2, dmv_x, dmv_y, 2, v->range_x, v->range_y, v->mb_type[0], 0);
                vc1_mc_4mv_luma(v, 2, 0, 0);
                vc1_mc_4mv_luma(v, 3, 0, 0);
                vc1_mc_4mv_chroma4(v, 0, 0, 0);
            } else {
                mvbp = ff_vc1_mbmode_intfrp[v->fourmvswitch][idx_mbmode][2];
                dmv_x = dmv_y = 0;
                if (mvbp) {
                    get_mvdata_interlaced(v, &dmv_x, &dmv_y, 0);
                }
                vc1_pred_mv_intfr(v, 0, dmv_x, dmv_y, 1, v->range_x, v->range_y, v->mb_type[0], 0);
                vc1_mc_1mv(v, 0);
            }
            if (cbp)
                GET_MQUANT();  // p. 227
            s->current_picture.qscale_table[mb_pos] = mquant;
            if (!v->ttmbf && cbp)
                ttmb = get_vlc2(gb, ff_vc1_ttmb_vlc[v->tt_index].table, VC1_TTMB_VLC_BITS, 2);
            for (i = 0; i < 6; i++) {
                s->dc_val[0][s->block_index[i]] = 0;
                dst_idx += i >> 2;
                val = ((cbp >> (5 - i)) & 1);
                if (!fieldtx)
                    off = (i & 4) ? 0 : ((i & 1) * 8 + (i & 2) * 4 * s->linesize);
                else
                    off = (i & 4) ? 0 : ((i & 1) * 8 + ((i > 1) * s->linesize));
                if (val) {
                    pat = vc1_decode_p_block(v, s->block[i], i, mquant, ttmb,
                                             first_block, s->dest[dst_idx] + off,
                                             (i & 4) ? s->uvlinesize : (s->linesize << fieldtx),
                                             (i & 4) && (s->flags & CODEC_FLAG_GRAY), &block_tt);
                    block_cbp |= pat << (i << 2);
                    if (!v->ttmbf && ttmb < 8)
                        ttmb = -1;
                    first_block = 0;
                }
            }
        }
    } else { // skipped
        s->mb_intra = v->is_intra[s->mb_x] = 0;
        for (i = 0; i < 6; i++) {
            v->mb_type[0][s->block_index[i]] = 0;
            s->dc_val[0][s->block_index[i]] = 0;
        }
        s->current_picture.mb_type[mb_pos]      = MB_TYPE_SKIP;
        s->current_picture.qscale_table[mb_pos] = 0;
        v->blk_mv_type[s->block_index[0]] = 0;
        v->blk_mv_type[s->block_index[1]] = 0;
        v->blk_mv_type[s->block_index[2]] = 0;
        v->blk_mv_type[s->block_index[3]] = 0;
        vc1_pred_mv_intfr(v, 0, 0, 0, 1, v->range_x, v->range_y, v->mb_type[0], 0);
        vc1_mc_1mv(v, 0);
    }
    if (s->mb_x == s->mb_width - 1)
        memmove(v->is_intra_base, v->is_intra, sizeof(v->is_intra_base[0])*s->mb_stride);
    return 0;
}

static int vc1_decode_p_mb_intfi(VC1Context *v)
{
    MpegEncContext *s = &v->s;
    GetBitContext *gb = &s->gb;
    int i;
    int mb_pos = s->mb_x + s->mb_y * s->mb_stride;
    int cbp = 0; /* cbp decoding stuff */
    int mqdiff, mquant; /* MB quantization */
    int ttmb = v->ttfrm; /* MB Transform type */

    int mb_has_coeffs = 1; /* last_flag */
    int dmv_x, dmv_y; /* Differential MV components */
    int val; /* temp values */
    int first_block = 1;
    int dst_idx, off;
    int pred_flag = 0;
    int block_cbp = 0, pat, block_tt = 0;
    int idx_mbmode = 0;

    mquant = v->pq; /* Lossy initialization */

    idx_mbmode = get_vlc2(gb, v->mbmode_vlc->table, VC1_IF_MBMODE_VLC_BITS, 2);
    if (idx_mbmode <= 1) { // intra MB
        s->mb_intra = v->is_intra[s->mb_x] = 1;
        s->current_picture.motion_val[1][s->block_index[0] + v->blocks_off][0] = 0;
        s->current_picture.motion_val[1][s->block_index[0] + v->blocks_off][1] = 0;
        s->current_picture.mb_type[mb_pos + v->mb_off] = MB_TYPE_INTRA;
        GET_MQUANT();
        s->current_picture.qscale_table[mb_pos] = mquant;
        /* Set DC scale - y and c use the same (not sure if necessary here) */
        s->y_dc_scale = s->y_dc_scale_table[mquant];
        s->c_dc_scale = s->c_dc_scale_table[mquant];
        v->s.ac_pred  = v->acpred_plane[mb_pos] = get_bits1(gb);
        mb_has_coeffs = idx_mbmode & 1;
        if (mb_has_coeffs)
            cbp = 1 + get_vlc2(&v->s.gb, v->cbpcy_vlc->table, VC1_ICBPCY_VLC_BITS, 2);
        dst_idx = 0;
        for (i = 0; i < 6; i++) {
            s->dc_val[0][s->block_index[i]]  = 0;
            v->mb_type[0][s->block_index[i]] = 1;
            dst_idx += i >> 2;
            val = ((cbp >> (5 - i)) & 1);
            v->a_avail = v->c_avail = 0;
            if (i == 2 || i == 3 || !s->first_slice_line)
                v->a_avail = v->mb_type[0][s->block_index[i] - s->block_wrap[i]];
            if (i == 1 || i == 3 || s->mb_x)
                v->c_avail = v->mb_type[0][s->block_index[i] - 1];

            vc1_decode_intra_block(v, s->block[i], i, val, mquant,
                                   (i & 4) ? v->codingset2 : v->codingset);
            if ((i>3) && (s->flags & CODEC_FLAG_GRAY))
                continue;
            v->vc1dsp.vc1_inv_trans_8x8(s->block[i]);
            off  = (i & 4) ? 0 : ((i & 1) * 8 + (i & 2) * 4 * s->linesize);
            s->dsp.put_signed_pixels_clamped(s->block[i], s->dest[dst_idx] + off, (i & 4) ? s->uvlinesize : s->linesize);
            // TODO: loop filter
        }
    } else {
        s->mb_intra = v->is_intra[s->mb_x] = 0;
        s->current_picture.mb_type[mb_pos + v->mb_off] = MB_TYPE_16x16;
        for (i = 0; i < 6; i++) v->mb_type[0][s->block_index[i]] = 0;
        if (idx_mbmode <= 5) { // 1-MV
            dmv_x = dmv_y = pred_flag = 0;
            if (idx_mbmode & 1) {
                get_mvdata_interlaced(v, &dmv_x, &dmv_y, &pred_flag);
            }
            vc1_pred_mv(v, 0, dmv_x, dmv_y, 1, v->range_x, v->range_y, v->mb_type[0], pred_flag, 0);
            vc1_mc_1mv(v, 0);
            mb_has_coeffs = !(idx_mbmode & 2);
        } else { // 4-MV
            v->fourmvbp = get_vlc2(gb, v->fourmvbp_vlc->table, VC1_4MV_BLOCK_PATTERN_VLC_BITS, 1);
            for (i = 0; i < 6; i++) {
                if (i < 4) {
                    dmv_x = dmv_y = pred_flag = 0;
                    val   = ((v->fourmvbp >> (3 - i)) & 1);
                    if (val) {
                        get_mvdata_interlaced(v, &dmv_x, &dmv_y, &pred_flag);
                    }
                    vc1_pred_mv(v, i, dmv_x, dmv_y, 0, v->range_x, v->range_y, v->mb_type[0], pred_flag, 0);
                    vc1_mc_4mv_luma(v, i, 0, 0);
                } else if (i == 4)
                    vc1_mc_4mv_chroma(v, 0);
            }
            mb_has_coeffs = idx_mbmode & 1;
        }
        if (mb_has_coeffs)
            cbp = 1 + get_vlc2(&v->s.gb, v->cbpcy_vlc->table, VC1_CBPCY_P_VLC_BITS, 2);
        if (cbp) {
            GET_MQUANT();
        }
        s->current_picture.qscale_table[mb_pos] = mquant;
        if (!v->ttmbf && cbp) {
            ttmb = get_vlc2(gb, ff_vc1_ttmb_vlc[v->tt_index].table, VC1_TTMB_VLC_BITS, 2);
        }
        dst_idx = 0;
        for (i = 0; i < 6; i++) {
            s->dc_val[0][s->block_index[i]] = 0;
            dst_idx += i >> 2;
            val = ((cbp >> (5 - i)) & 1);
            off = (i & 4) ? 0 : (i & 1) * 8 + (i & 2) * 4 * s->linesize;
            if (val) {
                pat = vc1_decode_p_block(v, s->block[i], i, mquant, ttmb,
                                         first_block, s->dest[dst_idx] + off,
                                         (i & 4) ? s->uvlinesize : s->linesize,
                                         (i & 4) && (s->flags & CODEC_FLAG_GRAY),
                                         &block_tt);
                block_cbp |= pat << (i << 2);
                if (!v->ttmbf && ttmb < 8) ttmb = -1;
                first_block = 0;
            }
        }
    }
    if (s->mb_x == s->mb_width - 1)
        memmove(v->is_intra_base, v->is_intra, sizeof(v->is_intra_base[0]) * s->mb_stride);
    return 0;
}

/** Decode one B-frame MB (in Main profile)
 */
static void vc1_decode_b_mb(VC1Context *v)
{
    MpegEncContext *s = &v->s;
    GetBitContext *gb = &s->gb;
    int i, j;
    int mb_pos = s->mb_x + s->mb_y * s->mb_stride;
    int cbp = 0; /* cbp decoding stuff */
    int mqdiff, mquant; /* MB quantization */
    int ttmb = v->ttfrm; /* MB Transform type */
    int mb_has_coeffs = 0; /* last_flag */
    int index, index1; /* LUT indexes */
    int val, sign; /* temp values */
    int first_block = 1;
    int dst_idx, off;
    int skipped, direct;
    int dmv_x[2], dmv_y[2];
    int bmvtype = BMV_TYPE_BACKWARD;

    mquant      = v->pq; /* lossy initialization */
    s->mb_intra = 0;

    if (v->dmb_is_raw)
        direct = get_bits1(gb);
    else
        direct = v->direct_mb_plane[mb_pos];
    if (v->skip_is_raw)
        skipped = get_bits1(gb);
    else
        skipped = v->s.mbskip_table[mb_pos];

    dmv_x[0] = dmv_x[1] = dmv_y[0] = dmv_y[1] = 0;
    for (i = 0; i < 6; i++) {
        v->mb_type[0][s->block_index[i]] = 0;
        s->dc_val[0][s->block_index[i]]  = 0;
    }
    s->current_picture.qscale_table[mb_pos] = 0;

    if (!direct) {
        if (!skipped) {
            GET_MVDATA(dmv_x[0], dmv_y[0]);
            dmv_x[1] = dmv_x[0];
            dmv_y[1] = dmv_y[0];
        }
        if (skipped || !s->mb_intra) {
            bmvtype = decode012(gb);
            switch (bmvtype) {
            case 0:
                bmvtype = (v->bfraction >= (B_FRACTION_DEN/2)) ? BMV_TYPE_BACKWARD : BMV_TYPE_FORWARD;
                break;
            case 1:
                bmvtype = (v->bfraction >= (B_FRACTION_DEN/2)) ? BMV_TYPE_FORWARD : BMV_TYPE_BACKWARD;
                break;
            case 2:
                bmvtype  = BMV_TYPE_INTERPOLATED;
                dmv_x[0] = dmv_y[0] = 0;
            }
        }
    }
    for (i = 0; i < 6; i++)
        v->mb_type[0][s->block_index[i]] = s->mb_intra;

    if (skipped) {
        if (direct)
            bmvtype = BMV_TYPE_INTERPOLATED;
        vc1_pred_b_mv(v, dmv_x, dmv_y, direct, bmvtype);
        vc1_b_mc(v, dmv_x, dmv_y, direct, bmvtype);
        return;
    }
    if (direct) {
        cbp = get_vlc2(&v->s.gb, v->cbpcy_vlc->table, VC1_CBPCY_P_VLC_BITS, 2);
        GET_MQUANT();
        s->mb_intra = 0;
        s->current_picture.qscale_table[mb_pos] = mquant;
        if (!v->ttmbf)
            ttmb = get_vlc2(gb, ff_vc1_ttmb_vlc[v->tt_index].table, VC1_TTMB_VLC_BITS, 2);
        dmv_x[0] = dmv_y[0] = dmv_x[1] = dmv_y[1] = 0;
        vc1_pred_b_mv(v, dmv_x, dmv_y, direct, bmvtype);
        vc1_b_mc(v, dmv_x, dmv_y, direct, bmvtype);
    } else {
        if (!mb_has_coeffs && !s->mb_intra) {
            /* no coded blocks - effectively skipped */
            vc1_pred_b_mv(v, dmv_x, dmv_y, direct, bmvtype);
            vc1_b_mc(v, dmv_x, dmv_y, direct, bmvtype);
            return;
        }
        if (s->mb_intra && !mb_has_coeffs) {
            GET_MQUANT();
            s->current_picture.qscale_table[mb_pos] = mquant;
            s->ac_pred = get_bits1(gb);
            cbp = 0;
            vc1_pred_b_mv(v, dmv_x, dmv_y, direct, bmvtype);
        } else {
            if (bmvtype == BMV_TYPE_INTERPOLATED) {
                GET_MVDATA(dmv_x[0], dmv_y[0]);
                if (!mb_has_coeffs) {
                    /* interpolated skipped block */
                    vc1_pred_b_mv(v, dmv_x, dmv_y, direct, bmvtype);
                    vc1_b_mc(v, dmv_x, dmv_y, direct, bmvtype);
                    return;
                }
            }
            vc1_pred_b_mv(v, dmv_x, dmv_y, direct, bmvtype);
            if (!s->mb_intra) {
                vc1_b_mc(v, dmv_x, dmv_y, direct, bmvtype);
            }
            if (s->mb_intra)
                s->ac_pred = get_bits1(gb);
            cbp = get_vlc2(&v->s.gb, v->cbpcy_vlc->table, VC1_CBPCY_P_VLC_BITS, 2);
            GET_MQUANT();
            s->current_picture.qscale_table[mb_pos] = mquant;
            if (!v->ttmbf && !s->mb_intra && mb_has_coeffs)
                ttmb = get_vlc2(gb, ff_vc1_ttmb_vlc[v->tt_index].table, VC1_TTMB_VLC_BITS, 2);
        }
    }
    dst_idx = 0;
    for (i = 0; i < 6; i++) {
        s->dc_val[0][s->block_index[i]] = 0;
        dst_idx += i >> 2;
        val = ((cbp >> (5 - i)) & 1);
        off = (i & 4) ? 0 : ((i & 1) * 8 + (i & 2) * 4 * s->linesize);
        v->mb_type[0][s->block_index[i]] = s->mb_intra;
        if (s->mb_intra) {
            /* check if prediction blocks A and C are available */
            v->a_avail = v->c_avail = 0;
            if (i == 2 || i == 3 || !s->first_slice_line)
                v->a_avail = v->mb_type[0][s->block_index[i] - s->block_wrap[i]];
            if (i == 1 || i == 3 || s->mb_x)
                v->c_avail = v->mb_type[0][s->block_index[i] - 1];

            vc1_decode_intra_block(v, s->block[i], i, val, mquant,
                                   (i & 4) ? v->codingset2 : v->codingset);
            if ((i>3) && (s->flags & CODEC_FLAG_GRAY))
                continue;
            v->vc1dsp.vc1_inv_trans_8x8(s->block[i]);
            if (v->rangeredfrm)
                for (j = 0; j < 64; j++)
                    s->block[i][j] <<= 1;
            s->dsp.put_signed_pixels_clamped(s->block[i], s->dest[dst_idx] + off, i & 4 ? s->uvlinesize : s->linesize);
        } else if (val) {
            vc1_decode_p_block(v, s->block[i], i, mquant, ttmb,
                               first_block, s->dest[dst_idx] + off,
                               (i & 4) ? s->uvlinesize : s->linesize,
                               (i & 4) && (s->flags & CODEC_FLAG_GRAY), NULL);
            if (!v->ttmbf && ttmb < 8)
                ttmb = -1;
            first_block = 0;
        }
    }
}

/** Decode one B-frame MB (in interlaced field B picture)
 */
static void vc1_decode_b_mb_intfi(VC1Context *v)
{
    MpegEncContext *s = &v->s;
    GetBitContext *gb = &s->gb;
    int i, j;
    int mb_pos = s->mb_x + s->mb_y * s->mb_stride;
    int cbp = 0; /* cbp decoding stuff */
    int mqdiff, mquant; /* MB quantization */
    int ttmb = v->ttfrm; /* MB Transform type */
    int mb_has_coeffs = 0; /* last_flag */
    int val; /* temp value */
    int first_block = 1;
    int dst_idx, off;
    int fwd;
    int dmv_x[2], dmv_y[2], pred_flag[2];
    int bmvtype = BMV_TYPE_BACKWARD;
    int idx_mbmode;

    mquant      = v->pq; /* Lossy initialization */
    s->mb_intra = 0;

    idx_mbmode = get_vlc2(gb, v->mbmode_vlc->table, VC1_IF_MBMODE_VLC_BITS, 2);
    if (idx_mbmode <= 1) { // intra MB
        s->mb_intra = v->is_intra[s->mb_x] = 1;
        s->current_picture.motion_val[1][s->block_index[0]][0] = 0;
        s->current_picture.motion_val[1][s->block_index[0]][1] = 0;
        s->current_picture.mb_type[mb_pos + v->mb_off]         = MB_TYPE_INTRA;
        GET_MQUANT();
        s->current_picture.qscale_table[mb_pos] = mquant;
        /* Set DC scale - y and c use the same (not sure if necessary here) */
        s->y_dc_scale = s->y_dc_scale_table[mquant];
        s->c_dc_scale = s->c_dc_scale_table[mquant];
        v->s.ac_pred  = v->acpred_plane[mb_pos] = get_bits1(gb);
        mb_has_coeffs = idx_mbmode & 1;
        if (mb_has_coeffs)
            cbp = 1 + get_vlc2(&v->s.gb, v->cbpcy_vlc->table, VC1_ICBPCY_VLC_BITS, 2);
        dst_idx = 0;
        for (i = 0; i < 6; i++) {
            s->dc_val[0][s->block_index[i]] = 0;
            dst_idx += i >> 2;
            val = ((cbp >> (5 - i)) & 1);
            v->mb_type[0][s->block_index[i]] = s->mb_intra;
            v->a_avail                       = v->c_avail = 0;
            if (i == 2 || i == 3 || !s->first_slice_line)
                v->a_avail = v->mb_type[0][s->block_index[i] - s->block_wrap[i]];
            if (i == 1 || i == 3 || s->mb_x)
                v->c_avail = v->mb_type[0][s->block_index[i] - 1];

            vc1_decode_intra_block(v, s->block[i], i, val, mquant,
                                   (i & 4) ? v->codingset2 : v->codingset);
            if ((i>3) && (s->flags & CODEC_FLAG_GRAY))
                continue;
            v->vc1dsp.vc1_inv_trans_8x8(s->block[i]);
            if (v->rangeredfrm)
                for (j = 0; j < 64; j++)
                    s->block[i][j] <<= 1;
            off  = (i & 4) ? 0 : ((i & 1) * 8 + (i & 2) * 4 * s->linesize);
            s->dsp.put_signed_pixels_clamped(s->block[i], s->dest[dst_idx] + off, (i & 4) ? s->uvlinesize : s->linesize);
            // TODO: yet to perform loop filter
        }
    } else {
        s->mb_intra = v->is_intra[s->mb_x] = 0;
        s->current_picture.mb_type[mb_pos + v->mb_off] = MB_TYPE_16x16;
        for (i = 0; i < 6; i++) v->mb_type[0][s->block_index[i]] = 0;
        if (v->fmb_is_raw)
            fwd = v->forward_mb_plane[mb_pos] = get_bits1(gb);
        else
            fwd = v->forward_mb_plane[mb_pos];
        if (idx_mbmode <= 5) { // 1-MV
            int interpmvp = 0;
            dmv_x[0]     = dmv_x[1] = dmv_y[0] = dmv_y[1] = 0;
            pred_flag[0] = pred_flag[1] = 0;
            if (fwd)
                bmvtype = BMV_TYPE_FORWARD;
            else {
                bmvtype = decode012(gb);
                switch (bmvtype) {
                case 0:
                    bmvtype = BMV_TYPE_BACKWARD;
                    break;
                case 1:
                    bmvtype = BMV_TYPE_DIRECT;
                    break;
                case 2:
                    bmvtype   = BMV_TYPE_INTERPOLATED;
                    interpmvp = get_bits1(gb);
                }
            }
            v->bmvtype = bmvtype;
            if (bmvtype != BMV_TYPE_DIRECT && idx_mbmode & 1) {
                get_mvdata_interlaced(v, &dmv_x[bmvtype == BMV_TYPE_BACKWARD], &dmv_y[bmvtype == BMV_TYPE_BACKWARD], &pred_flag[bmvtype == BMV_TYPE_BACKWARD]);
            }
            if (interpmvp) {
                get_mvdata_interlaced(v, &dmv_x[1], &dmv_y[1], &pred_flag[1]);
            }
            if (bmvtype == BMV_TYPE_DIRECT) {
                dmv_x[0] = dmv_y[0] = pred_flag[0] = 0;
                dmv_x[1] = dmv_y[1] = pred_flag[0] = 0;
            }
            vc1_pred_b_mv_intfi(v, 0, dmv_x, dmv_y, 1, pred_flag);
            vc1_b_mc(v, dmv_x, dmv_y, (bmvtype == BMV_TYPE_DIRECT), bmvtype);
            mb_has_coeffs = !(idx_mbmode & 2);
        } else { // 4-MV
            if (fwd)
                bmvtype = BMV_TYPE_FORWARD;
            v->bmvtype  = bmvtype;
            v->fourmvbp = get_vlc2(gb, v->fourmvbp_vlc->table, VC1_4MV_BLOCK_PATTERN_VLC_BITS, 1);
            for (i = 0; i < 6; i++) {
                if (i < 4) {
                    dmv_x[0] = dmv_y[0] = pred_flag[0] = 0;
                    dmv_x[1] = dmv_y[1] = pred_flag[1] = 0;
                    val = ((v->fourmvbp >> (3 - i)) & 1);
                    if (val) {
                        get_mvdata_interlaced(v, &dmv_x[bmvtype == BMV_TYPE_BACKWARD],
                                                 &dmv_y[bmvtype == BMV_TYPE_BACKWARD],
                                             &pred_flag[bmvtype == BMV_TYPE_BACKWARD]);
                    }
                    vc1_pred_b_mv_intfi(v, i, dmv_x, dmv_y, 0, pred_flag);
                    vc1_mc_4mv_luma(v, i, bmvtype == BMV_TYPE_BACKWARD, 0);
                } else if (i == 4)
                    vc1_mc_4mv_chroma(v, bmvtype == BMV_TYPE_BACKWARD);
            }
            mb_has_coeffs = idx_mbmode & 1;
        }
        if (mb_has_coeffs)
            cbp = 1 + get_vlc2(&v->s.gb, v->cbpcy_vlc->table, VC1_CBPCY_P_VLC_BITS, 2);
        if (cbp) {
            GET_MQUANT();
        }
        s->current_picture.qscale_table[mb_pos] = mquant;
        if (!v->ttmbf && cbp) {
            ttmb = get_vlc2(gb, ff_vc1_ttmb_vlc[v->tt_index].table, VC1_TTMB_VLC_BITS, 2);
        }
        dst_idx = 0;
        for (i = 0; i < 6; i++) {
            s->dc_val[0][s->block_index[i]] = 0;
            dst_idx += i >> 2;
            val = ((cbp >> (5 - i)) & 1);
            off = (i & 4) ? 0 : (i & 1) * 8 + (i & 2) * 4 * s->linesize;
            if (val) {
                vc1_decode_p_block(v, s->block[i], i, mquant, ttmb,
                                   first_block, s->dest[dst_idx] + off,
                                   (i & 4) ? s->uvlinesize : s->linesize,
                                   (i & 4) && (s->flags & CODEC_FLAG_GRAY), NULL);
                if (!v->ttmbf && ttmb < 8)
                    ttmb = -1;
                first_block = 0;
            }
        }
    }
}

/** Decode one B-frame MB (in interlaced frame B picture)
 */
static int vc1_decode_b_mb_intfr(VC1Context *v)
{
    MpegEncContext *s = &v->s;
    GetBitContext *gb = &s->gb;
    int i, j;
    int mb_pos = s->mb_x + s->mb_y * s->mb_stride;
    int cbp = 0; /* cbp decoding stuff */
    int mqdiff, mquant; /* MB quantization */
    int ttmb = v->ttfrm; /* MB Transform type */
    int mvsw = 0; /* motion vector switch */
    int mb_has_coeffs = 1; /* last_flag */
    int dmv_x, dmv_y; /* Differential MV components */
    int val; /* temp value */
    int first_block = 1;
    int dst_idx, off;
    int skipped, direct, twomv = 0;
    int block_cbp = 0, pat, block_tt = 0;
    int idx_mbmode = 0, mvbp;
    int stride_y, fieldtx;
    int bmvtype = BMV_TYPE_BACKWARD;
    int dir, dir2;

    mquant = v->pq; /* Lossy initialization */
    s->mb_intra = 0;
    if (v->skip_is_raw)
        skipped = get_bits1(gb);
    else
        skipped = v->s.mbskip_table[mb_pos];

    if (!skipped) {
        idx_mbmode = get_vlc2(gb, v->mbmode_vlc->table, VC1_INTFR_NON4MV_MBMODE_VLC_BITS, 2);
        if (ff_vc1_mbmode_intfrp[0][idx_mbmode][0] == MV_PMODE_INTFR_2MV_FIELD) {
            twomv = 1;
            v->blk_mv_type[s->block_index[0]] = 1;
            v->blk_mv_type[s->block_index[1]] = 1;
            v->blk_mv_type[s->block_index[2]] = 1;
            v->blk_mv_type[s->block_index[3]] = 1;
        } else {
            v->blk_mv_type[s->block_index[0]] = 0;
            v->blk_mv_type[s->block_index[1]] = 0;
            v->blk_mv_type[s->block_index[2]] = 0;
            v->blk_mv_type[s->block_index[3]] = 0;
        }
    }

    if (v->dmb_is_raw)
        direct = get_bits1(gb);
    else
        direct = v->direct_mb_plane[mb_pos];

    if (direct) {
        s->mv[0][0][0] = s->current_picture.motion_val[0][s->block_index[0]][0] = scale_mv(s->next_picture.motion_val[1][s->block_index[0]][0], v->bfraction, 0, s->quarter_sample);
        s->mv[0][0][1] = s->current_picture.motion_val[0][s->block_index[0]][1] = scale_mv(s->next_picture.motion_val[1][s->block_index[0]][1], v->bfraction, 0, s->quarter_sample);
        s->mv[1][0][0] = s->current_picture.motion_val[1][s->block_index[0]][0] = scale_mv(s->next_picture.motion_val[1][s->block_index[0]][0], v->bfraction, 1, s->quarter_sample);
        s->mv[1][0][1] = s->current_picture.motion_val[1][s->block_index[0]][1] = scale_mv(s->next_picture.motion_val[1][s->block_index[0]][1], v->bfraction, 1, s->quarter_sample);

        if (twomv) {
            s->mv[0][2][0] = s->current_picture.motion_val[0][s->block_index[2]][0] = scale_mv(s->next_picture.motion_val[1][s->block_index[2]][0], v->bfraction, 0, s->quarter_sample);
            s->mv[0][2][1] = s->current_picture.motion_val[0][s->block_index[2]][1] = scale_mv(s->next_picture.motion_val[1][s->block_index[2]][1], v->bfraction, 0, s->quarter_sample);
            s->mv[1][2][0] = s->current_picture.motion_val[1][s->block_index[2]][0] = scale_mv(s->next_picture.motion_val[1][s->block_index[2]][0], v->bfraction, 1, s->quarter_sample);
            s->mv[1][2][1] = s->current_picture.motion_val[1][s->block_index[2]][1] = scale_mv(s->next_picture.motion_val[1][s->block_index[2]][1], v->bfraction, 1, s->quarter_sample);

            for (i = 1; i < 4; i += 2) {
                s->mv[0][i][0] = s->current_picture.motion_val[0][s->block_index[i]][0] = s->mv[0][i-1][0];
                s->mv[0][i][1] = s->current_picture.motion_val[0][s->block_index[i]][1] = s->mv[0][i-1][1];
                s->mv[1][i][0] = s->current_picture.motion_val[1][s->block_index[i]][0] = s->mv[1][i-1][0];
                s->mv[1][i][1] = s->current_picture.motion_val[1][s->block_index[i]][1] = s->mv[1][i-1][1];
            }
        } else {
            for (i = 1; i < 4; i++) {
                s->mv[0][i][0] = s->current_picture.motion_val[0][s->block_index[i]][0] = s->mv[0][0][0];
                s->mv[0][i][1] = s->current_picture.motion_val[0][s->block_index[i]][1] = s->mv[0][0][1];
                s->mv[1][i][0] = s->current_picture.motion_val[1][s->block_index[i]][0] = s->mv[1][0][0];
                s->mv[1][i][1] = s->current_picture.motion_val[1][s->block_index[i]][1] = s->mv[1][0][1];
            }
        }
    }

    if (ff_vc1_mbmode_intfrp[0][idx_mbmode][0] == MV_PMODE_INTFR_INTRA) { // intra MB
        for (i = 0; i < 4; i++) {
            s->mv[0][i][0] = s->current_picture.motion_val[0][s->block_index[i]][0] = 0;
            s->mv[0][i][1] = s->current_picture.motion_val[0][s->block_index[i]][1] = 0;
            s->mv[1][i][0] = s->current_picture.motion_val[1][s->block_index[i]][0] = 0;
            s->mv[1][i][1] = s->current_picture.motion_val[1][s->block_index[i]][1] = 0;
        }
        s->current_picture.mb_type[mb_pos] = MB_TYPE_INTRA;
        s->mb_intra = v->is_intra[s->mb_x] = 1;
        for (i = 0; i < 6; i++)
            v->mb_type[0][s->block_index[i]] = 1;
        fieldtx = v->fieldtx_plane[mb_pos] = get_bits1(gb);
        mb_has_coeffs = get_bits1(gb);
        if (mb_has_coeffs)
            cbp = 1 + get_vlc2(&v->s.gb, v->cbpcy_vlc->table, VC1_CBPCY_P_VLC_BITS, 2);
        v->s.ac_pred = v->acpred_plane[mb_pos] = get_bits1(gb);
        GET_MQUANT();
        s->current_picture.qscale_table[mb_pos] = mquant;
        /* Set DC scale - y and c use the same (not sure if necessary here) */
        s->y_dc_scale = s->y_dc_scale_table[mquant];
        s->c_dc_scale = s->c_dc_scale_table[mquant];
        dst_idx = 0;
        for (i = 0; i < 6; i++) {
            s->dc_val[0][s->block_index[i]] = 0;
            dst_idx += i >> 2;
            val = ((cbp >> (5 - i)) & 1);
            v->mb_type[0][s->block_index[i]] = s->mb_intra;
            v->a_avail = v->c_avail = 0;
            if (i == 2 || i == 3 || !s->first_slice_line)
                v->a_avail = v->mb_type[0][s->block_index[i] - s->block_wrap[i]];
            if (i == 1 || i == 3 || s->mb_x)
                v->c_avail = v->mb_type[0][s->block_index[i] - 1];

            vc1_decode_intra_block(v, s->block[i], i, val, mquant,
                                   (i & 4) ? v->codingset2 : v->codingset);
            if (i > 3 && (s->flags & CODEC_FLAG_GRAY))
                continue;
            v->vc1dsp.vc1_inv_trans_8x8(s->block[i]);
            if (i < 4) {
                stride_y = s->linesize << fieldtx;
                off = (fieldtx) ? ((i & 1) * 8) + ((i & 2) >> 1) * s->linesize : (i & 1) * 8 + 4 * (i & 2) * s->linesize;
            } else {
                stride_y = s->uvlinesize;
                off = 0;
            }
            s->dsp.put_signed_pixels_clamped(s->block[i], s->dest[dst_idx] + off, stride_y);
        }
    } else {
        s->mb_intra = v->is_intra[s->mb_x] = 0;
        if (!direct) {
            if (skipped || !s->mb_intra) {
                bmvtype = decode012(gb);
                switch (bmvtype) {
                case 0:
                    bmvtype = (v->bfraction >= (B_FRACTION_DEN/2)) ? BMV_TYPE_BACKWARD : BMV_TYPE_FORWARD;
                    break;
                case 1:
                    bmvtype = (v->bfraction >= (B_FRACTION_DEN/2)) ? BMV_TYPE_FORWARD : BMV_TYPE_BACKWARD;
                    break;
                case 2:
                    bmvtype  = BMV_TYPE_INTERPOLATED;
                }
            }

            if (twomv && bmvtype != BMV_TYPE_INTERPOLATED)
                mvsw = get_bits1(gb);
        }

        if (!skipped) { // inter MB
            mb_has_coeffs = ff_vc1_mbmode_intfrp[0][idx_mbmode][3];
            if (mb_has_coeffs)
                cbp = 1 + get_vlc2(&v->s.gb, v->cbpcy_vlc->table, VC1_CBPCY_P_VLC_BITS, 2);
            if (!direct) {
                if (bmvtype == BMV_TYPE_INTERPOLATED & twomv) {
                    v->fourmvbp = get_vlc2(gb, v->fourmvbp_vlc->table, VC1_4MV_BLOCK_PATTERN_VLC_BITS, 1);
                } else if (bmvtype == BMV_TYPE_INTERPOLATED | twomv) {
                    v->twomvbp = get_vlc2(gb, v->twomvbp_vlc->table, VC1_2MV_BLOCK_PATTERN_VLC_BITS, 1);
                }
            }

            for (i = 0; i < 6; i++)
                v->mb_type[0][s->block_index[i]] = 0;
            fieldtx = v->fieldtx_plane[mb_pos] = ff_vc1_mbmode_intfrp[0][idx_mbmode][1];
            /* for all motion vector read MVDATA and motion compensate each block */
            dst_idx = 0;
            if (direct) {
                if (twomv) {
                    for (i = 0; i < 4; i++) {
                        vc1_mc_4mv_luma(v, i, 0, 0);
                        vc1_mc_4mv_luma(v, i, 1, 1);
                    }
                    vc1_mc_4mv_chroma4(v, 0, 0, 0);
                    vc1_mc_4mv_chroma4(v, 1, 1, 1);
                } else {
                    vc1_mc_1mv(v, 0);
                    vc1_interp_mc(v);
                }
            } else if (twomv && bmvtype == BMV_TYPE_INTERPOLATED) {
                mvbp = v->fourmvbp;
                for (i = 0; i < 4; i++) {
                    dir = i==1 || i==3;
                    dmv_x = dmv_y = 0;
                    val = ((mvbp >> (3 - i)) & 1);
                    if (val)
                        get_mvdata_interlaced(v, &dmv_x, &dmv_y, 0);
                    j = i > 1 ? 2 : 0;
                    vc1_pred_mv_intfr(v, j, dmv_x, dmv_y, 2, v->range_x, v->range_y, v->mb_type[0], dir);
                    vc1_mc_4mv_luma(v, j, dir, dir);
                    vc1_mc_4mv_luma(v, j+1, dir, dir);
                }

                vc1_mc_4mv_chroma4(v, 0, 0, 0);
                vc1_mc_4mv_chroma4(v, 1, 1, 1);
            } else if (bmvtype == BMV_TYPE_INTERPOLATED) {
                mvbp = v->twomvbp;
                dmv_x = dmv_y = 0;
                if (mvbp & 2)
                    get_mvdata_interlaced(v, &dmv_x, &dmv_y, 0);

                vc1_pred_mv_intfr(v, 0, dmv_x, dmv_y, 1, v->range_x, v->range_y, v->mb_type[0], 0);
                vc1_mc_1mv(v, 0);

                dmv_x = dmv_y = 0;
                if (mvbp & 1)
                    get_mvdata_interlaced(v, &dmv_x, &dmv_y, 0);

                vc1_pred_mv_intfr(v, 0, dmv_x, dmv_y, 1, v->range_x, v->range_y, v->mb_type[0], 1);
                vc1_interp_mc(v);
            } else if (twomv) {
                dir = bmvtype == BMV_TYPE_BACKWARD;
                dir2 = dir;
                if (mvsw)
                    dir2 = !dir;
                mvbp = v->twomvbp;
                dmv_x = dmv_y = 0;
                if (mvbp & 2)
                    get_mvdata_interlaced(v, &dmv_x, &dmv_y, 0);
                vc1_pred_mv_intfr(v, 0, dmv_x, dmv_y, 2, v->range_x, v->range_y, v->mb_type[0], dir);

                dmv_x = dmv_y = 0;
                if (mvbp & 1)
                    get_mvdata_interlaced(v, &dmv_x, &dmv_y, 0);
                vc1_pred_mv_intfr(v, 2, dmv_x, dmv_y, 2, v->range_x, v->range_y, v->mb_type[0], dir2);

                if (mvsw) {
                    for (i = 0; i < 2; i++) {
                        s->mv[dir][i+2][0] = s->mv[dir][i][0] = s->current_picture.motion_val[dir][s->block_index[i+2]][0] = s->current_picture.motion_val[dir][s->block_index[i]][0];
                        s->mv[dir][i+2][1] = s->mv[dir][i][1] = s->current_picture.motion_val[dir][s->block_index[i+2]][1] = s->current_picture.motion_val[dir][s->block_index[i]][1];
                        s->mv[dir2][i+2][0] = s->mv[dir2][i][0] = s->current_picture.motion_val[dir2][s->block_index[i]][0] = s->current_picture.motion_val[dir2][s->block_index[i+2]][0];
                        s->mv[dir2][i+2][1] = s->mv[dir2][i][1] = s->current_picture.motion_val[dir2][s->block_index[i]][1] = s->current_picture.motion_val[dir2][s->block_index[i+2]][1];
                    }
                } else {
                    vc1_pred_mv_intfr(v, 0, 0, 0, 2, v->range_x, v->range_y, v->mb_type[0], !dir);
                    vc1_pred_mv_intfr(v, 2, 0, 0, 2, v->range_x, v->range_y, v->mb_type[0], !dir);
                }

                vc1_mc_4mv_luma(v, 0, dir, 0);
                vc1_mc_4mv_luma(v, 1, dir, 0);
                vc1_mc_4mv_luma(v, 2, dir2, 0);
                vc1_mc_4mv_luma(v, 3, dir2, 0);
                vc1_mc_4mv_chroma4(v, dir, dir2, 0);
            } else {
                dir = bmvtype == BMV_TYPE_BACKWARD;

                mvbp = ff_vc1_mbmode_intfrp[0][idx_mbmode][2];
                dmv_x = dmv_y = 0;
                if (mvbp)
                    get_mvdata_interlaced(v, &dmv_x, &dmv_y, 0);

                vc1_pred_mv_intfr(v, 0, dmv_x, dmv_y, 1, v->range_x, v->range_y, v->mb_type[0], dir);
                v->blk_mv_type[s->block_index[0]] = 1;
                v->blk_mv_type[s->block_index[1]] = 1;
                v->blk_mv_type[s->block_index[2]] = 1;
                v->blk_mv_type[s->block_index[3]] = 1;
                vc1_pred_mv_intfr(v, 0, 0, 0, 2, v->range_x, v->range_y, 0, !dir);
                for (i = 0; i < 2; i++) {
                    s->mv[!dir][i+2][0] = s->mv[!dir][i][0] = s->current_picture.motion_val[!dir][s->block_index[i+2]][0] = s->current_picture.motion_val[!dir][s->block_index[i]][0];
                    s->mv[!dir][i+2][1] = s->mv[!dir][i][1] = s->current_picture.motion_val[!dir][s->block_index[i+2]][1] = s->current_picture.motion_val[!dir][s->block_index[i]][1];
                }
                vc1_mc_1mv(v, dir);
            }

            if (cbp)
                GET_MQUANT();  // p. 227
            s->current_picture.qscale_table[mb_pos] = mquant;
            if (!v->ttmbf && cbp)
                ttmb = get_vlc2(gb, ff_vc1_ttmb_vlc[v->tt_index].table, VC1_TTMB_VLC_BITS, 2);
            for (i = 0; i < 6; i++) {
                s->dc_val[0][s->block_index[i]] = 0;
                dst_idx += i >> 2;
                val = ((cbp >> (5 - i)) & 1);
                if (!fieldtx)
                    off = (i & 4) ? 0 : ((i & 1) * 8 + (i & 2) * 4 * s->linesize);
                else
                    off = (i & 4) ? 0 : ((i & 1) * 8 + ((i > 1) * s->linesize));
                if (val) {
                    pat = vc1_decode_p_block(v, s->block[i], i, mquant, ttmb,
                                             first_block, s->dest[dst_idx] + off,
                                             (i & 4) ? s->uvlinesize : (s->linesize << fieldtx),
                                             (i & 4) && (s->flags & CODEC_FLAG_GRAY), &block_tt);
                    block_cbp |= pat << (i << 2);
                    if (!v->ttmbf && ttmb < 8)
                        ttmb = -1;
                    first_block = 0;
                }
            }

        } else { // skipped
            dir = 0;
            for (i = 0; i < 6; i++) {
                v->mb_type[0][s->block_index[i]] = 0;
                s->dc_val[0][s->block_index[i]] = 0;
            }
            s->current_picture.mb_type[mb_pos]      = MB_TYPE_SKIP;
            s->current_picture.qscale_table[mb_pos] = 0;
            v->blk_mv_type[s->block_index[0]] = 0;
            v->blk_mv_type[s->block_index[1]] = 0;
            v->blk_mv_type[s->block_index[2]] = 0;
            v->blk_mv_type[s->block_index[3]] = 0;

            if (!direct) {
                if (bmvtype == BMV_TYPE_INTERPOLATED) {
                    vc1_pred_mv_intfr(v, 0, 0, 0, 1, v->range_x, v->range_y, v->mb_type[0], 0);
                    vc1_pred_mv_intfr(v, 0, 0, 0, 1, v->range_x, v->range_y, v->mb_type[0], 1);
                } else {
                    dir = bmvtype == BMV_TYPE_BACKWARD;
                    vc1_pred_mv_intfr(v, 0, 0, 0, 1, v->range_x, v->range_y, v->mb_type[0], dir);
                    if (mvsw) {
                        int dir2 = dir;
                        if (mvsw)
                            dir2 = !dir;
                        for (i = 0; i < 2; i++) {
                            s->mv[dir][i+2][0] = s->mv[dir][i][0] = s->current_picture.motion_val[dir][s->block_index[i+2]][0] = s->current_picture.motion_val[dir][s->block_index[i]][0];
                            s->mv[dir][i+2][1] = s->mv[dir][i][1] = s->current_picture.motion_val[dir][s->block_index[i+2]][1] = s->current_picture.motion_val[dir][s->block_index[i]][1];
                            s->mv[dir2][i+2][0] = s->mv[dir2][i][0] = s->current_picture.motion_val[dir2][s->block_index[i]][0] = s->current_picture.motion_val[dir2][s->block_index[i+2]][0];
                            s->mv[dir2][i+2][1] = s->mv[dir2][i][1] = s->current_picture.motion_val[dir2][s->block_index[i]][1] = s->current_picture.motion_val[dir2][s->block_index[i+2]][1];
                        }
                    } else {
                        v->blk_mv_type[s->block_index[0]] = 1;
                        v->blk_mv_type[s->block_index[1]] = 1;
                        v->blk_mv_type[s->block_index[2]] = 1;
                        v->blk_mv_type[s->block_index[3]] = 1;
                        vc1_pred_mv_intfr(v, 0, 0, 0, 2, v->range_x, v->range_y, 0, !dir);
                        for (i = 0; i < 2; i++) {
                            s->mv[!dir][i+2][0] = s->mv[!dir][i][0] = s->current_picture.motion_val[!dir][s->block_index[i+2]][0] = s->current_picture.motion_val[!dir][s->block_index[i]][0];
                            s->mv[!dir][i+2][1] = s->mv[!dir][i][1] = s->current_picture.motion_val[!dir][s->block_index[i+2]][1] = s->current_picture.motion_val[!dir][s->block_index[i]][1];
                        }
                    }
                }
            }

            vc1_mc_1mv(v, dir);
            if (direct || bmvtype == BMV_TYPE_INTERPOLATED) {
                vc1_interp_mc(v);
            }
        }
    }
    if (s->mb_x == s->mb_width - 1)
        memmove(v->is_intra_base, v->is_intra, sizeof(v->is_intra_base[0]) * s->mb_stride);
    v->cbp[s->mb_x]      = block_cbp;
    v->ttblk[s->mb_x]    = block_tt;
    return 0;
}

/** Decode blocks of I-frame
 */
static void vc1_decode_i_blocks(VC1Context *v)
{
    int k, j;
    MpegEncContext *s = &v->s;
    int cbp, val;
    uint8_t *coded_val;
    int mb_pos;

    /* select codingmode used for VLC tables selection */
    switch (v->y_ac_table_index) {
    case 0:
        v->codingset = (v->pqindex <= 8) ? CS_HIGH_RATE_INTRA : CS_LOW_MOT_INTRA;
        break;
    case 1:
        v->codingset = CS_HIGH_MOT_INTRA;
        break;
    case 2:
        v->codingset = CS_MID_RATE_INTRA;
        break;
    }

    switch (v->c_ac_table_index) {
    case 0:
        v->codingset2 = (v->pqindex <= 8) ? CS_HIGH_RATE_INTER : CS_LOW_MOT_INTER;
        break;
    case 1:
        v->codingset2 = CS_HIGH_MOT_INTER;
        break;
    case 2:
        v->codingset2 = CS_MID_RATE_INTER;
        break;
    }

    /* Set DC scale - y and c use the same */
    s->y_dc_scale = s->y_dc_scale_table[v->pq];
    s->c_dc_scale = s->c_dc_scale_table[v->pq];

    //do frame decode
    s->mb_x = s->mb_y = 0;
    s->mb_intra         = 1;
    s->first_slice_line = 1;
    for (s->mb_y = 0; s->mb_y < s->end_mb_y; s->mb_y++) {
        s->mb_x = 0;
        init_block_index(v);
        for (; s->mb_x < v->end_mb_x; s->mb_x++) {
            uint8_t *dst[6];
            ff_update_block_index(s);
            dst[0] = s->dest[0];
            dst[1] = dst[0] + 8;
            dst[2] = s->dest[0] + s->linesize * 8;
            dst[3] = dst[2] + 8;
            dst[4] = s->dest[1];
            dst[5] = s->dest[2];
            s->dsp.clear_blocks(s->block[0]);
            mb_pos = s->mb_x + s->mb_y * s->mb_width;
            s->current_picture.mb_type[mb_pos]                     = MB_TYPE_INTRA;
            s->current_picture.qscale_table[mb_pos]                = v->pq;
            s->current_picture.motion_val[1][s->block_index[0]][0] = 0;
            s->current_picture.motion_val[1][s->block_index[0]][1] = 0;

            // do actual MB decoding and displaying
            cbp = get_vlc2(&v->s.gb, ff_msmp4_mb_i_vlc.table, MB_INTRA_VLC_BITS, 2);
            v->s.ac_pred = get_bits1(&v->s.gb);

            for (k = 0; k < 6; k++) {
                val = ((cbp >> (5 - k)) & 1);

                if (k < 4) {
                    int pred   = vc1_coded_block_pred(&v->s, k, &coded_val);
                    val        = val ^ pred;
                    *coded_val = val;
                }
                cbp |= val << (5 - k);

                vc1_decode_i_block(v, s->block[k], k, val, (k < 4) ? v->codingset : v->codingset2);

                if (k > 3 && (s->flags & CODEC_FLAG_GRAY))
                    continue;
                v->vc1dsp.vc1_inv_trans_8x8(s->block[k]);
                if (v->pq >= 9 && v->overlap) {
                    if (v->rangeredfrm)
                        for (j = 0; j < 64; j++)
                            s->block[k][j] <<= 1;
                    s->dsp.put_signed_pixels_clamped(s->block[k], dst[k], k & 4 ? s->uvlinesize : s->linesize);
                } else {
                    if (v->rangeredfrm)
                        for (j = 0; j < 64; j++)
                            s->block[k][j] = (s->block[k][j] - 64) << 1;
                    s->dsp.put_pixels_clamped(s->block[k], dst[k], k & 4 ? s->uvlinesize : s->linesize);
                }
            }

            if (v->pq >= 9 && v->overlap) {
                if (s->mb_x) {
                    v->vc1dsp.vc1_h_overlap(s->dest[0], s->linesize);
                    v->vc1dsp.vc1_h_overlap(s->dest[0] + 8 * s->linesize, s->linesize);
                    if (!(s->flags & CODEC_FLAG_GRAY)) {
                        v->vc1dsp.vc1_h_overlap(s->dest[1], s->uvlinesize);
                        v->vc1dsp.vc1_h_overlap(s->dest[2], s->uvlinesize);
                    }
                }
                v->vc1dsp.vc1_h_overlap(s->dest[0] + 8, s->linesize);
                v->vc1dsp.vc1_h_overlap(s->dest[0] + 8 * s->linesize + 8, s->linesize);
                if (!s->first_slice_line) {
                    v->vc1dsp.vc1_v_overlap(s->dest[0], s->linesize);
                    v->vc1dsp.vc1_v_overlap(s->dest[0] + 8, s->linesize);
                    if (!(s->flags & CODEC_FLAG_GRAY)) {
                        v->vc1dsp.vc1_v_overlap(s->dest[1], s->uvlinesize);
                        v->vc1dsp.vc1_v_overlap(s->dest[2], s->uvlinesize);
                    }
                }
                v->vc1dsp.vc1_v_overlap(s->dest[0] + 8 * s->linesize, s->linesize);
                v->vc1dsp.vc1_v_overlap(s->dest[0] + 8 * s->linesize + 8, s->linesize);
            }
            if (v->s.loop_filter) vc1_loop_filter_iblk(v, v->pq);

            if (get_bits_count(&s->gb) > v->bits) {
                ff_er_add_slice(&s->er, 0, 0, s->mb_x, s->mb_y, ER_MB_ERROR);
                av_log(s->avctx, AV_LOG_ERROR, "Bits overconsumption: %i > %i\n",
                       get_bits_count(&s->gb), v->bits);
                return;
            }
        }
        if (!v->s.loop_filter)
            ff_mpeg_draw_horiz_band(s, s->mb_y * 16, 16);
        else if (s->mb_y)
            ff_mpeg_draw_horiz_band(s, (s->mb_y - 1) * 16, 16);

        s->first_slice_line = 0;
    }
    if (v->s.loop_filter)
        ff_mpeg_draw_horiz_band(s, (s->end_mb_y - 1) * 16, 16);

    /* This is intentionally mb_height and not end_mb_y - unlike in advanced
     * profile, these only differ are when decoding MSS2 rectangles. */
    ff_er_add_slice(&s->er, 0, 0, s->mb_width - 1, s->mb_height - 1, ER_MB_END);
}

/** Decode blocks of I-frame for advanced profile
 */
static void vc1_decode_i_blocks_adv(VC1Context *v)
{
    int k;
    MpegEncContext *s = &v->s;
    int cbp, val;
    uint8_t *coded_val;
    int mb_pos;
    int mquant = v->pq;
    int mqdiff;
    GetBitContext *gb = &s->gb;

    /* select codingmode used for VLC tables selection */
    switch (v->y_ac_table_index) {
    case 0:
        v->codingset = (v->pqindex <= 8) ? CS_HIGH_RATE_INTRA : CS_LOW_MOT_INTRA;
        break;
    case 1:
        v->codingset = CS_HIGH_MOT_INTRA;
        break;
    case 2:
        v->codingset = CS_MID_RATE_INTRA;
        break;
    }

    switch (v->c_ac_table_index) {
    case 0:
        v->codingset2 = (v->pqindex <= 8) ? CS_HIGH_RATE_INTER : CS_LOW_MOT_INTER;
        break;
    case 1:
        v->codingset2 = CS_HIGH_MOT_INTER;
        break;
    case 2:
        v->codingset2 = CS_MID_RATE_INTER;
        break;
    }

    // do frame decode
    s->mb_x             = s->mb_y = 0;
    s->mb_intra         = 1;
    s->first_slice_line = 1;
    s->mb_y             = s->start_mb_y;
    if (s->start_mb_y) {
        s->mb_x = 0;
        init_block_index(v);
        memset(&s->coded_block[s->block_index[0] - s->b8_stride], 0,
               (1 + s->b8_stride) * sizeof(*s->coded_block));
    }
    for (; s->mb_y < s->end_mb_y; s->mb_y++) {
        s->mb_x = 0;
        init_block_index(v);
        for (;s->mb_x < s->mb_width; s->mb_x++) {
            int16_t (*block)[64] = v->block[v->cur_blk_idx];
            ff_update_block_index(s);
            s->dsp.clear_blocks(block[0]);
            mb_pos = s->mb_x + s->mb_y * s->mb_stride;
            s->current_picture.mb_type[mb_pos + v->mb_off]                         = MB_TYPE_INTRA;
            s->current_picture.motion_val[1][s->block_index[0] + v->blocks_off][0] = 0;
            s->current_picture.motion_val[1][s->block_index[0] + v->blocks_off][1] = 0;

            // do actual MB decoding and displaying
            if (v->fieldtx_is_raw)
                v->fieldtx_plane[mb_pos] = get_bits1(&v->s.gb);
            cbp = get_vlc2(&v->s.gb, ff_msmp4_mb_i_vlc.table, MB_INTRA_VLC_BITS, 2);
            if ( v->acpred_is_raw)
                v->s.ac_pred = get_bits1(&v->s.gb);
            else
                v->s.ac_pred = v->acpred_plane[mb_pos];

            if (v->condover == CONDOVER_SELECT && v->overflg_is_raw)
                v->over_flags_plane[mb_pos] = get_bits1(&v->s.gb);

            GET_MQUANT();

            s->current_picture.qscale_table[mb_pos] = mquant;
            /* Set DC scale - y and c use the same */
            s->y_dc_scale = s->y_dc_scale_table[mquant];
            s->c_dc_scale = s->c_dc_scale_table[mquant];

            for (k = 0; k < 6; k++) {
                val = ((cbp >> (5 - k)) & 1);

                if (k < 4) {
                    int pred   = vc1_coded_block_pred(&v->s, k, &coded_val);
                    val        = val ^ pred;
                    *coded_val = val;
                }
                cbp |= val << (5 - k);

                v->a_avail = !s->first_slice_line || (k == 2 || k == 3);
                v->c_avail = !!s->mb_x || (k == 1 || k == 3);

                vc1_decode_i_block_adv(v, block[k], k, val,
                                       (k < 4) ? v->codingset : v->codingset2, mquant);

                if (k > 3 && (s->flags & CODEC_FLAG_GRAY))
                    continue;
                v->vc1dsp.vc1_inv_trans_8x8(block[k]);
            }

            vc1_smooth_overlap_filter_iblk(v);
            vc1_put_signed_blocks_clamped(v);
            if (v->s.loop_filter) vc1_loop_filter_iblk_delayed(v, v->pq);

            if (get_bits_count(&s->gb) > v->bits) {
                // TODO: may need modification to handle slice coding
                ff_er_add_slice(&s->er, 0, s->start_mb_y, s->mb_x, s->mb_y, ER_MB_ERROR);
                av_log(s->avctx, AV_LOG_ERROR, "Bits overconsumption: %i > %i\n",
                       get_bits_count(&s->gb), v->bits);
                return;
            }
        }
        if (!v->s.loop_filter)
            ff_mpeg_draw_horiz_band(s, s->mb_y * 16, 16);
        else if (s->mb_y)
            ff_mpeg_draw_horiz_band(s, (s->mb_y-1) * 16, 16);
        s->first_slice_line = 0;
    }

    /* raw bottom MB row */
    s->mb_x = 0;
    init_block_index(v);

    for (;s->mb_x < s->mb_width; s->mb_x++) {
        ff_update_block_index(s);
        vc1_put_signed_blocks_clamped(v);
        if (v->s.loop_filter)
            vc1_loop_filter_iblk_delayed(v, v->pq);
    }
    if (v->s.loop_filter)
        ff_mpeg_draw_horiz_band(s, (s->end_mb_y-1)*16, 16);
    ff_er_add_slice(&s->er, 0, s->start_mb_y << v->field_mode, s->mb_width - 1,
                    (s->end_mb_y << v->field_mode) - 1, ER_MB_END);
}

static void vc1_decode_p_blocks(VC1Context *v)
{
    MpegEncContext *s = &v->s;
    int apply_loop_filter;

    /* select codingmode used for VLC tables selection */
    switch (v->c_ac_table_index) {
    case 0:
        v->codingset = (v->pqindex <= 8) ? CS_HIGH_RATE_INTRA : CS_LOW_MOT_INTRA;
        break;
    case 1:
        v->codingset = CS_HIGH_MOT_INTRA;
        break;
    case 2:
        v->codingset = CS_MID_RATE_INTRA;
        break;
    }

    switch (v->c_ac_table_index) {
    case 0:
        v->codingset2 = (v->pqindex <= 8) ? CS_HIGH_RATE_INTER : CS_LOW_MOT_INTER;
        break;
    case 1:
        v->codingset2 = CS_HIGH_MOT_INTER;
        break;
    case 2:
        v->codingset2 = CS_MID_RATE_INTER;
        break;
    }

    apply_loop_filter   = s->loop_filter && !(s->avctx->skip_loop_filter >= AVDISCARD_NONKEY) &&
                          v->fcm == PROGRESSIVE;
    s->first_slice_line = 1;
    memset(v->cbp_base, 0, sizeof(v->cbp_base[0])*2*s->mb_stride);
    for (s->mb_y = s->start_mb_y; s->mb_y < s->end_mb_y; s->mb_y++) {
        s->mb_x = 0;
        init_block_index(v);
        for (; s->mb_x < s->mb_width; s->mb_x++) {
            ff_update_block_index(s);

            if (v->fcm == ILACE_FIELD)
                vc1_decode_p_mb_intfi(v);
            else if (v->fcm == ILACE_FRAME)
                vc1_decode_p_mb_intfr(v);
            else vc1_decode_p_mb(v);
            if (s->mb_y != s->start_mb_y && apply_loop_filter)
                vc1_apply_p_loop_filter(v);
            if (get_bits_count(&s->gb) > v->bits || get_bits_count(&s->gb) < 0) {
                // TODO: may need modification to handle slice coding
                ff_er_add_slice(&s->er, 0, s->start_mb_y, s->mb_x, s->mb_y, ER_MB_ERROR);
                av_log(s->avctx, AV_LOG_ERROR, "Bits overconsumption: %i > %i at %ix%i\n",
                       get_bits_count(&s->gb), v->bits, s->mb_x, s->mb_y);
                return;
            }
        }
        memmove(v->cbp_base,      v->cbp,      sizeof(v->cbp_base[0])      * s->mb_stride);
        memmove(v->ttblk_base,    v->ttblk,    sizeof(v->ttblk_base[0])    * s->mb_stride);
        memmove(v->is_intra_base, v->is_intra, sizeof(v->is_intra_base[0]) * s->mb_stride);
        memmove(v->luma_mv_base,  v->luma_mv,  sizeof(v->luma_mv_base[0])  * s->mb_stride);
        if (s->mb_y != s->start_mb_y) ff_mpeg_draw_horiz_band(s, (s->mb_y - 1) * 16, 16);
        s->first_slice_line = 0;
    }
    if (apply_loop_filter) {
        s->mb_x = 0;
        init_block_index(v);
        for (; s->mb_x < s->mb_width; s->mb_x++) {
            ff_update_block_index(s);
            vc1_apply_p_loop_filter(v);
        }
    }
    if (s->end_mb_y >= s->start_mb_y)
        ff_mpeg_draw_horiz_band(s, (s->end_mb_y - 1) * 16, 16);
    ff_er_add_slice(&s->er, 0, s->start_mb_y << v->field_mode, s->mb_width - 1,
                    (s->end_mb_y << v->field_mode) - 1, ER_MB_END);
}

static void vc1_decode_b_blocks(VC1Context *v)
{
    MpegEncContext *s = &v->s;

    /* select codingmode used for VLC tables selection */
    switch (v->c_ac_table_index) {
    case 0:
        v->codingset = (v->pqindex <= 8) ? CS_HIGH_RATE_INTRA : CS_LOW_MOT_INTRA;
        break;
    case 1:
        v->codingset = CS_HIGH_MOT_INTRA;
        break;
    case 2:
        v->codingset = CS_MID_RATE_INTRA;
        break;
    }

    switch (v->c_ac_table_index) {
    case 0:
        v->codingset2 = (v->pqindex <= 8) ? CS_HIGH_RATE_INTER : CS_LOW_MOT_INTER;
        break;
    case 1:
        v->codingset2 = CS_HIGH_MOT_INTER;
        break;
    case 2:
        v->codingset2 = CS_MID_RATE_INTER;
        break;
    }

    s->first_slice_line = 1;
    for (s->mb_y = s->start_mb_y; s->mb_y < s->end_mb_y; s->mb_y++) {
        s->mb_x = 0;
        init_block_index(v);
        for (; s->mb_x < s->mb_width; s->mb_x++) {
            ff_update_block_index(s);

            if (v->fcm == ILACE_FIELD)
                vc1_decode_b_mb_intfi(v);
            else if (v->fcm == ILACE_FRAME)
                vc1_decode_b_mb_intfr(v);
            else
                vc1_decode_b_mb(v);
            if (get_bits_count(&s->gb) > v->bits || get_bits_count(&s->gb) < 0) {
                // TODO: may need modification to handle slice coding
                ff_er_add_slice(&s->er, 0, s->start_mb_y, s->mb_x, s->mb_y, ER_MB_ERROR);
                av_log(s->avctx, AV_LOG_ERROR, "Bits overconsumption: %i > %i at %ix%i\n",
                       get_bits_count(&s->gb), v->bits, s->mb_x, s->mb_y);
                return;
            }
            if (v->s.loop_filter) vc1_loop_filter_iblk(v, v->pq);
        }
        if (!v->s.loop_filter)
            ff_mpeg_draw_horiz_band(s, s->mb_y * 16, 16);
        else if (s->mb_y)
            ff_mpeg_draw_horiz_band(s, (s->mb_y - 1) * 16, 16);
        s->first_slice_line = 0;
    }
    if (v->s.loop_filter)
        ff_mpeg_draw_horiz_band(s, (s->end_mb_y - 1) * 16, 16);
    ff_er_add_slice(&s->er, 0, s->start_mb_y << v->field_mode, s->mb_width - 1,
                    (s->end_mb_y << v->field_mode) - 1, ER_MB_END);
}

static void vc1_decode_skip_blocks(VC1Context *v)
{
    MpegEncContext *s = &v->s;

    ff_er_add_slice(&s->er, 0, s->start_mb_y, s->mb_width - 1, s->end_mb_y - 1, ER_MB_END);
    s->first_slice_line = 1;
    for (s->mb_y = s->start_mb_y; s->mb_y < s->end_mb_y; s->mb_y++) {
        s->mb_x = 0;
        init_block_index(v);
        ff_update_block_index(s);
        if (s->last_picture.f.data[0]) {
            memcpy(s->dest[0], s->last_picture.f.data[0] + s->mb_y * 16 * s->linesize,   s->linesize   * 16);
            memcpy(s->dest[1], s->last_picture.f.data[1] + s->mb_y *  8 * s->uvlinesize, s->uvlinesize *  8);
            memcpy(s->dest[2], s->last_picture.f.data[2] + s->mb_y *  8 * s->uvlinesize, s->uvlinesize *  8);
        }
        ff_mpeg_draw_horiz_band(s, s->mb_y * 16, 16);
        s->first_slice_line = 0;
    }
    s->pict_type = AV_PICTURE_TYPE_P;
}

void ff_vc1_decode_blocks(VC1Context *v)
{

    v->s.esc3_level_length = 0;
    if (v->x8_type) {
        ff_intrax8_decode_picture(&v->x8, 2*v->pq + v->halfpq, v->pq * !v->pquantizer);
    } else {
        v->cur_blk_idx     =  0;
        v->left_blk_idx    = -1;
        v->topleft_blk_idx =  1;
        v->top_blk_idx     =  2;
        switch (v->s.pict_type) {
        case AV_PICTURE_TYPE_I:
            if (v->profile == PROFILE_ADVANCED)
                vc1_decode_i_blocks_adv(v);
            else
                vc1_decode_i_blocks(v);
            break;
        case AV_PICTURE_TYPE_P:
            if (v->p_frame_skipped)
                vc1_decode_skip_blocks(v);
            else
                vc1_decode_p_blocks(v);
            break;
        case AV_PICTURE_TYPE_B:
            if (v->bi_type) {
                if (v->profile == PROFILE_ADVANCED)
                    vc1_decode_i_blocks_adv(v);
                else
                    vc1_decode_i_blocks(v);
            } else
                vc1_decode_b_blocks(v);
            break;
        }
    }
}

#if CONFIG_WMV3IMAGE_DECODER || CONFIG_VC1IMAGE_DECODER

typedef struct {
    /**
     * Transform coefficients for both sprites in 16.16 fixed point format,
     * in the order they appear in the bitstream:
     *  x scale
     *  rotation 1 (unused)
     *  x offset
     *  rotation 2 (unused)
     *  y scale
     *  y offset
     *  alpha
     */
    int coefs[2][7];

    int effect_type, effect_flag;
    int effect_pcount1, effect_pcount2;   ///< amount of effect parameters stored in effect_params
    int effect_params1[15], effect_params2[10]; ///< effect parameters in 16.16 fixed point format
} SpriteData;

static inline int get_fp_val(GetBitContext* gb)
{
    return (get_bits_long(gb, 30) - (1 << 29)) << 1;
}

static void vc1_sprite_parse_transform(GetBitContext* gb, int c[7])
{
    c[1] = c[3] = 0;

    switch (get_bits(gb, 2)) {
    case 0:
        c[0] = 1 << 16;
        c[2] = get_fp_val(gb);
        c[4] = 1 << 16;
        break;
    case 1:
        c[0] = c[4] = get_fp_val(gb);
        c[2] = get_fp_val(gb);
        break;
    case 2:
        c[0] = get_fp_val(gb);
        c[2] = get_fp_val(gb);
        c[4] = get_fp_val(gb);
        break;
    case 3:
        c[0] = get_fp_val(gb);
        c[1] = get_fp_val(gb);
        c[2] = get_fp_val(gb);
        c[3] = get_fp_val(gb);
        c[4] = get_fp_val(gb);
        break;
    }
    c[5] = get_fp_val(gb);
    if (get_bits1(gb))
        c[6] = get_fp_val(gb);
    else
        c[6] = 1 << 16;
}

static void vc1_parse_sprites(VC1Context *v, GetBitContext* gb, SpriteData* sd)
{
    AVCodecContext *avctx = v->s.avctx;
    int sprite, i;

    for (sprite = 0; sprite <= v->two_sprites; sprite++) {
        vc1_sprite_parse_transform(gb, sd->coefs[sprite]);
        if (sd->coefs[sprite][1] || sd->coefs[sprite][3])
            avpriv_request_sample(avctx, "Non-zero rotation coefficients");
        av_log(avctx, AV_LOG_DEBUG, sprite ? "S2:" : "S1:");
        for (i = 0; i < 7; i++)
            av_log(avctx, AV_LOG_DEBUG, " %d.%.3d",
                   sd->coefs[sprite][i] / (1<<16),
                   (abs(sd->coefs[sprite][i]) & 0xFFFF) * 1000 / (1 << 16));
        av_log(avctx, AV_LOG_DEBUG, "\n");
    }

    skip_bits(gb, 2);
    if (sd->effect_type = get_bits_long(gb, 30)) {
        switch (sd->effect_pcount1 = get_bits(gb, 4)) {
        case 7:
            vc1_sprite_parse_transform(gb, sd->effect_params1);
            break;
        case 14:
            vc1_sprite_parse_transform(gb, sd->effect_params1);
            vc1_sprite_parse_transform(gb, sd->effect_params1 + 7);
            break;
        default:
            for (i = 0; i < sd->effect_pcount1; i++)
                sd->effect_params1[i] = get_fp_val(gb);
        }
        if (sd->effect_type != 13 || sd->effect_params1[0] != sd->coefs[0][6]) {
            // effect 13 is simple alpha blending and matches the opacity above
            av_log(avctx, AV_LOG_DEBUG, "Effect: %d; params: ", sd->effect_type);
            for (i = 0; i < sd->effect_pcount1; i++)
                av_log(avctx, AV_LOG_DEBUG, " %d.%.2d",
                       sd->effect_params1[i] / (1 << 16),
                       (abs(sd->effect_params1[i]) & 0xFFFF) * 1000 / (1 << 16));
            av_log(avctx, AV_LOG_DEBUG, "\n");
        }

        sd->effect_pcount2 = get_bits(gb, 16);
        if (sd->effect_pcount2 > 10) {
            av_log(avctx, AV_LOG_ERROR, "Too many effect parameters\n");
            return;
        } else if (sd->effect_pcount2) {
            i = -1;
            av_log(avctx, AV_LOG_DEBUG, "Effect params 2: ");
            while (++i < sd->effect_pcount2) {
                sd->effect_params2[i] = get_fp_val(gb);
                av_log(avctx, AV_LOG_DEBUG, " %d.%.2d",
                       sd->effect_params2[i] / (1 << 16),
                       (abs(sd->effect_params2[i]) & 0xFFFF) * 1000 / (1 << 16));
            }
            av_log(avctx, AV_LOG_DEBUG, "\n");
        }
    }
    if (sd->effect_flag = get_bits1(gb))
        av_log(avctx, AV_LOG_DEBUG, "Effect flag set\n");

    if (get_bits_count(gb) >= gb->size_in_bits +
       (avctx->codec_id == AV_CODEC_ID_WMV3IMAGE ? 64 : 0))
        av_log(avctx, AV_LOG_ERROR, "Buffer overrun\n");
    if (get_bits_count(gb) < gb->size_in_bits - 8)
        av_log(avctx, AV_LOG_WARNING, "Buffer not fully read\n");
}

static void vc1_draw_sprites(VC1Context *v, SpriteData* sd)
{
    int i, plane, row, sprite;
    int sr_cache[2][2] = { { -1, -1 }, { -1, -1 } };
    uint8_t* src_h[2][2];
    int xoff[2], xadv[2], yoff[2], yadv[2], alpha;
    int ysub[2];
    MpegEncContext *s = &v->s;

    for (i = 0; i < 2; i++) {
        xoff[i] = av_clip(sd->coefs[i][2], 0, v->sprite_width-1 << 16);
        xadv[i] = sd->coefs[i][0];
        if (xadv[i] != 1<<16 || (v->sprite_width << 16) - (v->output_width << 16) - xoff[i])
            xadv[i] = av_clip(xadv[i], 0, ((v->sprite_width<<16) - xoff[i] - 1) / v->output_width);

        yoff[i] = av_clip(sd->coefs[i][5], 0, v->sprite_height-1 << 16);
        yadv[i] = av_clip(sd->coefs[i][4], 0, ((v->sprite_height << 16) - yoff[i]) / v->output_height);
    }
    alpha = av_clip(sd->coefs[1][6], 0, (1<<16) - 1);

    for (plane = 0; plane < (s->flags&CODEC_FLAG_GRAY ? 1 : 3); plane++) {
        int width = v->output_width>>!!plane;

        for (row = 0; row < v->output_height>>!!plane; row++) {
            uint8_t *dst = v->sprite_output_frame.data[plane] +
                           v->sprite_output_frame.linesize[plane] * row;

            for (sprite = 0; sprite <= v->two_sprites; sprite++) {
                uint8_t *iplane = s->current_picture.f.data[plane];
                int      iline  = s->current_picture.f.linesize[plane];
                int      ycoord = yoff[sprite] + yadv[sprite] * row;
                int      yline  = ycoord >> 16;
                int      next_line;
                ysub[sprite] = ycoord & 0xFFFF;
                if (sprite) {
                    iplane = s->last_picture.f.data[plane];
                    iline  = s->last_picture.f.linesize[plane];
                }
                next_line = FFMIN(yline + 1, (v->sprite_height >> !!plane) - 1) * iline;
                if (!(xoff[sprite] & 0xFFFF) && xadv[sprite] == 1 << 16) {
                        src_h[sprite][0] = iplane + (xoff[sprite] >> 16) +  yline      * iline;
                    if (ysub[sprite])
                        src_h[sprite][1] = iplane + (xoff[sprite] >> 16) + next_line;
                } else {
                    if (sr_cache[sprite][0] != yline) {
                        if (sr_cache[sprite][1] == yline) {
                            FFSWAP(uint8_t*, v->sr_rows[sprite][0], v->sr_rows[sprite][1]);
                            FFSWAP(int,        sr_cache[sprite][0],   sr_cache[sprite][1]);
                        } else {
                            v->vc1dsp.sprite_h(v->sr_rows[sprite][0], iplane + yline * iline, xoff[sprite], xadv[sprite], width);
                            sr_cache[sprite][0] = yline;
                        }
                    }
                    if (ysub[sprite] && sr_cache[sprite][1] != yline + 1) {
                        v->vc1dsp.sprite_h(v->sr_rows[sprite][1],
                                           iplane + next_line, xoff[sprite],
                                           xadv[sprite], width);
                        sr_cache[sprite][1] = yline + 1;
                    }
                    src_h[sprite][0] = v->sr_rows[sprite][0];
                    src_h[sprite][1] = v->sr_rows[sprite][1];
                }
            }

            if (!v->two_sprites) {
                if (ysub[0]) {
                    v->vc1dsp.sprite_v_single(dst, src_h[0][0], src_h[0][1], ysub[0], width);
                } else {
                    memcpy(dst, src_h[0][0], width);
                }
            } else {
                if (ysub[0] && ysub[1]) {
                    v->vc1dsp.sprite_v_double_twoscale(dst, src_h[0][0], src_h[0][1], ysub[0],
                                                       src_h[1][0], src_h[1][1], ysub[1], alpha, width);
                } else if (ysub[0]) {
                    v->vc1dsp.sprite_v_double_onescale(dst, src_h[0][0], src_h[0][1], ysub[0],
                                                       src_h[1][0], alpha, width);
                } else if (ysub[1]) {
                    v->vc1dsp.sprite_v_double_onescale(dst, src_h[1][0], src_h[1][1], ysub[1],
                                                       src_h[0][0], (1<<16)-1-alpha, width);
                } else {
                    v->vc1dsp.sprite_v_double_noscale(dst, src_h[0][0], src_h[1][0], alpha, width);
                }
            }
        }

        if (!plane) {
            for (i = 0; i < 2; i++) {
                xoff[i] >>= 1;
                yoff[i] >>= 1;
            }
        }

    }
}


static int vc1_decode_sprites(VC1Context *v, GetBitContext* gb)
{
    int ret;
    MpegEncContext *s     = &v->s;
    AVCodecContext *avctx = s->avctx;
    SpriteData sd;

    vc1_parse_sprites(v, gb, &sd);

    if (!s->current_picture.f.data[0]) {
        av_log(avctx, AV_LOG_ERROR, "Got no sprites\n");
        return -1;
    }

    if (v->two_sprites && (!s->last_picture_ptr || !s->last_picture.f.data[0])) {
        av_log(avctx, AV_LOG_WARNING, "Need two sprites, only got one\n");
        v->two_sprites = 0;
    }

    av_frame_unref(&v->sprite_output_frame);
    if ((ret = ff_get_buffer(avctx, &v->sprite_output_frame, 0)) < 0)
        return ret;

    vc1_draw_sprites(v, &sd);

    return 0;
}

static void vc1_sprite_flush(AVCodecContext *avctx)
{
    VC1Context *v     = avctx->priv_data;
    MpegEncContext *s = &v->s;
    AVFrame *f = &s->current_picture.f;
    int plane, i;

    /* Windows Media Image codecs have a convergence interval of two keyframes.
       Since we can't enforce it, clear to black the missing sprite. This is
       wrong but it looks better than doing nothing. */

    if (f->data[0])
        for (plane = 0; plane < (s->flags&CODEC_FLAG_GRAY ? 1 : 3); plane++)
            for (i = 0; i < v->sprite_height>>!!plane; i++)
                memset(f->data[plane] + i * f->linesize[plane],
                       plane ? 128 : 0, f->linesize[plane]);
}

#endif

av_cold int ff_vc1_decode_init_alloc_tables(VC1Context *v)
{
    MpegEncContext *s = &v->s;
    int i;

    /* Allocate mb bitplanes */
    v->mv_type_mb_plane = av_malloc (s->mb_stride * s->mb_height);
    v->direct_mb_plane  = av_malloc (s->mb_stride * s->mb_height);
    v->forward_mb_plane = av_malloc (s->mb_stride * s->mb_height);
    v->fieldtx_plane    = av_mallocz(s->mb_stride * s->mb_height);
    v->acpred_plane     = av_malloc (s->mb_stride * s->mb_height);
    v->over_flags_plane = av_malloc (s->mb_stride * s->mb_height);

    v->n_allocated_blks = s->mb_width + 2;
    v->block            = av_malloc(sizeof(*v->block) * v->n_allocated_blks);
    v->cbp_base         = av_malloc(sizeof(v->cbp_base[0]) * 2 * s->mb_stride);
    v->cbp              = v->cbp_base + s->mb_stride;
    v->ttblk_base       = av_malloc(sizeof(v->ttblk_base[0]) * 2 * s->mb_stride);
    v->ttblk            = v->ttblk_base + s->mb_stride;
    v->is_intra_base    = av_mallocz(sizeof(v->is_intra_base[0]) * 2 * s->mb_stride);
    v->is_intra         = v->is_intra_base + s->mb_stride;
    v->luma_mv_base     = av_malloc(sizeof(v->luma_mv_base[0]) * 2 * s->mb_stride);
    v->luma_mv          = v->luma_mv_base + s->mb_stride;

    /* allocate block type info in that way so it could be used with s->block_index[] */
    v->mb_type_base = av_malloc(s->b8_stride * (s->mb_height * 2 + 1) + s->mb_stride * (s->mb_height + 1) * 2);
    v->mb_type[0]   = v->mb_type_base + s->b8_stride + 1;
    v->mb_type[1]   = v->mb_type_base + s->b8_stride * (s->mb_height * 2 + 1) + s->mb_stride + 1;
    v->mb_type[2]   = v->mb_type[1] + s->mb_stride * (s->mb_height + 1);

    /* allocate memory to store block level MV info */
    v->blk_mv_type_base = av_mallocz(     s->b8_stride * (s->mb_height * 2 + 1) + s->mb_stride * (s->mb_height + 1) * 2);
    v->blk_mv_type      = v->blk_mv_type_base + s->b8_stride + 1;
    v->mv_f_base        = av_mallocz(2 * (s->b8_stride * (s->mb_height * 2 + 1) + s->mb_stride * (s->mb_height + 1) * 2));
    v->mv_f[0]          = v->mv_f_base + s->b8_stride + 1;
    v->mv_f[1]          = v->mv_f[0] + (s->b8_stride * (s->mb_height * 2 + 1) + s->mb_stride * (s->mb_height + 1) * 2);
    v->mv_f_next_base   = av_mallocz(2 * (s->b8_stride * (s->mb_height * 2 + 1) + s->mb_stride * (s->mb_height + 1) * 2));
    v->mv_f_next[0]     = v->mv_f_next_base + s->b8_stride + 1;
    v->mv_f_next[1]     = v->mv_f_next[0] + (s->b8_stride * (s->mb_height * 2 + 1) + s->mb_stride * (s->mb_height + 1) * 2);

    /* Init coded blocks info */
    if (v->profile == PROFILE_ADVANCED) {
//        if (alloc_bitplane(&v->over_flags_plane, s->mb_width, s->mb_height) < 0)
//            return -1;
//        if (alloc_bitplane(&v->ac_pred_plane, s->mb_width, s->mb_height) < 0)
//            return -1;
    }

    ff_intrax8_common_init(&v->x8,s);

    if (s->avctx->codec_id == AV_CODEC_ID_WMV3IMAGE || s->avctx->codec_id == AV_CODEC_ID_VC1IMAGE) {
        for (i = 0; i < 4; i++)
            if (!(v->sr_rows[i >> 1][i & 1] = av_malloc(v->output_width))) return -1;
    }

    if (!v->mv_type_mb_plane || !v->direct_mb_plane || !v->acpred_plane || !v->over_flags_plane ||
        !v->block || !v->cbp_base || !v->ttblk_base || !v->is_intra_base || !v->luma_mv_base ||
        !v->mb_type_base)
            return -1;

    return 0;
}

av_cold void ff_vc1_init_transposed_scantables(VC1Context *v)
{
    int i;
    for (i = 0; i < 64; i++) {
#define transpose(x) ((x >> 3) | ((x & 7) << 3))
        v->zz_8x8[0][i] = transpose(ff_wmv1_scantable[0][i]);
        v->zz_8x8[1][i] = transpose(ff_wmv1_scantable[1][i]);
        v->zz_8x8[2][i] = transpose(ff_wmv1_scantable[2][i]);
        v->zz_8x8[3][i] = transpose(ff_wmv1_scantable[3][i]);
        v->zzi_8x8[i]   = transpose(ff_vc1_adv_interlaced_8x8_zz[i]);
    }
    v->left_blk_sh = 0;
    v->top_blk_sh  = 3;
}

/** Initialize a VC1/WMV3 decoder
 * @todo TODO: Handle VC-1 IDUs (Transport level?)
 * @todo TODO: Decypher remaining bits in extra_data
 */
static av_cold int vc1_decode_init(AVCodecContext *avctx)
{
    VC1Context *v = avctx->priv_data;
    MpegEncContext *s = &v->s;
    GetBitContext gb;

    /* save the container output size for WMImage */
    v->output_width  = avctx->width;
    v->output_height = avctx->height;

    if (!avctx->extradata_size || !avctx->extradata)
        return -1;
    if (!(avctx->flags & CODEC_FLAG_GRAY))
        avctx->pix_fmt = avctx->get_format(avctx, avctx->codec->pix_fmts);
    else
        avctx->pix_fmt = AV_PIX_FMT_GRAY8;
    avctx->hwaccel = ff_find_hwaccel(avctx->codec->id, avctx->pix_fmt);
    v->s.avctx = avctx;
    avctx->flags |= CODEC_FLAG_EMU_EDGE;
    v->s.flags   |= CODEC_FLAG_EMU_EDGE;

    if (ff_vc1_init_common(v) < 0)
        return -1;
    // ensure static VLC tables are initialized
    if (ff_msmpeg4_decode_init(avctx) < 0)
        return -1;
    if (ff_vc1_decode_init_alloc_tables(v) < 0)
        return -1;
    // Hack to ensure the above functions will be called
    // again once we know all necessary settings.
    // That this is necessary might indicate a bug.
    ff_vc1_decode_end(avctx);

    ff_h264chroma_init(&v->h264chroma, 8);
    ff_vc1dsp_init(&v->vc1dsp);

    if (avctx->codec_id == AV_CODEC_ID_WMV3 || avctx->codec_id == AV_CODEC_ID_WMV3IMAGE) {
        int count = 0;

        // looks like WMV3 has a sequence header stored in the extradata
        // advanced sequence header may be before the first frame
        // the last byte of the extradata is a version number, 1 for the
        // samples we can decode

        init_get_bits(&gb, avctx->extradata, avctx->extradata_size*8);

        if (ff_vc1_decode_sequence_header(avctx, v, &gb) < 0)
          return -1;

        count = avctx->extradata_size*8 - get_bits_count(&gb);
        if (count > 0) {
            av_log(avctx, AV_LOG_INFO, "Extra data: %i bits left, value: %X\n",
                   count, get_bits(&gb, count));
        } else if (count < 0) {
            av_log(avctx, AV_LOG_INFO, "Read %i bits in overflow\n", -count);
        }
    } else { // VC1/WVC1/WVP2
        const uint8_t *start = avctx->extradata;
        uint8_t *end = avctx->extradata + avctx->extradata_size;
        const uint8_t *next;
        int size, buf2_size;
        uint8_t *buf2 = NULL;
        int seq_initialized = 0, ep_initialized = 0;

        if (avctx->extradata_size < 16) {
            av_log(avctx, AV_LOG_ERROR, "Extradata size too small: %i\n", avctx->extradata_size);
            return -1;
        }

        buf2  = av_mallocz(avctx->extradata_size + FF_INPUT_BUFFER_PADDING_SIZE);
        start = find_next_marker(start, end); // in WVC1 extradata first byte is its size, but can be 0 in mkv
        next  = start;
        for (; next < end; start = next) {
            next = find_next_marker(start + 4, end);
            size = next - start - 4;
            if (size <= 0)
                continue;
            buf2_size = vc1_unescape_buffer(start + 4, size, buf2);
            init_get_bits(&gb, buf2, buf2_size * 8);
            switch (AV_RB32(start)) {
            case VC1_CODE_SEQHDR:
                if (ff_vc1_decode_sequence_header(avctx, v, &gb) < 0) {
                    av_free(buf2);
                    return -1;
                }
                seq_initialized = 1;
                break;
            case VC1_CODE_ENTRYPOINT:
                if (ff_vc1_decode_entry_point(avctx, v, &gb) < 0) {
                    av_free(buf2);
                    return -1;
                }
                ep_initialized = 1;
                break;
            }
        }
        av_free(buf2);
        if (!seq_initialized || !ep_initialized) {
            av_log(avctx, AV_LOG_ERROR, "Incomplete extradata\n");
            return -1;
        }
        v->res_sprite = (avctx->codec_id == AV_CODEC_ID_VC1IMAGE);
    }

    avctx->profile = v->profile;
    if (v->profile == PROFILE_ADVANCED)
        avctx->level = v->level;

    avctx->has_b_frames = !!avctx->max_b_frames;

    s->mb_width  = (avctx->coded_width  + 15) >> 4;
    s->mb_height = (avctx->coded_height + 15) >> 4;

    if (v->profile == PROFILE_ADVANCED || v->res_fasttx) {
        ff_vc1_init_transposed_scantables(v);
    } else {
        memcpy(v->zz_8x8, ff_wmv1_scantable, 4*64);
        v->left_blk_sh = 3;
        v->top_blk_sh  = 0;
    }

    if (avctx->codec_id == AV_CODEC_ID_WMV3IMAGE || avctx->codec_id == AV_CODEC_ID_VC1IMAGE) {
        v->sprite_width  = avctx->coded_width;
        v->sprite_height = avctx->coded_height;

        avctx->coded_width  = avctx->width  = v->output_width;
        avctx->coded_height = avctx->height = v->output_height;

        // prevent 16.16 overflows
        if (v->sprite_width  > 1 << 14 ||
            v->sprite_height > 1 << 14 ||
            v->output_width  > 1 << 14 ||
            v->output_height > 1 << 14) return -1;

        if ((v->sprite_width&1) || (v->sprite_height&1)) {
            avpriv_request_sample(avctx, "odd sprites support");
            return AVERROR_PATCHWELCOME;
        }
    }
    return 0;
}

/** Close a VC1/WMV3 decoder
 * @warning Initial try at using MpegEncContext stuff
 */
av_cold int ff_vc1_decode_end(AVCodecContext *avctx)
{
    VC1Context *v = avctx->priv_data;
    int i;

    av_frame_unref(&v->sprite_output_frame);

    for (i = 0; i < 4; i++)
        av_freep(&v->sr_rows[i >> 1][i & 1]);
    av_freep(&v->hrd_rate);
    av_freep(&v->hrd_buffer);
    ff_MPV_common_end(&v->s);
    av_freep(&v->mv_type_mb_plane);
    av_freep(&v->direct_mb_plane);
    av_freep(&v->forward_mb_plane);
    av_freep(&v->fieldtx_plane);
    av_freep(&v->acpred_plane);
    av_freep(&v->over_flags_plane);
    av_freep(&v->mb_type_base);
    av_freep(&v->blk_mv_type_base);
    av_freep(&v->mv_f_base);
    av_freep(&v->mv_f_next_base);
    av_freep(&v->block);
    av_freep(&v->cbp_base);
    av_freep(&v->ttblk_base);
    av_freep(&v->is_intra_base); // FIXME use v->mb_type[]
    av_freep(&v->luma_mv_base);
    ff_intrax8_common_end(&v->x8);
    return 0;
}


/** Decode a VC1/WMV3 frame
 * @todo TODO: Handle VC-1 IDUs (Transport level?)
 */
static int vc1_decode_frame(AVCodecContext *avctx, void *data,
                            int *got_frame, AVPacket *avpkt)
{
    const uint8_t *buf = avpkt->data;
    int buf_size = avpkt->size, n_slices = 0, i, ret;
    VC1Context *v = avctx->priv_data;
    MpegEncContext *s = &v->s;
    AVFrame *pict = data;
    uint8_t *buf2 = NULL;
    const uint8_t *buf_start = buf, *buf_start_second_field = NULL;
    int mb_height, n_slices1=-1;
    struct {
        uint8_t *buf;
        GetBitContext gb;
        int mby_start;
    } *slices = NULL, *tmp;

    v->second_field = 0;

    if(s->flags & CODEC_FLAG_LOW_DELAY)
        s->low_delay = 1;

    /* no supplementary picture */
    if (buf_size == 0 || (buf_size == 4 && AV_RB32(buf) == VC1_CODE_ENDOFSEQ)) {
        /* special case for last picture */
        if (s->low_delay == 0 && s->next_picture_ptr) {
            if ((ret = av_frame_ref(pict, &s->next_picture_ptr->f)) < 0)
                return ret;
            s->next_picture_ptr = NULL;

            *got_frame = 1;
        }

        return buf_size;
    }

    //for advanced profile we may need to parse and unescape data
    if (avctx->codec_id == AV_CODEC_ID_VC1 || avctx->codec_id == AV_CODEC_ID_VC1IMAGE) {
        int buf_size2 = 0;
        buf2 = av_mallocz(buf_size + FF_INPUT_BUFFER_PADDING_SIZE);
        if (!buf2)
            return AVERROR(ENOMEM);

        if (IS_MARKER(AV_RB32(buf))) { /* frame starts with marker and needs to be parsed */
            const uint8_t *start, *end, *next;
            int size;

            next = buf;
            for (start = buf, end = buf + buf_size; next < end; start = next) {
                next = find_next_marker(start + 4, end);
                size = next - start - 4;
                if (size <= 0) continue;
                switch (AV_RB32(start)) {
                case VC1_CODE_FRAME:
                    if (avctx->hwaccel)
                        buf_start = start;
                    buf_size2 = vc1_unescape_buffer(start + 4, size, buf2);
                    break;
                case VC1_CODE_FIELD: {
                    int buf_size3;
                    if (avctx->hwaccel ||
                        s->avctx->codec->capabilities&CODEC_CAP_HWACCEL_VDPAU)
                        buf_start_second_field = start;
                    tmp = av_realloc(slices, sizeof(*slices) * (n_slices+1));
                    if (!tmp)
                        goto err;
                    slices = tmp;
                    slices[n_slices].buf = av_mallocz(buf_size + FF_INPUT_BUFFER_PADDING_SIZE);
                    if (!slices[n_slices].buf)
                        goto err;
                    buf_size3 = vc1_unescape_buffer(start + 4, size,
                                                    slices[n_slices].buf);
                    init_get_bits(&slices[n_slices].gb, slices[n_slices].buf,
                                  buf_size3 << 3);
                    /* assuming that the field marker is at the exact middle,
                       hope it's correct */
                    slices[n_slices].mby_start = s->mb_height >> 1;
                    n_slices1 = n_slices - 1; // index of the last slice of the first field
                    n_slices++;
                    break;
                }
                case VC1_CODE_ENTRYPOINT: /* it should be before frame data */
                    buf_size2 = vc1_unescape_buffer(start + 4, size, buf2);
                    init_get_bits(&s->gb, buf2, buf_size2 * 8);
                    ff_vc1_decode_entry_point(avctx, v, &s->gb);
                    break;
                case VC1_CODE_SLICE: {
                    int buf_size3;
                    tmp = av_realloc(slices, sizeof(*slices) * (n_slices+1));
                    if (!tmp)
                        goto err;
                    slices = tmp;
                    slices[n_slices].buf = av_mallocz(buf_size + FF_INPUT_BUFFER_PADDING_SIZE);
                    if (!slices[n_slices].buf)
                        goto err;
                    buf_size3 = vc1_unescape_buffer(start + 4, size,
                                                    slices[n_slices].buf);
                    init_get_bits(&slices[n_slices].gb, slices[n_slices].buf,
                                  buf_size3 << 3);
                    slices[n_slices].mby_start = get_bits(&slices[n_slices].gb, 9);
                    n_slices++;
                    break;
                }
                }
            }
        } else if (v->interlace && ((buf[0] & 0xC0) == 0xC0)) { /* WVC1 interlaced stores both fields divided by marker */
            const uint8_t *divider;
            int buf_size3;

            divider = find_next_marker(buf, buf + buf_size);
            if ((divider == (buf + buf_size)) || AV_RB32(divider) != VC1_CODE_FIELD) {
                av_log(avctx, AV_LOG_ERROR, "Error in WVC1 interlaced frame\n");
                goto err;
            } else { // found field marker, unescape second field
                if (avctx->hwaccel ||
                    s->avctx->codec->capabilities&CODEC_CAP_HWACCEL_VDPAU)
                    buf_start_second_field = divider;
                tmp = av_realloc(slices, sizeof(*slices) * (n_slices+1));
                if (!tmp)
                    goto err;
                slices = tmp;
                slices[n_slices].buf = av_mallocz(buf_size + FF_INPUT_BUFFER_PADDING_SIZE);
                if (!slices[n_slices].buf)
                    goto err;
                buf_size3 = vc1_unescape_buffer(divider + 4, buf + buf_size - divider - 4, slices[n_slices].buf);
                init_get_bits(&slices[n_slices].gb, slices[n_slices].buf,
                              buf_size3 << 3);
                slices[n_slices].mby_start = s->mb_height >> 1;
                n_slices1 = n_slices - 1;
                n_slices++;
            }
            buf_size2 = vc1_unescape_buffer(buf, divider - buf, buf2);
        } else {
            buf_size2 = vc1_unescape_buffer(buf, buf_size, buf2);
        }
        init_get_bits(&s->gb, buf2, buf_size2*8);
    } else
        init_get_bits(&s->gb, buf, buf_size*8);

    if (v->res_sprite) {
        v->new_sprite  = !get_bits1(&s->gb);
        v->two_sprites =  get_bits1(&s->gb);
        /* res_sprite means a Windows Media Image stream, AV_CODEC_ID_*IMAGE means
           we're using the sprite compositor. These are intentionally kept separate
           so you can get the raw sprites by using the wmv3 decoder for WMVP or
           the vc1 one for WVP2 */
        if (avctx->codec_id == AV_CODEC_ID_WMV3IMAGE || avctx->codec_id == AV_CODEC_ID_VC1IMAGE) {
            if (v->new_sprite) {
                // switch AVCodecContext parameters to those of the sprites
                avctx->width  = avctx->coded_width  = v->sprite_width;
                avctx->height = avctx->coded_height = v->sprite_height;
            } else {
                goto image;
            }
        }
    }

    if (s->context_initialized &&
        (s->width  != avctx->coded_width ||
         s->height != avctx->coded_height)) {
        ff_vc1_decode_end(avctx);
    }

    if (!s->context_initialized) {
        if (ff_msmpeg4_decode_init(avctx) < 0 || ff_vc1_decode_init_alloc_tables(v) < 0)
            goto err;

        s->low_delay = !avctx->has_b_frames || v->res_sprite;

        if (v->profile == PROFILE_ADVANCED) {
            if(avctx->coded_width<=1 || avctx->coded_height<=1)
                goto err;
            s->h_edge_pos = avctx->coded_width;
            s->v_edge_pos = avctx->coded_height;
        }
    }

    /* We need to set current_picture_ptr before reading the header,
     * otherwise we cannot store anything in there. */
    if (s->current_picture_ptr == NULL || s->current_picture_ptr->f.data[0]) {
        int i = ff_find_unused_picture(s, 0);
        if (i < 0)
            goto err;
        s->current_picture_ptr = &s->picture[i];
    }

    // do parse frame header
    v->pic_header_flag = 0;
    v->first_pic_header_flag = 1;
    if (v->profile < PROFILE_ADVANCED) {
        if (ff_vc1_parse_frame_header(v, &s->gb) < 0) {
            goto err;
        }
    } else {
        if (ff_vc1_parse_frame_header_adv(v, &s->gb) < 0) {
            goto err;
        }
    }
    v->first_pic_header_flag = 0;

    if (avctx->debug & FF_DEBUG_PICT_INFO)
        av_log(v->s.avctx, AV_LOG_DEBUG, "pict_type: %c\n", av_get_picture_type_char(s->pict_type));

    if ((avctx->codec_id == AV_CODEC_ID_WMV3IMAGE || avctx->codec_id == AV_CODEC_ID_VC1IMAGE)
        && s->pict_type != AV_PICTURE_TYPE_I) {
        av_log(v->s.avctx, AV_LOG_ERROR, "Sprite decoder: expected I-frame\n");
        goto err;
    }

    if ((s->mb_height >> v->field_mode) == 0) {
        av_log(v->s.avctx, AV_LOG_ERROR, "image too short\n");
        goto err;
    }

    // process pulldown flags
    s->current_picture_ptr->f.repeat_pict = 0;
    // Pulldown flags are only valid when 'broadcast' has been set.
    // So ticks_per_frame will be 2
    if (v->rff) {
        // repeat field
        s->current_picture_ptr->f.repeat_pict = 1;
    } else if (v->rptfrm) {
        // repeat frames
        s->current_picture_ptr->f.repeat_pict = v->rptfrm * 2;
    }

    // for skipping the frame
    s->current_picture.f.pict_type = s->pict_type;
    s->current_picture.f.key_frame = s->pict_type == AV_PICTURE_TYPE_I;

    /* skip B-frames if we don't have reference frames */
    if (s->last_picture_ptr == NULL && (s->pict_type == AV_PICTURE_TYPE_B || s->droppable)) {
        goto err;
    }
    if ((avctx->skip_frame >= AVDISCARD_NONREF && s->pict_type == AV_PICTURE_TYPE_B) ||
        (avctx->skip_frame >= AVDISCARD_NONKEY && s->pict_type != AV_PICTURE_TYPE_I) ||
         avctx->skip_frame >= AVDISCARD_ALL) {
        goto end;
    }

    if (s->next_p_frame_damaged) {
        if (s->pict_type == AV_PICTURE_TYPE_B)
            goto end;
        else
            s->next_p_frame_damaged = 0;
    }

    if (ff_MPV_frame_start(s, avctx) < 0) {
        goto err;
    }

    v->s.current_picture_ptr->f.interlaced_frame = (v->fcm != PROGRESSIVE);
    v->s.current_picture_ptr->f.top_field_first  = v->tff;

    s->me.qpel_put = s->dsp.put_qpel_pixels_tab;
    s->me.qpel_avg = s->dsp.avg_qpel_pixels_tab;

    if (avctx->hwaccel) {
        if (v->field_mode && buf_start_second_field) {
            // decode first field
            s->picture_structure = PICT_BOTTOM_FIELD - v->tff;
            if (avctx->hwaccel->start_frame(avctx, buf_start, buf_start_second_field - buf_start) < 0)
                goto err;
            if (avctx->hwaccel->decode_slice(avctx, buf_start, buf_start_second_field - buf_start) < 0)
                goto err;
            if (avctx->hwaccel->end_frame(avctx) < 0)
                goto err;

            // decode second field
            s->gb = slices[n_slices1 + 1].gb;
            s->picture_structure = PICT_TOP_FIELD + v->tff;
            v->second_field = 1;
            v->pic_header_flag = 0;
            if (ff_vc1_parse_frame_header_adv(v, &s->gb) < 0) {
                av_log(avctx, AV_LOG_ERROR, "parsing header for second field failed");
                goto err;
            }
            v->s.current_picture_ptr->f.pict_type = v->s.pict_type;

            if (avctx->hwaccel->start_frame(avctx, buf_start_second_field, (buf + buf_size) - buf_start_second_field) < 0)
                goto err;
            if (avctx->hwaccel->decode_slice(avctx, buf_start_second_field, (buf + buf_size) - buf_start_second_field) < 0)
                goto err;
            if (avctx->hwaccel->end_frame(avctx) < 0)
                goto err;
        } else {
            s->picture_structure = PICT_FRAME;
            if (avctx->hwaccel->start_frame(avctx, buf_start, (buf + buf_size) - buf_start) < 0)
                goto err;
            if (avctx->hwaccel->decode_slice(avctx, buf_start, (buf + buf_size) - buf_start) < 0)
                goto err;
            if (avctx->hwaccel->end_frame(avctx) < 0)
                goto err;
        }
    } else {
        int header_ret = 0;


        ff_mpeg_er_frame_start(s);

        v->bits = buf_size * 8;
        v->end_mb_x = s->mb_width;
        if (v->field_mode) {
            s->current_picture.f.linesize[0] <<= 1;
            s->current_picture.f.linesize[1] <<= 1;
            s->current_picture.f.linesize[2] <<= 1;
            s->linesize                      <<= 1;
            s->uvlinesize                    <<= 1;
        }
        mb_height = s->mb_height >> v->field_mode;
        for (i = 0; i <= n_slices; i++) {
            if (i > 0 &&  slices[i - 1].mby_start >= mb_height) {
                if (v->field_mode <= 0) {
                    av_log(v->s.avctx, AV_LOG_ERROR, "Slice %d starts beyond "
                           "picture boundary (%d >= %d)\n", i,
                           slices[i - 1].mby_start, mb_height);
                    continue;
                }
                v->second_field = 1;
                v->blocks_off   = s->b8_stride * (s->mb_height&~1);
                v->mb_off       = s->mb_stride * s->mb_height >> 1;
            } else {
                v->second_field = 0;
                v->blocks_off   = 0;
                v->mb_off       = 0;
            }
            if (i) {
                v->pic_header_flag = 0;
                if (v->field_mode && i == n_slices1 + 2) {
                    if ((header_ret = ff_vc1_parse_frame_header_adv(v, &s->gb)) < 0) {
                        av_log(v->s.avctx, AV_LOG_ERROR, "Field header damaged\n");
                        continue;
                    }
                } else if (get_bits1(&s->gb)) {
                    v->pic_header_flag = 1;
                    if ((header_ret = ff_vc1_parse_frame_header_adv(v, &s->gb)) < 0) {
                        av_log(v->s.avctx, AV_LOG_ERROR, "Slice header damaged\n");
                        continue;
                    }
                }
            }
            if (header_ret < 0)
                continue;
            s->start_mb_y = (i == 0) ? 0 : FFMAX(0, slices[i-1].mby_start % mb_height);
            if (!v->field_mode || v->second_field)
                s->end_mb_y = (i == n_slices     ) ? mb_height : FFMIN(mb_height, slices[i].mby_start % mb_height);
            else {
                if (i >= n_slices) {
                    av_log(v->s.avctx, AV_LOG_ERROR, "first field slice count too large\n");
                    continue;
                }
                s->end_mb_y = (i <= n_slices1 + 1) ? mb_height : FFMIN(mb_height, slices[i].mby_start % mb_height);
            }
            if (s->end_mb_y <= s->start_mb_y) {
                av_log(v->s.avctx, AV_LOG_ERROR, "end mb y %d %d invalid\n", s->end_mb_y, s->start_mb_y);
                continue;
            }
            if (!v->p_frame_skipped && s->pict_type != AV_PICTURE_TYPE_I && !v->cbpcy_vlc) {
                av_log(v->s.avctx, AV_LOG_ERROR, "missing cbpcy_vlc\n");
                continue;
            }
            ff_vc1_decode_blocks(v);
            if (i != n_slices)
                s->gb = slices[i].gb;
        }
        if (v->field_mode) {
            v->second_field = 0;
            s->current_picture.f.linesize[0] >>= 1;
            s->current_picture.f.linesize[1] >>= 1;
            s->current_picture.f.linesize[2] >>= 1;
            s->linesize                      >>= 1;
            s->uvlinesize                    >>= 1;
            if (v->s.pict_type != AV_PICTURE_TYPE_BI && v->s.pict_type != AV_PICTURE_TYPE_B) {
                FFSWAP(uint8_t *, v->mv_f_next[0], v->mv_f[0]);
                FFSWAP(uint8_t *, v->mv_f_next[1], v->mv_f[1]);
            }
        }
        av_dlog(s->avctx, "Consumed %i/%i bits\n",
                get_bits_count(&s->gb), s->gb.size_in_bits);
//  if (get_bits_count(&s->gb) > buf_size * 8)
//      return -1;
        if(s->er.error_occurred && s->pict_type == AV_PICTURE_TYPE_B)
            goto err;
        if (!v->field_mode)
            ff_er_frame_end(&s->er);
    }

    ff_MPV_frame_end(s);

    if (avctx->codec_id == AV_CODEC_ID_WMV3IMAGE || avctx->codec_id == AV_CODEC_ID_VC1IMAGE) {
image:
        avctx->width  = avctx->coded_width  = v->output_width;
        avctx->height = avctx->coded_height = v->output_height;
        if (avctx->skip_frame >= AVDISCARD_NONREF)
            goto end;
#if CONFIG_WMV3IMAGE_DECODER || CONFIG_VC1IMAGE_DECODER
        if (vc1_decode_sprites(v, &s->gb))
            goto err;
#endif
        if ((ret = av_frame_ref(pict, &v->sprite_output_frame)) < 0)
            goto err;
        *got_frame = 1;
    } else {
        if (s->pict_type == AV_PICTURE_TYPE_B || s->low_delay) {
            if ((ret = av_frame_ref(pict, &s->current_picture_ptr->f)) < 0)
                goto err;
            ff_print_debug_info(s, s->current_picture_ptr, pict);
        } else if (s->last_picture_ptr != NULL) {
            if ((ret = av_frame_ref(pict, &s->last_picture_ptr->f)) < 0)
                goto err;
            ff_print_debug_info(s, s->last_picture_ptr, pict);
        }
        if (s->last_picture_ptr || s->low_delay) {
            *got_frame = 1;
        }
    }

end:
    av_free(buf2);
    for (i = 0; i < n_slices; i++)
        av_free(slices[i].buf);
    av_free(slices);
    return buf_size;

err:
    av_free(buf2);
    for (i = 0; i < n_slices; i++)
        av_free(slices[i].buf);
    av_free(slices);
    return -1;
}


static const AVProfile profiles[] = {
    { FF_PROFILE_VC1_SIMPLE,   "Simple"   },
    { FF_PROFILE_VC1_MAIN,     "Main"     },
    { FF_PROFILE_VC1_COMPLEX,  "Complex"  },
    { FF_PROFILE_VC1_ADVANCED, "Advanced" },
    { FF_PROFILE_UNKNOWN },
};

static const enum AVPixelFormat vc1_hwaccel_pixfmt_list_420[] = {
#if CONFIG_DXVA2
    AV_PIX_FMT_DXVA2_VLD,
#endif
#if CONFIG_VAAPI
    AV_PIX_FMT_VAAPI_VLD,
#endif
#if CONFIG_VDPAU
    AV_PIX_FMT_VDPAU,
#endif
    AV_PIX_FMT_YUV420P,
    AV_PIX_FMT_NONE
};

AVCodec ff_vc1_decoder = {
    .name           = "vc1",
    .type           = AVMEDIA_TYPE_VIDEO,
    .id             = AV_CODEC_ID_VC1,
    .priv_data_size = sizeof(VC1Context),
    .init           = vc1_decode_init,
    .close          = ff_vc1_decode_end,
    .decode         = vc1_decode_frame,
    .flush          = ff_mpeg_flush,
    .capabilities   = CODEC_CAP_DR1 | CODEC_CAP_DELAY,
    .long_name      = NULL_IF_CONFIG_SMALL("SMPTE VC-1"),
    .pix_fmts       = vc1_hwaccel_pixfmt_list_420,
    .profiles       = NULL_IF_CONFIG_SMALL(profiles)
};

#if CONFIG_WMV3_DECODER
AVCodec ff_wmv3_decoder = {
    .name           = "wmv3",
    .type           = AVMEDIA_TYPE_VIDEO,
    .id             = AV_CODEC_ID_WMV3,
    .priv_data_size = sizeof(VC1Context),
    .init           = vc1_decode_init,
    .close          = ff_vc1_decode_end,
    .decode         = vc1_decode_frame,
    .flush          = ff_mpeg_flush,
    .capabilities   = CODEC_CAP_DR1 | CODEC_CAP_DELAY,
    .long_name      = NULL_IF_CONFIG_SMALL("Windows Media Video 9"),
    .pix_fmts       = vc1_hwaccel_pixfmt_list_420,
    .profiles       = NULL_IF_CONFIG_SMALL(profiles)
};
#endif

#if CONFIG_WMV3IMAGE_DECODER
AVCodec ff_wmv3image_decoder = {
    .name           = "wmv3image",
    .type           = AVMEDIA_TYPE_VIDEO,
    .id             = AV_CODEC_ID_WMV3IMAGE,
    .priv_data_size = sizeof(VC1Context),
    .init           = vc1_decode_init,
    .close          = ff_vc1_decode_end,
    .decode         = vc1_decode_frame,
    .capabilities   = CODEC_CAP_DR1,
    .flush          = vc1_sprite_flush,
    .long_name      = NULL_IF_CONFIG_SMALL("Windows Media Video 9 Image"),
    .pix_fmts       = ff_pixfmt_list_420
};
#endif

#if CONFIG_VC1IMAGE_DECODER
AVCodec ff_vc1image_decoder = {
    .name           = "vc1image",
    .type           = AVMEDIA_TYPE_VIDEO,
    .id             = AV_CODEC_ID_VC1IMAGE,
    .priv_data_size = sizeof(VC1Context),
    .init           = vc1_decode_init,
    .close          = ff_vc1_decode_end,
    .decode         = vc1_decode_frame,
    .capabilities   = CODEC_CAP_DR1,
    .flush          = vc1_sprite_flush,
    .long_name      = NULL_IF_CONFIG_SMALL("Windows Media Video 9 Image v2"),
    .pix_fmts       = ff_pixfmt_list_420
};
#endif<|MERGE_RESOLUTION|>--- conflicted
+++ resolved
@@ -408,15 +408,10 @@
         use_ic = v->next_use_ic;
     }
 
-<<<<<<< HEAD
-    if(!srcY)
-        return;
-=======
     if (!srcY || !srcU) {
         av_log(v->s.avctx, AV_LOG_ERROR, "Referenced frame missing.\n");
         return;
     }
->>>>>>> 090cd063
 
     src_x   = s->mb_x * 16 + (mx   >> 2);
     src_y   = s->mb_y * 16 + (my   >> 2);
@@ -594,15 +589,10 @@
         use_ic = v->next_use_ic;
     }
 
-<<<<<<< HEAD
-    if(!srcY)
-        return;
-=======
     if (!srcY) {
         av_log(v->s.avctx, AV_LOG_ERROR, "Referenced frame missing.\n");
         return;
     }
->>>>>>> 090cd063
 
     if (v->field_mode) {
         if (v->cur_field_type != v->ref_field_type[dir])
@@ -902,15 +892,10 @@
         use_ic = v->next_use_ic;
     }
 
-<<<<<<< HEAD
-    if(!srcU)
-        return;
-=======
     if (!srcU) {
         av_log(v->s.avctx, AV_LOG_ERROR, "Referenced frame missing.\n");
         return;
     }
->>>>>>> 090cd063
 
     srcU += uvsrc_y * s->uvlinesize + uvsrc_x;
     srcV += uvsrc_y * s->uvlinesize + uvsrc_x;
