/*
 * Chronomaster DFA Video Decoder
 * Copyright (c) 2011 Konstantin Shishkov
 * based on work by Vladimir "VAG" Gneushev
 *
 * This file is part of FFmpeg.
 *
 * FFmpeg is free software; you can redistribute it and/or
 * modify it under the terms of the GNU Lesser General Public
 * License as published by the Free Software Foundation; either
 * version 2.1 of the License, or (at your option) any later version.
 *
 * FFmpeg is distributed in the hope that it will be useful,
 * but WITHOUT ANY WARRANTY; without even the implied warranty of
 * MERCHANTABILITY or FITNESS FOR A PARTICULAR PURPOSE.  See the GNU
 * Lesser General Public License for more details.
 *
 * You should have received a copy of the GNU Lesser General Public
 * License along with FFmpeg; if not, write to the Free Software
 * Foundation, Inc., 51 Franklin Street, Fifth Floor, Boston, MA 02110-1301 USA
 */

#include <inttypes.h>

#include "avcodec.h"
#include "bytestream.h"
#include "internal.h"

#include "libavutil/avassert.h"
#include "libavutil/imgutils.h"
#include "libavutil/mem.h"

typedef struct DfaContext {
    uint32_t pal[256];
    uint8_t *frame_buf;
} DfaContext;

static av_cold int dfa_decode_init(AVCodecContext *avctx)
{
    DfaContext *s = avctx->priv_data;

    avctx->pix_fmt = AV_PIX_FMT_PAL8;

    if (!avctx->width || !avctx->height)
        return AVERROR_INVALIDDATA;

    av_assert0(av_image_check_size(avctx->width, avctx->height, 0, avctx) >= 0);

    s->frame_buf = av_mallocz(avctx->width * avctx->height);
    if (!s->frame_buf)
        return AVERROR(ENOMEM);

    return 0;
}

static int decode_copy(GetByteContext *gb, uint8_t *frame, int width, int height)
{
    const int size = width * height;

    if (bytestream2_get_buffer(gb, frame, size) != size)
        return AVERROR_INVALIDDATA;
    return 0;
}

static int decode_tsw1(GetByteContext *gb, uint8_t *frame, int width, int height)
{
    const uint8_t *frame_start = frame;
    const uint8_t *frame_end   = frame + width * height;
    int mask = 0x10000, bitbuf = 0;
    int v, count;
    unsigned segments;
    unsigned offset;

    segments = bytestream2_get_le32(gb);
    offset   = bytestream2_get_le32(gb);
    if (segments == 0 && offset == frame_end - frame)
        return 0; // skip frame
    if (frame_end - frame <= offset)
        return AVERROR_INVALIDDATA;
    frame += offset;
    while (segments--) {
        if (bytestream2_get_bytes_left(gb) < 2)
            return AVERROR_INVALIDDATA;
        if (mask == 0x10000) {
            bitbuf = bytestream2_get_le16u(gb);
            mask = 1;
        }
        if (frame_end - frame < 2)
            return AVERROR_INVALIDDATA;
        if (bitbuf & mask) {
            v = bytestream2_get_le16(gb);
            offset = (v & 0x1FFF) << 1;
            count = ((v >> 13) + 2) << 1;
            if (frame - frame_start < offset || frame_end - frame < count)
                return AVERROR_INVALIDDATA;
            av_memcpy_backptr(frame, offset, count);
            frame += count;
        } else {
            *frame++ = bytestream2_get_byte(gb);
            *frame++ = bytestream2_get_byte(gb);
        }
        mask <<= 1;
    }

    return 0;
}

static int decode_dsw1(GetByteContext *gb, uint8_t *frame, int width, int height)
{
    const uint8_t *frame_start = frame;
    const uint8_t *frame_end   = frame + width * height;
    int mask = 0x10000, bitbuf = 0;
    int v, offset, count, segments;

    segments = bytestream2_get_le16(gb);
    while (segments--) {
        if (bytestream2_get_bytes_left(gb) < 2)
            return AVERROR_INVALIDDATA;
        if (mask == 0x10000) {
            bitbuf = bytestream2_get_le16u(gb);
            mask = 1;
        }
        if (frame_end - frame < 2)
            return AVERROR_INVALIDDATA;
        if (bitbuf & mask) {
            v = bytestream2_get_le16(gb);
            offset = (v & 0x1FFF) << 1;
            count = ((v >> 13) + 2) << 1;
            if (frame - frame_start < offset || frame_end - frame < count)
                return AVERROR_INVALIDDATA;
            av_memcpy_backptr(frame, offset, count);
            frame += count;
        } else if (bitbuf & (mask << 1)) {
            frame += bytestream2_get_le16(gb);
        } else {
            *frame++ = bytestream2_get_byte(gb);
            *frame++ = bytestream2_get_byte(gb);
        }
        mask <<= 2;
    }

    return 0;
}

static int decode_dds1(GetByteContext *gb, uint8_t *frame, int width, int height)
{
    const uint8_t *frame_start = frame;
    const uint8_t *frame_end   = frame + width * height;
    int mask = 0x10000, bitbuf = 0;
    int i, v, offset, count, segments;

    if ((width | height) & 1)
        return AVERROR_INVALIDDATA;
    segments = bytestream2_get_le16(gb);
    while (segments--) {
        if (bytestream2_get_bytes_left(gb) < 2)
            return AVERROR_INVALIDDATA;
        if (mask == 0x10000) {
            bitbuf = bytestream2_get_le16u(gb);
            mask = 1;
        }

        if (bitbuf & mask) {
            v = bytestream2_get_le16(gb);
            offset = (v & 0x1FFF) << 2;
            count = ((v >> 13) + 2) << 1;
            if (frame - frame_start < offset || frame_end - frame < count*2 + width)
                return AVERROR_INVALIDDATA;
            for (i = 0; i < count; i++) {
                frame[0] = frame[1] =
                frame[width] = frame[width + 1] = frame[-offset];

                frame += 2;
            }
        } else if (bitbuf & (mask << 1)) {
            v = bytestream2_get_le16(gb)*2;
            if (frame - frame_end < v)
                return AVERROR_INVALIDDATA;
            frame += v;
        } else {
<<<<<<< HEAD
            if (frame_end - frame < width + 4)
=======
            if (width < 4 || frame_end - frame < width + 4)
>>>>>>> d34a133b
                return AVERROR_INVALIDDATA;
            frame[0] = frame[1] =
            frame[width] = frame[width + 1] =  bytestream2_get_byte(gb);
            frame += 2;
            frame[0] = frame[1] =
            frame[width] = frame[width + 1] =  bytestream2_get_byte(gb);
            frame += 2;
        }
        mask <<= 2;
    }

    return 0;
}

static int decode_bdlt(GetByteContext *gb, uint8_t *frame, int width, int height)
{
    uint8_t *line_ptr;
    int count, lines, segments;

    count = bytestream2_get_le16(gb);
    if (count >= height)
        return AVERROR_INVALIDDATA;
    frame += width * count;
    lines = bytestream2_get_le16(gb);
    if (count + lines > height)
        return AVERROR_INVALIDDATA;

    while (lines--) {
        if (bytestream2_get_bytes_left(gb) < 1)
            return AVERROR_INVALIDDATA;
        line_ptr = frame;
        frame += width;
        segments = bytestream2_get_byteu(gb);
        while (segments--) {
            if (frame - line_ptr <= bytestream2_peek_byte(gb))
                return AVERROR_INVALIDDATA;
            line_ptr += bytestream2_get_byte(gb);
            count = (int8_t)bytestream2_get_byte(gb);
            if (count >= 0) {
                if (frame - line_ptr < count)
                    return AVERROR_INVALIDDATA;
                if (bytestream2_get_buffer(gb, line_ptr, count) != count)
                    return AVERROR_INVALIDDATA;
            } else {
                count = -count;
                if (frame - line_ptr < count)
                    return AVERROR_INVALIDDATA;
                memset(line_ptr, bytestream2_get_byte(gb), count);
            }
            line_ptr += count;
        }
    }

    return 0;
}

static int decode_wdlt(GetByteContext *gb, uint8_t *frame, int width, int height)
{
    const uint8_t *frame_end   = frame + width * height;
    uint8_t *line_ptr;
    int count, i, v, lines, segments;
    int y = 0;

    lines = bytestream2_get_le16(gb);
    if (lines > height)
        return AVERROR_INVALIDDATA;

    while (lines--) {
        if (bytestream2_get_bytes_left(gb) < 2)
            return AVERROR_INVALIDDATA;
        segments = bytestream2_get_le16u(gb);
        while ((segments & 0xC000) == 0xC000) {
            unsigned skip_lines = -(int16_t)segments;
            int64_t delta = -((int16_t)segments * (int64_t)width);
            if (frame_end - frame <= delta || y + lines + skip_lines > height)
                return AVERROR_INVALIDDATA;
            frame    += delta;
            y        += skip_lines;
            segments = bytestream2_get_le16(gb);
        }

        if (frame_end <= frame)
            return AVERROR_INVALIDDATA;
        if (segments & 0x8000) {
            frame[width - 1] = segments & 0xFF;
            segments = bytestream2_get_le16(gb);
        }
        line_ptr = frame;
        if (frame_end - frame < width)
            return AVERROR_INVALIDDATA;
        frame += width;
        y++;
        while (segments--) {
            if (frame - line_ptr <= bytestream2_peek_byte(gb))
                return AVERROR_INVALIDDATA;
            line_ptr += bytestream2_get_byte(gb);
            count = (int8_t)bytestream2_get_byte(gb);
            if (count >= 0) {
                if (frame - line_ptr < count * 2)
                    return AVERROR_INVALIDDATA;
                if (bytestream2_get_buffer(gb, line_ptr, count * 2) != count * 2)
                    return AVERROR_INVALIDDATA;
                line_ptr += count * 2;
            } else {
                count = -count;
                if (frame - line_ptr < count * 2)
                    return AVERROR_INVALIDDATA;
                v = bytestream2_get_le16(gb);
                for (i = 0; i < count; i++)
                    bytestream_put_le16(&line_ptr, v);
            }
        }
    }

    return 0;
}

static int decode_tdlt(GetByteContext *gb, uint8_t *frame, int width, int height)
{
    const uint8_t *frame_end = frame + width * height;
    uint32_t segments = bytestream2_get_le32(gb);
    int skip, copy;

    while (segments--) {
        if (bytestream2_get_bytes_left(gb) < 2)
            return AVERROR_INVALIDDATA;
        copy = bytestream2_get_byteu(gb) * 2;
        skip = bytestream2_get_byteu(gb) * 2;
        if (frame_end - frame < copy + skip ||
            bytestream2_get_bytes_left(gb) < copy)
            return AVERROR_INVALIDDATA;
        frame += skip;
        bytestream2_get_buffer(gb, frame, copy);
        frame += copy;
    }

    return 0;
}

static int decode_blck(GetByteContext *gb, uint8_t *frame, int width, int height)
{
    memset(frame, 0, width * height);
    return 0;
}


typedef int (*chunk_decoder)(GetByteContext *gb, uint8_t *frame, int width, int height);

static const chunk_decoder decoder[8] = {
    decode_copy, decode_tsw1, decode_bdlt, decode_wdlt,
    decode_tdlt, decode_dsw1, decode_blck, decode_dds1,
};

static const char * const chunk_name[8] = {
    "COPY", "TSW1", "BDLT", "WDLT", "TDLT", "DSW1", "BLCK", "DDS1"
};

static int dfa_decode_frame(AVCodecContext *avctx,
                            void *data, int *got_frame,
                            AVPacket *avpkt)
{
    AVFrame *frame = data;
    DfaContext *s = avctx->priv_data;
    GetByteContext gb;
    const uint8_t *buf = avpkt->data;
    uint32_t chunk_type, chunk_size;
    uint8_t *dst;
    int ret;
    int i, pal_elems;
    int version = avctx->extradata_size==2 ? AV_RL16(avctx->extradata) : 0;

    if ((ret = ff_get_buffer(avctx, frame, 0)) < 0)
        return ret;

    bytestream2_init(&gb, avpkt->data, avpkt->size);
    while (bytestream2_get_bytes_left(&gb) > 0) {
        bytestream2_skip(&gb, 4);
        chunk_size = bytestream2_get_le32(&gb);
        chunk_type = bytestream2_get_le32(&gb);
        if (!chunk_type)
            break;
        if (chunk_type == 1) {
            pal_elems = FFMIN(chunk_size / 3, 256);
            for (i = 0; i < pal_elems; i++) {
                s->pal[i] = bytestream2_get_be24(&gb) << 2;
                s->pal[i] |= 0xFFU << 24 | (s->pal[i] >> 6) & 0x30303;
            }
            frame->palette_has_changed = 1;
        } else if (chunk_type <= 9) {
            if (decoder[chunk_type - 2](&gb, s->frame_buf, avctx->width, avctx->height)) {
                av_log(avctx, AV_LOG_ERROR, "Error decoding %s chunk\n",
                       chunk_name[chunk_type - 2]);
                return AVERROR_INVALIDDATA;
            }
        } else {
            av_log(avctx, AV_LOG_WARNING,
                   "Ignoring unknown chunk type %"PRIu32"\n",
                   chunk_type);
        }
        buf += chunk_size;
    }

    buf = s->frame_buf;
    dst = frame->data[0];
    for (i = 0; i < avctx->height; i++) {
        if(version == 0x100) {
            int j;
            for(j = 0; j < avctx->width; j++) {
                dst[j] = buf[ (i&3)*(avctx->width /4) + (j/4) +
                             ((j&3)*(avctx->height/4) + (i/4))*avctx->width];
            }
        } else {
            memcpy(dst, buf, avctx->width);
            buf += avctx->width;
        }
        dst += frame->linesize[0];
    }
    memcpy(frame->data[1], s->pal, sizeof(s->pal));

    *got_frame = 1;

    return avpkt->size;
}

static av_cold int dfa_decode_end(AVCodecContext *avctx)
{
    DfaContext *s = avctx->priv_data;

    av_freep(&s->frame_buf);

    return 0;
}

AVCodec ff_dfa_decoder = {
    .name           = "dfa",
    .long_name      = NULL_IF_CONFIG_SMALL("Chronomaster DFA"),
    .type           = AVMEDIA_TYPE_VIDEO,
    .id             = AV_CODEC_ID_DFA,
    .priv_data_size = sizeof(DfaContext),
    .init           = dfa_decode_init,
    .close          = dfa_decode_end,
    .decode         = dfa_decode_frame,
    .capabilities   = AV_CODEC_CAP_DR1,
};<|MERGE_RESOLUTION|>--- conflicted
+++ resolved
@@ -178,11 +178,7 @@
                 return AVERROR_INVALIDDATA;
             frame += v;
         } else {
-<<<<<<< HEAD
-            if (frame_end - frame < width + 4)
-=======
             if (width < 4 || frame_end - frame < width + 4)
->>>>>>> d34a133b
                 return AVERROR_INVALIDDATA;
             frame[0] = frame[1] =
             frame[width] = frame[width + 1] =  bytestream2_get_byte(gb);
