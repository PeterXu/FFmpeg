--- conflicted
+++ resolved
@@ -292,15 +292,15 @@
         s->chroma_v_shift= get_symbol(&s->c, s->header_state, 0);
 
         if(s->chroma_h_shift == 1 && s->chroma_v_shift==1){
-            s->avctx->pix_fmt= PIX_FMT_YUV420P;
+            s->avctx->pix_fmt= AV_PIX_FMT_YUV420P;
         }else if(s->chroma_h_shift == 0 && s->chroma_v_shift==0){
-            s->avctx->pix_fmt= PIX_FMT_YUV444P;
+            s->avctx->pix_fmt= AV_PIX_FMT_YUV444P;
         }else if(s->chroma_h_shift == 2 && s->chroma_v_shift==2){
-            s->avctx->pix_fmt= PIX_FMT_YUV410P;
+            s->avctx->pix_fmt= AV_PIX_FMT_YUV410P;
         } else {
             av_log(s, AV_LOG_ERROR, "unsupported color subsample mode %d %d\n", s->chroma_h_shift, s->chroma_v_shift);
             s->chroma_h_shift = s->chroma_v_shift = 1;
-            s->avctx->pix_fmt= PIX_FMT_YUV420P;
+            s->avctx->pix_fmt= AV_PIX_FMT_YUV420P;
             return AVERROR_INVALIDDATA;
         }
 
@@ -367,11 +367,6 @@
 {
     int ret;
 
-<<<<<<< HEAD
-=======
-    avctx->pix_fmt= AV_PIX_FMT_YUV420P;
-
->>>>>>> 716d413c
     if ((ret = ff_snow_common_init(avctx)) < 0) {
         ff_snow_common_end(avctx->priv_data);
         return ret;
