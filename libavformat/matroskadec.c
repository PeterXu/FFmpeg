--- conflicted
+++ resolved
@@ -2777,53 +2777,15 @@
     else
         pkt->pts = timecode;
     pkt->pos = pos;
-<<<<<<< HEAD
-    if (st->codec->codec_id == AV_CODEC_ID_SUBRIP) {
-        /*
-         * For backward compatibility.
-         * Historically, we have put subtitle duration
-         * in convergence_duration, on the off chance
-         * that the time_scale is less than 1us, which
-         * could result in a 32bit overflow on the
-         * normal duration field.
-         */
-        pkt->convergence_duration = lace_duration;
-=======
-    if (track->type != MATROSKA_TRACK_TYPE_SUBTITLE || st->codec->codec_id == AV_CODEC_ID_TEXT)
-        pkt->duration = duration;
+    pkt->duration = lace_duration;
+
 #if FF_API_CONVERGENCE_DURATION
 FF_DISABLE_DEPRECATION_WARNINGS
-    if (st->codec->codec_id == AV_CODEC_ID_TEXT)
-        pkt->convergence_duration = duration;
+    if (st->codec->codec_id == AV_CODEC_ID_SUBRIP) {
+        pkt->convergence_duration = lace_duration;
+    }
 FF_ENABLE_DEPRECATION_WARNINGS
 #endif
-
-    if (st->codec->codec_id == AV_CODEC_ID_SSA)
-        matroska_fix_ass_packet(matroska, pkt, duration);
-
-    if (matroska->prev_pkt                                 &&
-        timecode                         != AV_NOPTS_VALUE &&
-        matroska->prev_pkt->pts          == timecode       &&
-        matroska->prev_pkt->stream_index == st->index      &&
-        st->codec->codec_id == AV_CODEC_ID_SSA)
-        matroska_merge_packets(matroska->prev_pkt, pkt);
-    else {
-        dynarray_add(&matroska->packets, &matroska->num_packets, pkt);
-        matroska->prev_pkt = pkt;
->>>>>>> 948f3c19
-    }
-
-    if (track->type != MATROSKA_TRACK_TYPE_SUBTITLE ||
-        lace_duration <= INT_MAX) {
-        /*
-         * For non subtitle tracks, just store the duration
-         * as normal.
-         *
-         * If it's a subtitle track and duration value does
-         * not overflow a uint32, then also store it normally.
-         */
-        pkt->duration = lace_duration;
-    }
 
     dynarray_add(&matroska->packets, &matroska->num_packets, pkt);
     matroska->prev_pkt = pkt;
