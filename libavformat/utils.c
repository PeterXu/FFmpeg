--- conflicted
+++ resolved
@@ -2131,15 +2131,9 @@
             } while (read_status == AVERROR(EAGAIN));
             if (read_status < 0)
                 break;
-<<<<<<< HEAD
-            av_free_packet(&pkt);
+            av_packet_unref(&pkt);
             if (stream_index == pkt.stream_index && pkt.dts > timestamp) {
                 if (pkt.flags & AV_PKT_FLAG_KEY)
-=======
-            av_packet_unref(&pkt);
-            if (stream_index == pkt.stream_index)
-                if ((pkt.flags & AV_PKT_FLAG_KEY) && pkt.dts > timestamp)
->>>>>>> ce70f28a
                     break;
                 if (nonkey++ > 1000 && st->codec->codec_id != AV_CODEC_ID_CDGRAPHICS) {
                     av_log(s, AV_LOG_ERROR,"seek_frame_generic failed as this stream seems to contain no keyframes after the target timestamp, %d non keyframes found\n", nonkey);
@@ -3670,7 +3664,7 @@
         av_parser_close(st->parser);
     }
     if (st->attached_pic.data)
-        av_free_packet(&st->attached_pic);
+        av_packet_unref(&st->attached_pic);
     av_dict_free(&st->metadata);
     av_freep(&st->probe_data.buf);
     av_freep(&st->index_entries);
@@ -3699,34 +3693,8 @@
     if (s->oformat && s->oformat->priv_class && s->priv_data)
         av_opt_free(s->priv_data);
 
-<<<<<<< HEAD
     for (i = s->nb_streams - 1; i >= 0; i--) {
         ff_free_stream(s, s->streams[i]);
-=======
-    for (i = 0; i < s->nb_streams; i++) {
-        /* free all data in a stream component */
-        st = s->streams[i];
-
-        for (j = 0; j < st->nb_side_data; j++)
-            av_freep(&st->side_data[j].data);
-        av_freep(&st->side_data);
-        st->nb_side_data = 0;
-
-        if (st->parser) {
-            av_parser_close(st->parser);
-        }
-        if (st->attached_pic.data)
-            av_packet_unref(&st->attached_pic);
-        av_dict_free(&st->metadata);
-        av_freep(&st->probe_data.buf);
-        av_free(st->index_entries);
-        av_free(st->codec->extradata);
-        av_free(st->codec->subtitle_header);
-        av_free(st->codec);
-        av_free(st->priv_data);
-        av_free(st->info);
-        av_free(st);
->>>>>>> ce70f28a
     }
     for (i = s->nb_programs - 1; i >= 0; i--) {
         av_dict_free(&s->programs[i]->metadata);
